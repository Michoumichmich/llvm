--- conflicted
+++ resolved
@@ -2946,6 +2946,7 @@
         ":BufferizationDialect",
         ":BufferizationTransforms",
         ":DialectUtils",
+        ":FuncDialect",
         ":IR",
         ":LinalgOps",
         ":MemRefDialect",
@@ -2995,8 +2996,6 @@
     hdrs = glob(["include/mlir/Support/*.h"]),
     includes = ["include"],
     deps = ["//llvm:Support"],
-<<<<<<< HEAD
-=======
 )
 
 cc_library(
@@ -3015,7 +3014,6 @@
         ":Support",
         "//llvm:Support",
     ],
->>>>>>> 7f962794
 )
 
 cc_library(
@@ -3480,10 +3478,7 @@
         ":ControlFlowOps",
         ":ControlFlowToLLVM",
         ":ConversionPassIncGen",
-<<<<<<< HEAD
-=======
         ":FuncDialect",
->>>>>>> 7f962794
         ":FuncToLLVM",
         ":GPUCommonTransforms",
         ":GPUDialect",
@@ -3576,10 +3571,7 @@
         ":ArithmeticToLLVM",
         ":ControlFlowToLLVM",
         ":ConversionPassIncGen",
-<<<<<<< HEAD
-=======
         ":FuncDialect",
->>>>>>> 7f962794
         ":FuncToLLVM",
         ":GPUCommonTransforms",
         ":GPUDialect",
