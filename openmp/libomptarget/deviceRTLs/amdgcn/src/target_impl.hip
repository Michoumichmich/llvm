--- conflicted
+++ resolved
@@ -52,12 +52,7 @@
   return __builtin_amdgcn_read_exec();
 }
 
-<<<<<<< HEAD
-static void pteam_mem_barrier(uint32_t num_threads, uint32_t * barrier_state)
-{
-=======
 static void pteam_mem_barrier(uint32_t num_threads, uint32_t *barrier_state) {
->>>>>>> 21f3f750
   __atomic_thread_fence(__ATOMIC_ACQUIRE);
 
   uint32_t num_waves = (num_threads + WARPSIZE - 1) / WARPSIZE;
