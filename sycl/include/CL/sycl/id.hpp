//==----------- id.hpp --- SYCL iteration id -------------------------==//
//
// Part of the LLVM Project, under the Apache License v2.0 with LLVM Exceptions.
// See https://llvm.org/LICENSE.txt for license information.
// SPDX-License-Identifier: Apache-2.0 WITH LLVM-exception
//
//===----------------------------------------------------------------------===//

#pragma once

#include <CL/sycl/detail/array.hpp>
#include <CL/sycl/detail/common.hpp>
#include <CL/sycl/detail/helpers.hpp>
#include <CL/sycl/detail/type_traits.hpp>
#include <CL/sycl/range.hpp>

__SYCL_INLINE_NAMESPACE(cl) {
namespace sycl {
// Forward declarations
namespace detail {
template <typename TransformedArgType, int Dims, typename KernelType>
class RoundedRangeKernel;
template <typename TransformedArgType, int Dims, typename KernelType>
class RoundedRangeKernelWithKH;
} // namespace detail
template <int dimensions> class range;
template <int dimensions, bool with_offset> class item;

/// A unique identifier of an item in an index space.
///
/// \ingroup sycl_api
template <int dimensions = 1> class id : public detail::array<dimensions> {
private:
  using base = detail::array<dimensions>;
  static_assert(dimensions >= 1 && dimensions <= 3,
                "id can only be 1, 2, or 3 dimensional.");
  template <int N, int val, typename T>
  using ParamTy = detail::enable_if_t<(N == val), T>;

#ifndef __SYCL_DISABLE_ID_TO_INT_CONV__
  /* Helper class for conversion operator. Void type is not suitable. User
   * cannot even try to get address of the operator __private_class(). User
   * may try to get an address of operator void() and will get the
   * compile-time error */
  class __private_class;

  template <typename N, typename T>
  using EnableIfIntegral = detail::enable_if_t<std::is_integral<N>::value, T>;
  template <bool B, typename T>
  using EnableIfT = detail::conditional_t<B, T, __private_class>;
#endif // __SYCL_DISABLE_ID_TO_INT_CONV__

public:
  id() = default;

  /* The following constructor is only available in the id struct
   * specialization where: dimensions==1 */
  template <int N = dimensions> id(ParamTy<N, 1, size_t> dim0) : base(dim0) {}

  template <int N = dimensions>
  id(ParamTy<N, 1, const range<dimensions>> &range_size)
      : base(range_size.get(0)) {}

  template <int N = dimensions, bool with_offset = true>
  id(ParamTy<N, 1, const item<dimensions, with_offset>> &item)
      : base(item.get_id(0)) {}

  /* The following constructor is only available in the id struct
   * specialization where: dimensions==2 */
  template <int N = dimensions>
  id(ParamTy<N, 2, size_t> dim0, size_t dim1) : base(dim0, dim1) {}

  template <int N = dimensions>
  id(ParamTy<N, 2, const range<dimensions>> &range_size)
      : base(range_size.get(0), range_size.get(1)) {}

  template <int N = dimensions, bool with_offset = true>
  id(ParamTy<N, 2, const item<dimensions, with_offset>> &item)
      : base(item.get_id(0), item.get_id(1)) {}

  /* The following constructor is only available in the id struct
   * specialization where: dimensions==3 */
  template <int N = dimensions>
  id(ParamTy<N, 3, size_t> dim0, size_t dim1, size_t dim2)
      : base(dim0, dim1, dim2) {}

  template <int N = dimensions>
  id(ParamTy<N, 3, const range<dimensions>> &range_size)
      : base(range_size.get(0), range_size.get(1), range_size.get(2)) {}

  template <int N = dimensions, bool with_offset = true>
  id(ParamTy<N, 3, const item<dimensions, with_offset>> &item)
      : base(item.get_id(0), item.get_id(1), item.get_id(2)) {}

  __SYCL_DEPRECATED("range() conversion is deprecated")
  explicit operator range<dimensions>() const {
    range<dimensions> result(
        detail::InitializedVal<dimensions, range>::template get<0>());
    for (int i = 0; i < dimensions; ++i) {
      result[i] = this->get(i);
    }
    return result;
  }

#ifndef __SYCL_DISABLE_ID_TO_INT_CONV__
  /* Template operator is not allowed because it disables further type
   * conversion. For example, the next code will not work in case of template
   * conversion:
   * int a = id<1>(value); */

  __SYCL_ALWAYS_INLINE operator EnableIfT<(dimensions == 1), size_t>() const {
    size_t Result = this->common_array[0];
    __SYCL_ASSUME_INT(Result);
    return Result;
  }
#endif // __SYCL_DISABLE_ID_TO_INT_CONV__

// OP is: ==, !=
#ifndef __SYCL_DISABLE_ID_TO_INT_CONV__
  using detail::array<dimensions>::operator==;
#if __cpp_impl_three_way_comparison < 201907
  using detail::array<dimensions>::operator!=;
#endif

  /* Enable operators with integral types.
   * Template operators take precedence than type conversion. In the case of
   * non-template operators, ambiguity appears: "id op size_t" may refer
   * "size_t op size_t" and "id op size_t". In case of template operators it
   * will be "id op size_t"*/
#define __SYCL_GEN_OPT(op)                                                     \
  template <typename T>                                                        \
  EnableIfIntegral<T, bool> operator op(const T &rhs) const {                  \
    if (this->common_array[0] != rhs)                                          \
      return false op true;                                                    \
    return true op true;                                                       \
  }                                                                            \
  template <typename T>                                                        \
  friend EnableIfIntegral<T, bool> operator op(const T &lhs,                   \
                                               const id<dimensions> &rhs) {    \
    if (lhs != rhs.common_array[0])                                            \
      return false op true;                                                    \
    return true op true;                                                       \
  }

  __SYCL_GEN_OPT(==)
  __SYCL_GEN_OPT(!=)

#undef __SYCL_GEN_OPT

#endif // __SYCL_DISABLE_ID_TO_INT_CONV__

// OP is: +, -, *, /, %, <<, >>, &, |, ^, &&, ||, <, >, <=, >=
#define __SYCL_GEN_OPT_BASE(op)                                                \
  friend id<dimensions> operator op(const id<dimensions> &lhs,                 \
                                    const id<dimensions> &rhs) {               \
    id<dimensions> result;                                                     \
<<<<<<< HEAD
    result.common_array = this->common_array op rhs.common_array;              \
=======
    for (int i = 0; i < dimensions; ++i) {                                     \
      result.common_array[i] = lhs.common_array[i] op rhs.common_array[i];     \
    }                                                                          \
>>>>>>> 78a3e778
    return result;                                                             \
  }

#ifndef __SYCL_DISABLE_ID_TO_INT_CONV__
// Enable operators with integral types only
#define __SYCL_GEN_OPT(op)                                                     \
  __SYCL_GEN_OPT_BASE(op)                                                      \
  template <typename T>                                                        \
  friend EnableIfIntegral<T, id<dimensions>> operator op(                      \
      const id<dimensions> &lhs, const T &rhs) {                               \
    id<dimensions> result;                                                     \
<<<<<<< HEAD
    result.common_array = this->common_array op rhs;                           \
=======
    for (int i = 0; i < dimensions; ++i) {                                     \
      result.common_array[i] = lhs.common_array[i] op rhs;                     \
    }                                                                          \
>>>>>>> 78a3e778
    return result;                                                             \
  }                                                                            \
  template <typename T>                                                        \
  friend EnableIfIntegral<T, id<dimensions>> operator op(                      \
      const T &lhs, const id<dimensions> &rhs) {                               \
    id<dimensions> result;                                                     \
    result.common_array = lhs op rhs.common_array;                             \
    return result;                                                             \
  }
#else
#define __SYCL_GEN_OPT(op)                                                     \
  __SYCL_GEN_OPT_BASE(op)                                                      \
  friend id<dimensions> operator op(const id<dimensions> &lhs,                 \
                                    const size_t &rhs) {                       \
    id<dimensions> result;                                                     \
<<<<<<< HEAD
    result.common_array = this->common_array op rhs;                           \
=======
    for (int i = 0; i < dimensions; ++i) {                                     \
      result.common_array[i] = lhs.common_array[i] op rhs;                     \
    }                                                                          \
>>>>>>> 78a3e778
    return result;                                                             \
  }                                                                            \
  friend id<dimensions> operator op(const size_t &lhs,                         \
                                    const id<dimensions> &rhs) {               \
    id<dimensions> result;                                                     \
    result.common_array = lhs op rhs.common_array;                             \
    return result;                                                             \
  }
#endif // __SYCL_DISABLE_ID_TO_INT_CONV__

  __SYCL_GEN_OPT(+)
  __SYCL_GEN_OPT(-)
  __SYCL_GEN_OPT(*)
  __SYCL_GEN_OPT(/)
  __SYCL_GEN_OPT(%)
  __SYCL_GEN_OPT(<<)
  __SYCL_GEN_OPT(>>)
  __SYCL_GEN_OPT(&)
  __SYCL_GEN_OPT(|)
  __SYCL_GEN_OPT(^)
  __SYCL_GEN_OPT(&&)
  __SYCL_GEN_OPT(||)
  __SYCL_GEN_OPT(<)
  __SYCL_GEN_OPT(>)
  __SYCL_GEN_OPT(<=)
  __SYCL_GEN_OPT(>=)

#undef __SYCL_GEN_OPT
#undef __SYCL_GEN_OPT_BASE

// OP is: +=, -=, *=, /=, %=, <<=, >>=, &=, |=, ^=
#define __SYCL_GEN_OPT(op)                                                     \
<<<<<<< HEAD
  id<dimensions> &operator op(const id<dimensions> &rhs) {                     \
    this->common_array op rhs.common_array;                                    \
    return *this;                                                              \
  }                                                                            \
  id<dimensions> &operator op(const size_t &rhs) {                             \
    this->common_array op rhs;                                                 \
    return *this;                                                              \
=======
  friend id<dimensions> &operator op(id<dimensions> &lhs,                      \
                                     const id<dimensions> &rhs) {              \
    for (int i = 0; i < dimensions; ++i) {                                     \
      lhs.common_array[i] op rhs.common_array[i];                              \
    }                                                                          \
    return lhs;                                                                \
  }                                                                            \
  friend id<dimensions> &operator op(id<dimensions> &lhs, const size_t &rhs) { \
    for (int i = 0; i < dimensions; ++i) {                                     \
      lhs.common_array[i] op rhs;                                              \
    }                                                                          \
    return lhs;                                                                \
>>>>>>> 78a3e778
  }

  __SYCL_GEN_OPT(+=)
  __SYCL_GEN_OPT(-=)
  __SYCL_GEN_OPT(*=)
  __SYCL_GEN_OPT(/=)
  __SYCL_GEN_OPT(%=)
  __SYCL_GEN_OPT(<<=)
  __SYCL_GEN_OPT(>>=)
  __SYCL_GEN_OPT(&=)
  __SYCL_GEN_OPT(|=)
  __SYCL_GEN_OPT(^=)

#undef __SYCL_GEN_OPT

// OP is unary +, -
#define __SYCL_GEN_OPT(op)                                                     \
  friend id<dimensions> operator op(const id<dimensions> &rhs) {               \
    id<dimensions> result;                                                     \
    for (int i = 0; i < dimensions; ++i) {                                     \
      result.common_array[i] = (op rhs.common_array[i]);                       \
    }                                                                          \
    return result;                                                             \
  }

  __SYCL_GEN_OPT(+)
  __SYCL_GEN_OPT(-)

#undef __SYCL_GEN_OPT

// OP is prefix ++, --
#define __SYCL_GEN_OPT(op)                                                     \
  friend id<dimensions> &operator op(id<dimensions> &rhs) {                    \
    for (int i = 0; i < dimensions; ++i) {                                     \
      op rhs.common_array[i];                                                  \
    }                                                                          \
    return rhs;                                                                \
  }

  __SYCL_GEN_OPT(++)
  __SYCL_GEN_OPT(--)

#undef __SYCL_GEN_OPT

// OP is postfix ++, --
#define __SYCL_GEN_OPT(op)                                                     \
  friend id<dimensions> operator op(id<dimensions> &lhs, int) {                \
    id<dimensions> old_lhs;                                                    \
    for (int i = 0; i < dimensions; ++i) {                                     \
      old_lhs.common_array[i] = lhs.common_array[i];                           \
      op lhs.common_array[i];                                                  \
    }                                                                          \
    return old_lhs;                                                            \
  }

  __SYCL_GEN_OPT(++)
  __SYCL_GEN_OPT(--)

#undef __SYCL_GEN_OPT

private:
  // Friend to get access to private method set_allowed_range().
  template <typename, int, typename> friend class detail::RoundedRangeKernel;
  template <typename, int, typename>
  friend class detail::RoundedRangeKernelWithKH;
  void set_allowed_range(range<dimensions> rnwi) { (void)rnwi[0]; }
};

namespace detail {
template <int dimensions>
size_t getOffsetForId(range<dimensions> Range, id<dimensions> Id,
                      id<dimensions> Offset) {
  size_t offset = 0;
  for (int i = 0; i < dimensions; ++i)
    offset = offset * Range[i] + Offset[i] + Id[i];
  return offset;
}

inline id<1> getDelinearizedId(const range<1> &, size_t Index) {
  return {Index};
}

inline id<2> getDelinearizedId(const range<2> &Range, size_t Index) {
  size_t X = Index % Range[1];
  size_t Y = Index / Range[1];
  return {Y, X};
}

inline id<3> getDelinearizedId(const range<3> &Range, size_t Index) {
  size_t D1D2 = Range[1] * Range[2];
  size_t Z = Index / D1D2;
  size_t ZRest = Index % D1D2;
  size_t Y = ZRest / Range[2];
  size_t X = ZRest % Range[2];
  return {Z, Y, X};
}
} // namespace detail

// C++ feature test macros are supported by all supported compilers
// with the exception of MSVC 1914. It doesn't support deduction guides.
#ifdef __cpp_deduction_guides
id(size_t)->id<1>;
id(size_t, size_t)->id<2>;
id(size_t, size_t, size_t)->id<3>;
#endif

namespace detail {
template <int Dims> id<Dims> store_id(const id<Dims> *i) {
  return get_or_store(i);
}
} // namespace detail

template <int Dims>
__SYCL_DEPRECATED("use sycl::ext::oneapi::experimental::this_id() instead")
id<Dims> this_id() {
#ifdef __SYCL_DEVICE_ONLY__
  return detail::Builder::getElement(detail::declptr<id<Dims>>());
#else
  return detail::store_id<Dims>(nullptr);
#endif
}

namespace ext {
namespace oneapi {
namespace experimental {
template <int Dims> id<Dims> this_id() {
#ifdef __SYCL_DEVICE_ONLY__
  return sycl::detail::Builder::getElement(detail::declptr<id<Dims>>());
#else
  return sycl::detail::store_id<Dims>(nullptr);
#endif
}
} // namespace experimental
} // namespace oneapi
} // namespace ext
} // namespace sycl
} // __SYCL_INLINE_NAMESPACE(cl)<|MERGE_RESOLUTION|>--- conflicted
+++ resolved
@@ -154,13 +154,7 @@
   friend id<dimensions> operator op(const id<dimensions> &lhs,                 \
                                     const id<dimensions> &rhs) {               \
     id<dimensions> result;                                                     \
-<<<<<<< HEAD
     result.common_array = this->common_array op rhs.common_array;              \
-=======
-    for (int i = 0; i < dimensions; ++i) {                                     \
-      result.common_array[i] = lhs.common_array[i] op rhs.common_array[i];     \
-    }                                                                          \
->>>>>>> 78a3e778
     return result;                                                             \
   }
 
@@ -172,13 +166,7 @@
   friend EnableIfIntegral<T, id<dimensions>> operator op(                      \
       const id<dimensions> &lhs, const T &rhs) {                               \
     id<dimensions> result;                                                     \
-<<<<<<< HEAD
     result.common_array = this->common_array op rhs;                           \
-=======
-    for (int i = 0; i < dimensions; ++i) {                                     \
-      result.common_array[i] = lhs.common_array[i] op rhs;                     \
-    }                                                                          \
->>>>>>> 78a3e778
     return result;                                                             \
   }                                                                            \
   template <typename T>                                                        \
@@ -194,13 +182,7 @@
   friend id<dimensions> operator op(const id<dimensions> &lhs,                 \
                                     const size_t &rhs) {                       \
     id<dimensions> result;                                                     \
-<<<<<<< HEAD
     result.common_array = this->common_array op rhs;                           \
-=======
-    for (int i = 0; i < dimensions; ++i) {                                     \
-      result.common_array[i] = lhs.common_array[i] op rhs;                     \
-    }                                                                          \
->>>>>>> 78a3e778
     return result;                                                             \
   }                                                                            \
   friend id<dimensions> operator op(const size_t &lhs,                         \
@@ -233,7 +215,6 @@
 
 // OP is: +=, -=, *=, /=, %=, <<=, >>=, &=, |=, ^=
 #define __SYCL_GEN_OPT(op)                                                     \
-<<<<<<< HEAD
   id<dimensions> &operator op(const id<dimensions> &rhs) {                     \
     this->common_array op rhs.common_array;                                    \
     return *this;                                                              \
@@ -241,20 +222,6 @@
   id<dimensions> &operator op(const size_t &rhs) {                             \
     this->common_array op rhs;                                                 \
     return *this;                                                              \
-=======
-  friend id<dimensions> &operator op(id<dimensions> &lhs,                      \
-                                     const id<dimensions> &rhs) {              \
-    for (int i = 0; i < dimensions; ++i) {                                     \
-      lhs.common_array[i] op rhs.common_array[i];                              \
-    }                                                                          \
-    return lhs;                                                                \
-  }                                                                            \
-  friend id<dimensions> &operator op(id<dimensions> &lhs, const size_t &rhs) { \
-    for (int i = 0; i < dimensions; ++i) {                                     \
-      lhs.common_array[i] op rhs;                                              \
-    }                                                                          \
-    return lhs;                                                                \
->>>>>>> 78a3e778
   }
 
   __SYCL_GEN_OPT(+=)
