--- conflicted
+++ resolved
@@ -188,7 +188,7 @@
     cl_bool result = true;
     std::memcpy(paramValue, &result, sizeof(cl_bool));
     return PI_SUCCESS;
-<<<<<<< HEAD
+  }
 
   case PI_EXT_ONEAPI_DEVICE_INFO_MAX_NUMBER_WORK_GROUPS_3D:
     // Returns the maximum sizes of a work group for each dimension one
@@ -208,9 +208,6 @@
       return PI_SUCCESS;
     }
 
-=======
-  }
->>>>>>> 191efdd1
   default:
     cl_int result = clGetDeviceInfo(
         cast<cl_device_id>(device), cast<cl_device_info>(paramName),
