--- conflicted
+++ resolved
@@ -1906,18 +1906,10 @@
   }
   case PI_EXT_ONEAPI_DEVICE_INFO_MAX_WORK_GROUPS_3D: {
     struct {
-<<<<<<< HEAD
-      size_t Arr[3];
-
-    } MaxGroupCounts = {{Device->ZeDeviceComputeProperties.maxGroupCountX,
-                         Device->ZeDeviceComputeProperties.maxGroupCountY,
-                         Device->ZeDeviceComputeProperties.maxGroupCountZ}};
-=======
       size_t Arr[3]
     } MaxGroupCounts = {{Device->ZeDeviceComputeProperties->maxGroupCountX,
                          Device->ZeDeviceComputeProperties->maxGroupCountY,
                          Device->ZeDeviceComputeProperties->maxGroupCountZ}};
->>>>>>> ce52a333
     return ReturnValue(MaxGroupCounts);
   }
   case PI_DEVICE_INFO_MAX_CLOCK_FREQUENCY:
