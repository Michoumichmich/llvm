--- conflicted
+++ resolved
@@ -45,10 +45,7 @@
 | [Matrix](Matrix/dpcpp-joint-matrix.asciidoc)                                                                                | Partially supported(AMX AOT)              | Not supported: dynamic-extent, wg and wi scopes, layouts other than packed|
 | [SYCL_INTEL_free_function_queries](FreeFunctionQueries/SYCL_INTEL_free_function_queries.asciidoc)                           | Supported (experimental)                  | |
 | [EXT_ONEAPI_max_work_groups](MaxWorkGroupQueries/max_work_group_query.md)                                                   | Supported                                 | |
-<<<<<<< HEAD
-=======
 | [SYCL_INTEL_bf16_conversion](Bf16Conversion/SYCL_INTEL_bf16_conversion.asciidoc)                                            | Partially supported (Level Zero: GPU)     | Currently available only on Xe HP GPU. ext_intel_bf16_conversion aspect is not supported. |
->>>>>>> db86e8cd
 
 Legend:
 
