# Extensions

The directory contains documents that describe DPC++ extensions to SYCL
specification.

DPC++ extensions status:

|  Extension  |    Status   |   Comment   |
|-------------|:------------|:------------|
| [SYCL_INTEL_bitcast](Bitcast/SYCL_INTEL_bitcast.asciidoc)                                                                   | Supported                                 | As sycl::detail::bit_cast |
| [C and C++ Standard libraries support](C-CXX-StandardLibrary/C-CXX-StandardLibrary.rst)                                     | Partially supported(OpenCL: CPU, GPU)     | |
| [SYCL_INTEL_data_flow_pipes](DataFlowPipes/data_flow_pipes.asciidoc)                                                        | Partially supported(OpenCL: ACCELERATOR)  | kernel_host_pipe_support part is not implemented |
| [SYCL_INTEL_deduction_guides](deduction_guides/SYCL_INTEL_deduction_guides.asciidoc)                                        | Supported                                 | |
| [SYCL_INTEL_device_specific_kernel_queries](DeviceSpecificKernelQueries/SYCL_INTEL_device_specific_kernel_queries.asciidoc) | Proposal                                  | |
| [SYCL_INTEL_enqueue_barrier](EnqueueBarrier/enqueue_barrier.asciidoc)                                                       | Supported(OpenCL, Level Zero)             | |
| [SYCL_INTEL_extended_atomics](ExtendedAtomics/SYCL_INTEL_extended_atomics.asciidoc)                                         | Supported(OpenCL: CPU, GPU)               | |
| [SYCL_INTEL_group_algorithms](GroupAlgorithms/SYCL_INTEL_group_algorithms.asciidoc)                                         | Supported(OpenCL; CUDA)                   | |
| [SYCL_INTEL_group_mask](./GroupMask/SYCL_INTEL_group_mask.asciidoc)                                                         | Proposal                                  | |
| [FPGA selector](IntelFPGA/FPGASelector.md)                                                                                  | Supported                                 | |
| [FPGA reg](IntelFPGA/FPGAReg.md)                                                                                            | Supported(OpenCL: ACCELERATOR)            | |
| [SYCL_INTEL_kernel_restrict_all](KernelRestrictAll/SYCL_INTEL_kernel_restrict_all.asciidoc)                                 | Supported(OpenCL)                         | |
| [SYCL_INTEL_attribute_style](KernelRHSAttributes/SYCL_INTEL_attribute_style.asciidoc)                                       | Proposal                                  | |
| [Queue Order Properties](OrderedQueue/OrderedQueue_v2.adoc)                                                                 | Supported                                 | |
| [Queue Shortcuts](QueueShortcuts/QueueShortcuts.adoc)                                                                       | Supported                                 | |
| [Reductions for ND-Range Parallelism](Reduction/Reduction.md)                                                               | Partially supported(OpenCL: CPU, GPU; CUDA) | Not supported: multiple reduction vars, multi-dimensional reduction vars |
| [SYCL_INTEL_relax_standard_layout](RelaxStdLayout/SYCL_INTEL_relax_standard_layout.asciidoc)                                | Supported                                 | |
| [SYCL_INTEL_reqd_work_group_size](ReqdWorkGroupSize/SYCL_INTEL_reqd_work_group_size.asciidoc)                               | Supported(OpenCL: CPU, GPU)               | |
| [SPV_INTEL_function_pointers](SPIRV/SPV_INTEL_function_pointers.asciidoc)                                                   | Supported(OpenCL: CPU, GPU; HOST)         | |
| [SPV_INTEL_inline_assembly](SPIRV/SPV_INTEL_inline_assembly.asciidoc)                                                       | Supported(OpenCL: GPU)                    | |
| [SYCL_INTEL_local_memory](LocalMemory/SYCL_INTEL_local_memory.asciidoc)                                                     | Proposal                                  | |
| [SYCL_INTEL_static_local_memory_query](StaticLocalMemoryQuery/SYCL_INTEL_static_local_memory_query.asciidoc)                | Proposal                                  | |
| [SYCL_INTEL_sub_group_algorithms](SubGroupAlgorithms/SYCL_INTEL_sub_group_algorithms.asciidoc)                              | Partially supported(OpenCL: CPU, GPU)     | Features from SYCL_INTEL_group_algorithms extended to sub-groups |
| [Sub-groups for NDRange Parallelism](SubGroupNDRange/SubGroupNDRange.md)                                                    | Deprecated(OpenCL: CPU, GPU)              | |
| [Sub-groups](SubGroup/SYCL_INTEL_sub_group.asciidoc)                                                                        | Partially supported(OpenCL)               | Not supported: auto/stable sizes, stable query, compiler flags |
| [SYCL_INTEL_unnamed_kernel_lambda](UnnamedKernelLambda/SYCL_INTEL_unnamed_kernel_lambda.asciidoc)                           | Supported(OpenCL)                         | |
| [Unified Shared Memory](USM/USM.adoc)                                                                                       | Supported(OpenCL)                         | |
| [Use Pinned Memory Property](UsePinnedMemoryProperty/UsePinnedMemoryPropery.adoc)                                           | Supported                                 | |
| [Level-Zero backend specification](LevelZeroBackend/LevelZeroBackend.md)                                           	      | Supported                                 | |
| [ITT annotations support](ITTAnnotations/ITTAnnotations.rst) | Supported | |
| [SYCL_EXT_ONEAPI_DEVICE_IF](DeviceIf/device_if.asciidoc) | Proposal | |
| [SYCL_INTEL_group_sort](GroupAlgorithms/SYCL_INTEL_group_sort.asciidoc)                                                     | Proposal                                  | |
| [Invoke SIMD](InvokeSIMD/InvokeSIMD.asciidoc)                                                                               | Proposal                                  | |
| [Uniform](Uniform/Uniform.asciidoc)                                                                                         | Proposal                                  | |
| [Assert](Assert/SYCL_ONEAPI_ASSERT.asciidoc) | Proposal | |
| [Matrix](Matrix/dpcpp-joint-matrix.asciidoc)                                                                        | Partially supported(AMX AOT)               | Not supported: dynamic-extent, wg and wi scopes, layouts other than packed|
<<<<<<< HEAD
| [EXT_ONEAPI_max_work_groups](MaxWorkGroupQueries/max_work_group_query.md)                                                         | Supported                                  | |
=======
| [SYCL_INTEL_free_function_queries](FreeFunctionQueries/SYCL_INTEL_free_function_queries.asciidoc)                           | Supported (experimental)                  | |
>>>>>>> c10875cb

Legend:

|  Keyword    |   Meaning   |
|-------------|:------------|
|  Proposal                        | A document describing an extension is published, but the extension is not supported yet |
|  Supported                       | An extension is supported |
|  Partially supported             | An extension is partially supported, see comments column for more info |
|  Deprecated                      | An extension is deprecated and can be removed in future versions |
|  (API: DeviceType1, DeviceType2) | An extension is supported when specific combination of API and device types are used. If device type or API are not mentioned then an extension is supported on any device type or API. API can be OpenCL, CUDA, HOST. DeviceType can be CPU, GPU, ACCELERATOR |


See [User Manual](../UsersManual.md) to find information how to enable extensions.<|MERGE_RESOLUTION|>--- conflicted
+++ resolved
@@ -35,19 +35,16 @@
 | [SYCL_INTEL_unnamed_kernel_lambda](UnnamedKernelLambda/SYCL_INTEL_unnamed_kernel_lambda.asciidoc)                           | Supported(OpenCL)                         | |
 | [Unified Shared Memory](USM/USM.adoc)                                                                                       | Supported(OpenCL)                         | |
 | [Use Pinned Memory Property](UsePinnedMemoryProperty/UsePinnedMemoryPropery.adoc)                                           | Supported                                 | |
-| [Level-Zero backend specification](LevelZeroBackend/LevelZeroBackend.md)                                           	      | Supported                                 | |
-| [ITT annotations support](ITTAnnotations/ITTAnnotations.rst) | Supported | |
-| [SYCL_EXT_ONEAPI_DEVICE_IF](DeviceIf/device_if.asciidoc) | Proposal | |
+| [Level-Zero backend specification](LevelZeroBackend/LevelZeroBackend.md)                                           	        | Supported                                 | |
+| [ITT annotations support](ITTAnnotations/ITTAnnotations.rst)                                                                | Supported                                 | |
+| [SYCL_EXT_ONEAPI_DEVICE_IF](DeviceIf/device_if.asciidoc)                                                                    | Proposal                                  | |
 | [SYCL_INTEL_group_sort](GroupAlgorithms/SYCL_INTEL_group_sort.asciidoc)                                                     | Proposal                                  | |
 | [Invoke SIMD](InvokeSIMD/InvokeSIMD.asciidoc)                                                                               | Proposal                                  | |
 | [Uniform](Uniform/Uniform.asciidoc)                                                                                         | Proposal                                  | |
-| [Assert](Assert/SYCL_ONEAPI_ASSERT.asciidoc) | Proposal | |
-| [Matrix](Matrix/dpcpp-joint-matrix.asciidoc)                                                                        | Partially supported(AMX AOT)               | Not supported: dynamic-extent, wg and wi scopes, layouts other than packed|
-<<<<<<< HEAD
-| [EXT_ONEAPI_max_work_groups](MaxWorkGroupQueries/max_work_group_query.md)                                                         | Supported                                  | |
-=======
+| [Assert](Assert/SYCL_ONEAPI_ASSERT.asciidoc)                                                                                | Proposal                                  | |
+| [Matrix](Matrix/dpcpp-joint-matrix.asciidoc)                                                                                | Partially supported(AMX AOT)              | Not supported: dynamic-extent, wg and wi scopes, layouts other than packed|
 | [SYCL_INTEL_free_function_queries](FreeFunctionQueries/SYCL_INTEL_free_function_queries.asciidoc)                           | Supported (experimental)                  | |
->>>>>>> c10875cb
+| [EXT_ONEAPI_max_work_groups](MaxWorkGroupQueries/max_work_group_query.md)                                                   | Supported                                 | |
 
 Legend:
 
