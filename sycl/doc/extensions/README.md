# Extensions

The directory contains documents that describe DPC++ extensions to SYCL
specification.

DPC++ extensions status:

|  Extension  |    Status   |   Comment   |
|-------------|:------------|:------------|
| [SYCL_INTEL_bitcast](Bitcast/SYCL_INTEL_bitcast.asciidoc)                                                                   | Supported                                 | As sycl::detail::bit_cast |
| [C and C++ Standard libraries support](C-CXX-StandardLibrary/C-CXX-StandardLibrary.rst)                                     | Partially supported(OpenCL: CPU, GPU)     | |
| [SYCL_INTEL_data_flow_pipes](DataFlowPipes/data_flow_pipes.asciidoc)                                                        | Partially supported(OpenCL: ACCELERATOR)  | kernel_host_pipe_support part is not implemented |
| [SYCL_INTEL_deduction_guides](deduction_guides/SYCL_INTEL_deduction_guides.asciidoc)                                        | Supported                                 | |
| [SYCL_INTEL_device_specific_kernel_queries](DeviceSpecificKernelQueries/SYCL_INTEL_device_specific_kernel_queries.asciidoc) | Proposal                                  | |
| [SYCL_INTEL_enqueue_barrier](EnqueueBarrier/enqueue_barrier.asciidoc)                                                       | Supported(OpenCL, Level Zero)             | |
| [SYCL_INTEL_extended_atomics](ExtendedAtomics/SYCL_INTEL_extended_atomics.asciidoc)                                         | Supported(OpenCL: CPU, GPU)               | |
| [SYCL_INTEL_group_algorithms](GroupAlgorithms/SYCL_INTEL_group_algorithms.asciidoc)                                         | Supported(OpenCL; CUDA)                   | |
| [GroupMask](GroupMask/GroupMask.asciidoc)                                                                                   | Proposal                                  | |
| [FPGA selector](IntelFPGA/FPGASelector.md)                                                                                  | Supported                                 | |
| [FPGA reg](IntelFPGA/FPGAReg.md)                                                                                            | Supported(OpenCL: ACCELERATOR)            | |
| [SYCL_INTEL_kernel_restrict_all](KernelRestrictAll/SYCL_INTEL_kernel_restrict_all.asciidoc)                                 | Supported(OpenCL)                         | |
| [SYCL_INTEL_attribute_style](KernelRHSAttributes/SYCL_INTEL_attribute_style.asciidoc)                                       | Proposal                                  | |
| [Queue Order Properties](OrderedQueue/OrderedQueue_v2.adoc)                                                                 | Supported                                 | |
| [Queue Shortcuts](QueueShortcuts/QueueShortcuts.adoc)                                                                       | Supported                                 | |
| [Reductions for ND-Range Parallelism](Reduction/Reduction.md)                                                               | Partially supported(OpenCL: CPU, GPU; CUDA) | Not supported: multiple reduction vars, multi-dimensional reduction vars |
| [SYCL_INTEL_relax_standard_layout](RelaxStdLayout/SYCL_INTEL_relax_standard_layout.asciidoc)                                | Supported                                 | |
| [SYCL_INTEL_reqd_work_group_size](ReqdWorkGroupSize/SYCL_INTEL_reqd_work_group_size.asciidoc)                               | Supported(OpenCL: CPU, GPU)               | |
| [SPV_INTEL_function_pointers](SPIRV/SPV_INTEL_function_pointers.asciidoc)                                                   | Supported(OpenCL: CPU, GPU; HOST)         | |
| [SPV_INTEL_inline_assembly](SPIRV/SPV_INTEL_inline_assembly.asciidoc)                                                       | Supported(OpenCL: GPU)                    | |
| [LocalMemory](LocalMemory/LocalMemory.asciidoc)                                                                             | Supported(OpenCL; CUDA)                   | Revision 1 of the spec is fully supported, future revisions are expected to expand the functionality |
| [SYCL_INTEL_static_local_memory_query](StaticLocalMemoryQuery/SYCL_INTEL_static_local_memory_query.asciidoc)                | Proposal                                  | |
| [SYCL_INTEL_sub_group_algorithms](SubGroupAlgorithms/SYCL_INTEL_sub_group_algorithms.asciidoc)                              | Partially supported(OpenCL: CPU, GPU)     | Features from SYCL_INTEL_group_algorithms extended to sub-groups |
| [Sub-groups for NDRange Parallelism](SubGroupNDRange/SubGroupNDRange.md)                                                    | Deprecated(OpenCL: CPU, GPU)              | |
| [Sub-groups](SubGroup/SYCL_INTEL_sub_group.asciidoc)                                                                        | Partially supported(OpenCL)               | Not supported: auto/stable sizes, stable query, compiler flags |
| [SYCL_INTEL_unnamed_kernel_lambda](UnnamedKernelLambda/SYCL_INTEL_unnamed_kernel_lambda.asciidoc)                           | Supported(OpenCL)                         | |
| [Unified Shared Memory](USM/USM.adoc)                                                                                       | Supported(OpenCL)                         | |
| [Use Pinned Memory Property](UsePinnedMemoryProperty/UsePinnedMemoryPropery.adoc)                                           | Supported                                 | |
<<<<<<< HEAD
| [Level-Zero backend specification](LevelZeroBackend/LevelZeroBackend.md)                                           	        | Supported                                 | |
| [ITT annotations support](ITTAnnotations/ITTAnnotations.rst)                                                                | Supported                                 | |
| [SYCL_EXT_ONEAPI_DEVICE_IF](DeviceIf/device_if.asciidoc)                                                                    | Proposal                                  | |
=======
| [Level-Zero backend specification](LevelZeroBackend/LevelZeroBackend.md)                                           	      | Supported                                 | |
| [ITT annotations support](ITTAnnotations/ITTAnnotations.rst) | Supported | |
| [Platform Context](PlatformContext/PlatformContext.adoc) | Proposal | |
| [SYCL_EXT_ONEAPI_DEVICE_IF](DeviceIf/device_if.asciidoc) | Proposal | |
>>>>>>> dc35c7bf
| [SYCL_INTEL_group_sort](GroupAlgorithms/SYCL_INTEL_group_sort.asciidoc)                                                     | Proposal                                  | |
| [Invoke SIMD](InvokeSIMD/InvokeSIMD.asciidoc)                                                                               | Proposal                                  | |
| [Uniform](Uniform/Uniform.asciidoc)                                                                                         | Proposal                                  | |
| [Assert](Assert/SYCL_ONEAPI_ASSERT.asciidoc)                                                                                | Proposal                                  | |
| [Matrix](Matrix/dpcpp-joint-matrix.asciidoc)                                                                                | Partially supported(AMX AOT)              | Not supported: dynamic-extent, wg and wi scopes, layouts other than packed|
| [SYCL_INTEL_free_function_queries](FreeFunctionQueries/SYCL_INTEL_free_function_queries.asciidoc)                           | Supported (experimental)                  | |
| [EXT_ONEAPI_max_work_groups](MaxWorkGroupQueries/max_work_group_query.md)                                                   | Supported                                 | |
| [SYCL_INTEL_bf16_conversion](Bf16Conversion/SYCL_INTEL_bf16_conversion.asciidoc)                                            | Partially supported (Level Zero: GPU)     | Currently available only on Xe HP GPU. ext_intel_bf16_conversion aspect is not supported. |

Legend:

|  Keyword    |   Meaning   |
|-------------|:------------|
|  Proposal                        | A document describing an extension is published, but the extension is not supported yet |
|  Supported                       | An extension is supported |
|  Partially supported             | An extension is partially supported, see comments column for more info |
|  Deprecated                      | An extension is deprecated and can be removed in future versions |
|  (API: DeviceType1, DeviceType2) | An extension is supported when specific combination of API and device types are used. If device type or API are not mentioned then an extension is supported on any device type or API. API can be OpenCL, CUDA, HOST. DeviceType can be CPU, GPU, ACCELERATOR |


See [User Manual](../UsersManual.md) to find information how to enable extensions.<|MERGE_RESOLUTION|>--- conflicted
+++ resolved
@@ -35,16 +35,10 @@
 | [SYCL_INTEL_unnamed_kernel_lambda](UnnamedKernelLambda/SYCL_INTEL_unnamed_kernel_lambda.asciidoc)                           | Supported(OpenCL)                         | |
 | [Unified Shared Memory](USM/USM.adoc)                                                                                       | Supported(OpenCL)                         | |
 | [Use Pinned Memory Property](UsePinnedMemoryProperty/UsePinnedMemoryPropery.adoc)                                           | Supported                                 | |
-<<<<<<< HEAD
-| [Level-Zero backend specification](LevelZeroBackend/LevelZeroBackend.md)                                           	        | Supported                                 | |
-| [ITT annotations support](ITTAnnotations/ITTAnnotations.rst)                                                                | Supported                                 | |
-| [SYCL_EXT_ONEAPI_DEVICE_IF](DeviceIf/device_if.asciidoc)                                                                    | Proposal                                  | |
-=======
 | [Level-Zero backend specification](LevelZeroBackend/LevelZeroBackend.md)                                           	      | Supported                                 | |
 | [ITT annotations support](ITTAnnotations/ITTAnnotations.rst) | Supported | |
 | [Platform Context](PlatformContext/PlatformContext.adoc) | Proposal | |
 | [SYCL_EXT_ONEAPI_DEVICE_IF](DeviceIf/device_if.asciidoc) | Proposal | |
->>>>>>> dc35c7bf
 | [SYCL_INTEL_group_sort](GroupAlgorithms/SYCL_INTEL_group_sort.asciidoc)                                                     | Proposal                                  | |
 | [Invoke SIMD](InvokeSIMD/InvokeSIMD.asciidoc)                                                                               | Proposal                                  | |
 | [Uniform](Uniform/Uniform.asciidoc)                                                                                         | Proposal                                  | |
