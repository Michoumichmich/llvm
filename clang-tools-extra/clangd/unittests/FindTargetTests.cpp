--- conflicted
+++ resolved
@@ -1286,8 +1286,6 @@
         "1: targets = {}\n"
         "2: targets = {T}\n"
       },
-<<<<<<< HEAD
-=======
       // unknown template name should not crash.
       {R"cpp(
         template <template <typename> typename T>
@@ -1302,7 +1300,6 @@
       "2: targets = {Base}\n"
       "3: targets = {foo::Derive::T}\n"
       "4: targets = {}, qualifier = 'T::'\n"},
->>>>>>> a34309b7
     };
 
   for (const auto &C : Cases) {
