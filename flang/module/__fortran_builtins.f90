!===-- module/__fortran_builtins.f90 ---------------------------------------===!
!
! Part of the LLVM Project, under the Apache License v2.0 with LLVM Exceptions.
! See https://llvm.org/LICENSE.txt for license information.
! SPDX-License-Identifier: Apache-2.0 WITH LLVM-exception
!
!===------------------------------------------------------------------------===!

! These naming shenanigans prevent names from Fortran intrinsic modules
! from being usable on INTRINSIC statements, and force the program
! to USE the standard intrinsic modules in order to access the
! standard names of the procedures.
module __Fortran_builtins

  use __Fortran_type_info, only: __builtin_c_ptr, __builtin_c_funptr
  integer, parameter, private :: int64 = selected_int_kind(18)

  intrinsic :: __builtin_c_f_pointer
<<<<<<< HEAD
=======
  intrinsic :: sizeof ! extension
>>>>>>> e1e3308f

  type :: __builtin_event_type
    integer(kind=int64) :: __count
  end type

  type :: __builtin_lock_type
    integer(kind=int64) :: __count
  end type

  type :: __builtin_team_type
    integer(kind=int64) :: __id
  end type
end module<|MERGE_RESOLUTION|>--- conflicted
+++ resolved
@@ -16,10 +16,7 @@
   integer, parameter, private :: int64 = selected_int_kind(18)
 
   intrinsic :: __builtin_c_f_pointer
-<<<<<<< HEAD
-=======
   intrinsic :: sizeof ! extension
->>>>>>> e1e3308f
 
   type :: __builtin_event_type
     integer(kind=int64) :: __count
