//===-- Bridge.cpp -- bridge to lower to MLIR -----------------------------===//
//
// Part of the LLVM Project, under the Apache License v2.0 with LLVM Exceptions.
// See https://llvm.org/LICENSE.txt for license information.
// SPDX-License-Identifier: Apache-2.0 WITH LLVM-exception
//
//===----------------------------------------------------------------------===//
//
// Coding style: https://mlir.llvm.org/getting_started/DeveloperGuide/
//
//===----------------------------------------------------------------------===//

#include "flang/Lower/Bridge.h"
#include "flang/Evaluate/tools.h"
#include "flang/Lower/Allocatable.h"
#include "flang/Lower/CallInterface.h"
#include "flang/Lower/ConvertExpr.h"
#include "flang/Lower/ConvertType.h"
#include "flang/Lower/ConvertVariable.h"
#include "flang/Lower/IO.h"
#include "flang/Lower/IterationSpace.h"
#include "flang/Lower/Mangler.h"
#include "flang/Lower/OpenMP.h"
#include "flang/Lower/PFTBuilder.h"
#include "flang/Lower/Runtime.h"
#include "flang/Lower/StatementContext.h"
#include "flang/Lower/SymbolMap.h"
#include "flang/Lower/Todo.h"
#include "flang/Optimizer/Builder/BoxValue.h"
#include "flang/Optimizer/Builder/Character.h"
#include "flang/Optimizer/Builder/MutableBox.h"
#include "flang/Optimizer/Builder/Runtime/Ragged.h"
#include "flang/Optimizer/Dialect/FIRAttr.h"
#include "flang/Optimizer/Support/FIRContext.h"
#include "flang/Optimizer/Support/InternalNames.h"
#include "flang/Runtime/iostat.h"
#include "flang/Semantics/tools.h"
#include "mlir/Dialect/ControlFlow/IR/ControlFlowOps.h"
#include "mlir/IR/PatternMatch.h"
#include "mlir/Transforms/RegionUtils.h"
#include "llvm/Support/CommandLine.h"
#include "llvm/Support/Debug.h"

#define DEBUG_TYPE "flang-lower-bridge"

using namespace mlir;

static llvm::cl::opt<bool> dumpBeforeFir(
    "fdebug-dump-pre-fir", llvm::cl::init(false),
    llvm::cl::desc("dump the Pre-FIR tree prior to FIR generation"));

namespace {
/// Helper class to generate the runtime type info global data. This data
/// is required to describe the derived type to the runtime so that it can
/// operate over it. It must be ensured this data will be generated for every
/// derived type lowered in the current translated unit. However, this data
/// cannot be generated before FuncOp have been created for functions since the
/// initializers may take their address (e.g for type bound procedures). This
/// class allows registering all the required runtime type info while it is not
/// possible to create globals, and to generate this data after function
/// lowering.
class RuntimeTypeInfoConverter {
  /// Store the location and symbols of derived type info to be generated.
  /// The location of the derived type instantiation is also stored because
  /// runtime type descriptor symbol are compiler generated and cannot be mapped
  /// to user code on their own.
  struct TypeInfoSymbol {
    Fortran::semantics::SymbolRef symbol;
    mlir::Location loc;
  };

public:
  void registerTypeInfoSymbol(Fortran::lower::AbstractConverter &converter,
                              mlir::Location loc,
                              Fortran::semantics::SymbolRef typeInfoSym) {
    if (seen.contains(typeInfoSym))
      return;
    seen.insert(typeInfoSym);
    if (!skipRegistration) {
      registeredTypeInfoSymbols.emplace_back(TypeInfoSymbol{typeInfoSym, loc});
      return;
    }
    // Once the registration is closed, symbols cannot be added to the
    // registeredTypeInfoSymbols list because it may be iterated over.
    // However, after registration is closed, it is safe to directly generate
    // the globals because all FuncOps whose addresses may be required by the
    // initializers have been generated.
    Fortran::lower::createRuntimeTypeInfoGlobal(converter, loc,
                                                typeInfoSym.get());
  }

  void createTypeInfoGlobals(Fortran::lower::AbstractConverter &converter) {
    skipRegistration = true;
    for (const TypeInfoSymbol &info : registeredTypeInfoSymbols)
      Fortran::lower::createRuntimeTypeInfoGlobal(converter, info.loc,
                                                  info.symbol.get());
    registeredTypeInfoSymbols.clear();
  }

private:
  /// Store the runtime type descriptors that will be required for the
  /// derived type that have been converted to FIR derived types.
  llvm::SmallVector<TypeInfoSymbol> registeredTypeInfoSymbols;
  /// Create derived type runtime info global immediately without storing the
  /// symbol in registeredTypeInfoSymbols.
  bool skipRegistration = false;
  /// Track symbols symbols processed during and after the registration
  /// to avoid infinite loops between type conversions and global variable
  /// creation.
  llvm::SmallSetVector<Fortran::semantics::SymbolRef, 64> seen;
};
} // namespace

//===----------------------------------------------------------------------===//
// FirConverter
//===----------------------------------------------------------------------===//

namespace {

/// Traverse the pre-FIR tree (PFT) to generate the FIR dialect of MLIR.
class FirConverter : public Fortran::lower::AbstractConverter {
public:
  explicit FirConverter(Fortran::lower::LoweringBridge &bridge)
      : bridge{bridge}, foldingContext{bridge.createFoldingContext()} {}
  virtual ~FirConverter() = default;

  /// Convert the PFT to FIR.
  void run(Fortran::lower::pft::Program &pft) {
    // Preliminary translation pass.
    //  - Declare all functions that have definitions so that definition
    //    signatures prevail over call site signatures.
    //  - Define module variables and OpenMP/OpenACC declarative construct so
    //    that they are available before lowering any function that may use
    //    them.
    //  - Translate block data programs so that common block definitions with
    //    data initializations take precedence over other definitions.
    for (Fortran::lower::pft::Program::Units &u : pft.getUnits()) {
      std::visit(
          Fortran::common::visitors{
              [&](Fortran::lower::pft::FunctionLikeUnit &f) {
                declareFunction(f);
              },
              [&](Fortran::lower::pft::ModuleLikeUnit &m) {
                lowerModuleDeclScope(m);
                for (Fortran::lower::pft::FunctionLikeUnit &f :
                     m.nestedFunctions)
                  declareFunction(f);
              },
              [&](Fortran::lower::pft::BlockDataUnit &b) { lowerBlockData(b); },
              [&](Fortran::lower::pft::CompilerDirectiveUnit &d) {},
          },
          u);
    }

    // Primary translation pass.
    for (Fortran::lower::pft::Program::Units &u : pft.getUnits()) {
      std::visit(
          Fortran::common::visitors{
              [&](Fortran::lower::pft::FunctionLikeUnit &f) { lowerFunc(f); },
              [&](Fortran::lower::pft::ModuleLikeUnit &m) { lowerMod(m); },
              [&](Fortran::lower::pft::BlockDataUnit &b) {},
              [&](Fortran::lower::pft::CompilerDirectiveUnit &d) {},
          },
          u);
    }

    /// Once all the code has been translated, create runtime type info
    /// global data structure for the derived types that have been
    /// processed.
    createGlobalOutsideOfFunctionLowering(
        [&]() { runtimeTypeInfoConverter.createTypeInfoGlobals(*this); });
  }

  /// Declare a function.
  void declareFunction(Fortran::lower::pft::FunctionLikeUnit &funit) {
    setCurrentPosition(funit.getStartingSourceLoc());
    for (int entryIndex = 0, last = funit.entryPointList.size();
         entryIndex < last; ++entryIndex) {
      funit.setActiveEntry(entryIndex);
      // Calling CalleeInterface ctor will build a declaration mlir::FuncOp with
      // no other side effects.
      // TODO: when doing some compiler profiling on real apps, it may be worth
      // to check it's better to save the CalleeInterface instead of recomputing
      // it later when lowering the body. CalleeInterface ctor should be linear
      // with the number of arguments, so it is not awful to do it that way for
      // now, but the linear coefficient might be non negligible. Until
      // measured, stick to the solution that impacts the code less.
      Fortran::lower::CalleeInterface{funit, *this};
    }
    funit.setActiveEntry(0);

    // Compute the set of host associated entities from the nested functions.
    llvm::SetVector<const Fortran::semantics::Symbol *> escapeHost;
    for (Fortran::lower::pft::FunctionLikeUnit &f : funit.nestedFunctions)
      collectHostAssociatedVariables(f, escapeHost);
    funit.setHostAssociatedSymbols(escapeHost);

    // Declare internal procedures
    for (Fortran::lower::pft::FunctionLikeUnit &f : funit.nestedFunctions)
      declareFunction(f);
  }

  /// Collects the canonical list of all host associated symbols. These bindings
  /// must be aggregated into a tuple which can then be added to each of the
  /// internal procedure declarations and passed at each call site.
  void collectHostAssociatedVariables(
      Fortran::lower::pft::FunctionLikeUnit &funit,
      llvm::SetVector<const Fortran::semantics::Symbol *> &escapees) {
    const Fortran::semantics::Scope *internalScope =
        funit.getSubprogramSymbol().scope();
    assert(internalScope && "internal procedures symbol must create a scope");
    auto addToListIfEscapee = [&](const Fortran::semantics::Symbol &sym) {
      const Fortran::semantics::Symbol &ultimate = sym.GetUltimate();
      const auto *namelistDetails =
          ultimate.detailsIf<Fortran::semantics::NamelistDetails>();
      if (ultimate.has<Fortran::semantics::ObjectEntityDetails>() ||
          Fortran::semantics::IsProcedurePointer(ultimate) ||
          Fortran::semantics::IsDummy(sym) || namelistDetails) {
        const Fortran::semantics::Scope &ultimateScope = ultimate.owner();
        if (ultimateScope.kind() ==
                Fortran::semantics::Scope::Kind::MainProgram ||
            ultimateScope.kind() == Fortran::semantics::Scope::Kind::Subprogram)
          if (ultimateScope != *internalScope &&
              ultimateScope.Contains(*internalScope)) {
            if (namelistDetails) {
              // So far, namelist symbols are processed on the fly in IO and
              // the related namelist data structure is not added to the symbol
              // map, so it cannot be passed to the internal procedures.
              // Instead, all the symbols of the host namelist used in the
              // internal procedure must be considered as host associated so
              // that IO lowering can find them when needed.
              for (const auto &namelistObject : namelistDetails->objects())
                escapees.insert(&*namelistObject);
            } else {
              escapees.insert(&ultimate);
            }
          }
      }
    };
    Fortran::lower::pft::visitAllSymbols(funit, addToListIfEscapee);
  }

  //===--------------------------------------------------------------------===//
  // AbstractConverter overrides
  //===--------------------------------------------------------------------===//

  mlir::Value getSymbolAddress(Fortran::lower::SymbolRef sym) override final {
    return lookupSymbol(sym).getAddr();
  }

  mlir::Value impliedDoBinding(llvm::StringRef name) override final {
    mlir::Value val = localSymbols.lookupImpliedDo(name);
    if (!val)
      fir::emitFatalError(toLocation(), "ac-do-variable has no binding");
    return val;
  }

  void copySymbolBinding(Fortran::lower::SymbolRef src,
                         Fortran::lower::SymbolRef target) override final {
    localSymbols.addSymbol(target, lookupSymbol(src).toExtendedValue());
  }

  /// Add the symbol binding to the inner-most level of the symbol map and
  /// return true if it is not already present. Otherwise, return false.
  bool bindIfNewSymbol(Fortran::lower::SymbolRef sym,
                       const fir::ExtendedValue &exval) {
    if (shallowLookupSymbol(sym))
      return false;
    bindSymbol(sym, exval);
    return true;
  }

  void bindSymbol(Fortran::lower::SymbolRef sym,
                  const fir::ExtendedValue &exval) override final {
    localSymbols.addSymbol(sym, exval, /*forced=*/true);
  }

  bool lookupLabelSet(Fortran::lower::SymbolRef sym,
                      Fortran::lower::pft::LabelSet &labelSet) override final {
    Fortran::lower::pft::FunctionLikeUnit &owningProc =
        *getEval().getOwningProcedure();
    auto iter = owningProc.assignSymbolLabelMap.find(sym);
    if (iter == owningProc.assignSymbolLabelMap.end())
      return false;
    labelSet = iter->second;
    return true;
  }

  Fortran::lower::pft::Evaluation *
  lookupLabel(Fortran::lower::pft::Label label) override final {
    Fortran::lower::pft::FunctionLikeUnit &owningProc =
        *getEval().getOwningProcedure();
    auto iter = owningProc.labelEvaluationMap.find(label);
    if (iter == owningProc.labelEvaluationMap.end())
      return nullptr;
    return iter->second;
  }

  fir::ExtendedValue genExprAddr(const Fortran::lower::SomeExpr &expr,
                                 Fortran::lower::StatementContext &context,
                                 mlir::Location *loc = nullptr) override final {
    return createSomeExtendedAddress(loc ? *loc : toLocation(), *this, expr,
                                     localSymbols, context);
  }
  fir::ExtendedValue
  genExprValue(const Fortran::lower::SomeExpr &expr,
               Fortran::lower::StatementContext &context,
               mlir::Location *loc = nullptr) override final {
    return createSomeExtendedExpression(loc ? *loc : toLocation(), *this, expr,
                                        localSymbols, context);
  }
  fir::MutableBoxValue
  genExprMutableBox(mlir::Location loc,
                    const Fortran::lower::SomeExpr &expr) override final {
    return Fortran::lower::createMutableBox(loc, *this, expr, localSymbols);
  }
  fir::ExtendedValue genExprBox(const Fortran::lower::SomeExpr &expr,
                                Fortran::lower::StatementContext &context,
                                mlir::Location loc) override final {
    return Fortran::lower::createBoxValue(loc, *this, expr, localSymbols,
                                          context);
  }

  Fortran::evaluate::FoldingContext &getFoldingContext() override final {
    return foldingContext;
  }

  mlir::Type genType(const Fortran::lower::SomeExpr &expr) override final {
    return Fortran::lower::translateSomeExprToFIRType(*this, expr);
  }
  mlir::Type genType(Fortran::lower::SymbolRef sym) override final {
    return Fortran::lower::translateSymbolToFIRType(*this, sym);
  }
  mlir::Type
  genType(Fortran::common::TypeCategory tc, int kind,
          llvm::ArrayRef<std::int64_t> lenParameters) override final {
    return Fortran::lower::getFIRType(&getMLIRContext(), tc, kind,
                                      lenParameters);
  }
  mlir::Type
  genType(const Fortran::semantics::DerivedTypeSpec &tySpec) override final {
    return Fortran::lower::translateDerivedTypeToFIRType(*this, tySpec);
  }
  mlir::Type genType(Fortran::common::TypeCategory tc) override final {
    TODO_NOLOC("Not implemented genType TypeCategory. Needed for more complex "
               "expression lowering");
  }
  mlir::Type genType(const Fortran::lower::pft::Variable &var) override final {
    return Fortran::lower::translateVariableToFIRType(*this, var);
  }

  void setCurrentPosition(const Fortran::parser::CharBlock &position) {
    if (position != Fortran::parser::CharBlock{})
      currentPosition = position;
  }

  //===--------------------------------------------------------------------===//
  // Utility methods
  //===--------------------------------------------------------------------===//

  /// Convert a parser CharBlock to a Location
  mlir::Location toLocation(const Fortran::parser::CharBlock &cb) {
    return genLocation(cb);
  }

  mlir::Location toLocation() { return toLocation(currentPosition); }
  void setCurrentEval(Fortran::lower::pft::Evaluation &eval) {
    evalPtr = &eval;
  }
  Fortran::lower::pft::Evaluation &getEval() {
    assert(evalPtr && "current evaluation not set");
    return *evalPtr;
  }

  mlir::Location getCurrentLocation() override final { return toLocation(); }

  /// Generate a dummy location.
  mlir::Location genUnknownLocation() override final {
    // Note: builder may not be instantiated yet
    return mlir::UnknownLoc::get(&getMLIRContext());
  }

  /// Generate a `Location` from the `CharBlock`.
  mlir::Location
  genLocation(const Fortran::parser::CharBlock &block) override final {
    if (const Fortran::parser::AllCookedSources *cooked =
            bridge.getCookedSource()) {
      if (std::optional<std::pair<Fortran::parser::SourcePosition,
                                  Fortran::parser::SourcePosition>>
              loc = cooked->GetSourcePositionRange(block)) {
        // loc is a pair (begin, end); use the beginning position
        Fortran::parser::SourcePosition &filePos = loc->first;
        return mlir::FileLineColLoc::get(&getMLIRContext(), filePos.file.path(),
                                         filePos.line, filePos.column);
      }
    }
    return genUnknownLocation();
  }

  fir::FirOpBuilder &getFirOpBuilder() override final { return *builder; }

  mlir::ModuleOp &getModuleOp() override final { return bridge.getModule(); }

  mlir::MLIRContext &getMLIRContext() override final {
    return bridge.getMLIRContext();
  }
  std::string
  mangleName(const Fortran::semantics::Symbol &symbol) override final {
    return Fortran::lower::mangle::mangleName(symbol);
  }

  const fir::KindMapping &getKindMap() override final {
    return bridge.getKindMap();
  }

  /// Return the predicate: "current block does not have a terminator branch".
  bool blockIsUnterminated() {
    mlir::Block *currentBlock = builder->getBlock();
    return currentBlock->empty() ||
           !currentBlock->back().hasTrait<mlir::OpTrait::IsTerminator>();
  }

  /// Unconditionally switch code insertion to a new block.
  void startBlock(mlir::Block *newBlock) {
    assert(newBlock && "missing block");
    // Default termination for the current block is a fallthrough branch to
    // the new block.
    if (blockIsUnterminated())
      genFIRBranch(newBlock);
    // Some blocks may be re/started more than once, and might not be empty.
    // If the new block already has (only) a terminator, set the insertion
    // point to the start of the block.  Otherwise set it to the end.
    // Note that setting the insertion point causes the subsequent function
    // call to check the existence of terminator in the newBlock.
    builder->setInsertionPointToStart(newBlock);
    if (blockIsUnterminated())
      builder->setInsertionPointToEnd(newBlock);
  }

  /// Conditionally switch code insertion to a new block.
  void maybeStartBlock(mlir::Block *newBlock) {
    if (newBlock)
      startBlock(newBlock);
  }

  /// Emit return and cleanup after the function has been translated.
  void endNewFunction(Fortran::lower::pft::FunctionLikeUnit &funit) {
    setCurrentPosition(Fortran::lower::pft::stmtSourceLoc(funit.endStmt));
    if (funit.isMainProgram())
      genExitRoutine();
    else
      genFIRProcedureExit(funit, funit.getSubprogramSymbol());
    funit.finalBlock = nullptr;
    LLVM_DEBUG(llvm::dbgs() << "*** Lowering result:\n\n"
                            << *builder->getFunction() << '\n');
    // FIXME: Simplification should happen in a normal pass, not here.
    mlir::IRRewriter rewriter(*builder);
    (void)mlir::simplifyRegions(rewriter,
                                {builder->getRegion()}); // remove dead code
    delete builder;
    builder = nullptr;
    hostAssocTuple = mlir::Value{};
    localSymbols.clear();
  }

  /// Helper to generate GlobalOps when the builder is not positioned in any
  /// region block. This is required because the FirOpBuilder assumes it is
  /// always positioned inside a region block when creating globals, the easiest
  /// way comply is to create a dummy function and to throw it afterwards.
  void createGlobalOutsideOfFunctionLowering(
      const std::function<void()> &createGlobals) {
    // FIXME: get rid of the bogus function context and instantiate the
    // globals directly into the module.
    MLIRContext *context = &getMLIRContext();
    mlir::FuncOp func = fir::FirOpBuilder::createFunction(
        mlir::UnknownLoc::get(context), getModuleOp(),
        fir::NameUniquer::doGenerated("Sham"),
        mlir::FunctionType::get(context, llvm::None, llvm::None));
    func.addEntryBlock();
    builder = new fir::FirOpBuilder(func, bridge.getKindMap());
    createGlobals();
    if (mlir::Region *region = func.getCallableRegion())
      region->dropAllReferences();
    func.erase();
    delete builder;
    builder = nullptr;
    localSymbols.clear();
  }
  /// Instantiate the data from a BLOCK DATA unit.
  void lowerBlockData(Fortran::lower::pft::BlockDataUnit &bdunit) {
    createGlobalOutsideOfFunctionLowering([&]() {
      Fortran::lower::AggregateStoreMap fakeMap;
      for (const auto &[_, sym] : bdunit.symTab) {
        if (sym->has<Fortran::semantics::ObjectEntityDetails>()) {
          Fortran::lower::pft::Variable var(*sym, true);
          instantiateVar(var, fakeMap);
        }
      }
    });
  }

  /// Map mlir function block arguments to the corresponding Fortran dummy
  /// variables. When the result is passed as a hidden argument, the Fortran
  /// result is also mapped. The symbol map is used to hold this mapping.
  void mapDummiesAndResults(Fortran::lower::pft::FunctionLikeUnit &funit,
                            const Fortran::lower::CalleeInterface &callee) {
    assert(builder && "require a builder object at this point");
    using PassBy = Fortran::lower::CalleeInterface::PassEntityBy;
    auto mapPassedEntity = [&](const auto arg) -> void {
      if (arg.passBy == PassBy::AddressAndLength) {
        // TODO: now that fir call has some attributes regarding character
        // return, PassBy::AddressAndLength should be retired.
        mlir::Location loc = toLocation();
        fir::factory::CharacterExprHelper charHelp{*builder, loc};
        mlir::Value box =
            charHelp.createEmboxChar(arg.firArgument, arg.firLength);
        addSymbol(arg.entity->get(), box);
      } else {
        if (arg.entity.has_value()) {
          addSymbol(arg.entity->get(), arg.firArgument);
        } else {
          assert(funit.parentHasHostAssoc());
          funit.parentHostAssoc().internalProcedureBindings(*this,
                                                            localSymbols);
        }
      }
    };
    for (const Fortran::lower::CalleeInterface::PassedEntity &arg :
         callee.getPassedArguments())
      mapPassedEntity(arg);

    // Allocate local skeleton instances of dummies from other entry points.
    // Most of these locals will not survive into final generated code, but
    // some will.  It is illegal to reference them at run time if they do.
    for (const Fortran::semantics::Symbol *arg :
         funit.nonUniversalDummyArguments) {
      if (lookupSymbol(*arg))
        continue;
      mlir::Type type = genType(*arg);
      // TODO: Account for VALUE arguments (and possibly other variants).
      type = builder->getRefType(type);
      addSymbol(*arg, builder->create<fir::UndefOp>(toLocation(), type));
    }
    if (std::optional<Fortran::lower::CalleeInterface::PassedEntity>
            passedResult = callee.getPassedResult()) {
      mapPassedEntity(*passedResult);
      // FIXME: need to make sure things are OK here. addSymbol may not be OK
      if (funit.primaryResult &&
          passedResult->entity->get() != *funit.primaryResult)
        addSymbol(*funit.primaryResult,
                  getSymbolAddress(passedResult->entity->get()));
    }
  }

  /// Instantiate variable \p var and add it to the symbol map.
  /// See ConvertVariable.cpp.
  void instantiateVar(const Fortran::lower::pft::Variable &var,
                      Fortran::lower::AggregateStoreMap &storeMap) {
    Fortran::lower::instantiateVariable(*this, var, localSymbols, storeMap);
  }

  /// Prepare to translate a new function
  void startNewFunction(Fortran::lower::pft::FunctionLikeUnit &funit) {
    assert(!builder && "expected nullptr");
    Fortran::lower::CalleeInterface callee(funit, *this);
    mlir::FuncOp func = callee.addEntryBlockAndMapArguments();
    func.setVisibility(mlir::SymbolTable::Visibility::Public);
    builder = new fir::FirOpBuilder(func, bridge.getKindMap());
    assert(builder && "FirOpBuilder did not instantiate");
    builder->setInsertionPointToStart(&func.front());

    mapDummiesAndResults(funit, callee);

    // Note: not storing Variable references because getOrderedSymbolTable
    // below returns a temporary.
    llvm::SmallVector<Fortran::lower::pft::Variable> deferredFuncResultList;

    // Backup actual argument for entry character results
    // with different lengths. It needs to be added to the non
    // primary results symbol before mapSymbolAttributes is called.
    Fortran::lower::SymbolBox resultArg;
    if (std::optional<Fortran::lower::CalleeInterface::PassedEntity>
            passedResult = callee.getPassedResult())
      resultArg = lookupSymbol(passedResult->entity->get());

    Fortran::lower::AggregateStoreMap storeMap;
    // The front-end is currently not adding module variables referenced
    // in a module procedure as host associated. As a result we need to
    // instantiate all module variables here if this is a module procedure.
    // It is likely that the front-end behavior should change here.
    // This also applies to internal procedures inside module procedures.
    if (auto *module = Fortran::lower::pft::getAncestor<
            Fortran::lower::pft::ModuleLikeUnit>(funit))
      for (const Fortran::lower::pft::Variable &var :
           module->getOrderedSymbolTable())
        instantiateVar(var, storeMap);

    mlir::Value primaryFuncResultStorage;
    for (const Fortran::lower::pft::Variable &var :
         funit.getOrderedSymbolTable()) {
      // Always instantiate aggregate storage blocks.
      if (var.isAggregateStore()) {
        instantiateVar(var, storeMap);
        continue;
      }
      const Fortran::semantics::Symbol &sym = var.getSymbol();
      if (funit.parentHasHostAssoc()) {
        // Never instantitate host associated variables, as they are already
        // instantiated from an argument tuple. Instead, just bind the symbol to
        // the reference to the host variable, which must be in the map.
        const Fortran::semantics::Symbol &ultimate = sym.GetUltimate();
        if (funit.parentHostAssoc().isAssociated(ultimate)) {
          Fortran::lower::SymbolBox hostBox =
              localSymbols.lookupSymbol(ultimate);
          assert(hostBox && "host association is not in map");
          localSymbols.addSymbol(sym, hostBox.toExtendedValue());
          continue;
        }
      }
      if (!sym.IsFuncResult() || !funit.primaryResult) {
        instantiateVar(var, storeMap);
      } else if (&sym == funit.primaryResult) {
        instantiateVar(var, storeMap);
        primaryFuncResultStorage = getSymbolAddress(sym);
      } else {
        deferredFuncResultList.push_back(var);
      }
    }

    // If this is a host procedure with host associations, then create the tuple
    // of pointers for passing to the internal procedures.
    if (!funit.getHostAssoc().empty())
      funit.getHostAssoc().hostProcedureBindings(*this, localSymbols);

    /// TODO: should use same mechanism as equivalence?
    /// One blocking point is character entry returns that need special handling
    /// since they are not locally allocated but come as argument. CHARACTER(*)
    /// is not something that fit wells with equivalence lowering.
    for (const Fortran::lower::pft::Variable &altResult :
         deferredFuncResultList) {
      if (std::optional<Fortran::lower::CalleeInterface::PassedEntity>
              passedResult = callee.getPassedResult())
        addSymbol(altResult.getSymbol(), resultArg.getAddr());
      Fortran::lower::StatementContext stmtCtx;
      Fortran::lower::mapSymbolAttributes(*this, altResult, localSymbols,
                                          stmtCtx, primaryFuncResultStorage);
    }

    // Create most function blocks in advance.
    createEmptyGlobalBlocks(funit.evaluationList);

    // Reinstate entry block as the current insertion point.
    builder->setInsertionPointToEnd(&func.front());

    if (callee.hasAlternateReturns()) {
      // Create a local temp to hold the alternate return index.
      // Give it an integer index type and the subroutine name (for dumps).
      // Attach it to the subroutine symbol in the localSymbols map.
      // Initialize it to zero, the "fallthrough" alternate return value.
      const Fortran::semantics::Symbol &symbol = funit.getSubprogramSymbol();
      mlir::Location loc = toLocation();
      mlir::Type idxTy = builder->getIndexType();
      mlir::Value altResult =
          builder->createTemporary(loc, idxTy, toStringRef(symbol.name()));
      addSymbol(symbol, altResult);
      mlir::Value zero = builder->createIntegerConstant(loc, idxTy, 0);
      builder->create<fir::StoreOp>(loc, zero, altResult);
    }

    if (Fortran::lower::pft::Evaluation *alternateEntryEval =
            funit.getEntryEval())
      genFIRBranch(alternateEntryEval->lexicalSuccessor->block);
  }

  /// Create global blocks for the current function.  This eliminates the
  /// distinction between forward and backward targets when generating
  /// branches.  A block is "global" if it can be the target of a GOTO or
  /// other source code branch.  A block that can only be targeted by a
  /// compiler generated branch is "local".  For example, a DO loop preheader
  /// block containing loop initialization code is global.  A loop header
  /// block, which is the target of the loop back edge, is local.  Blocks
  /// belong to a region.  Any block within a nested region must be replaced
  /// with a block belonging to that region.  Branches may not cross region
  /// boundaries.
  void createEmptyGlobalBlocks(
      std::list<Fortran::lower::pft::Evaluation> &evaluationList) {
    mlir::Region *region = &builder->getRegion();
    for (Fortran::lower::pft::Evaluation &eval : evaluationList) {
      if (eval.isNewBlock)
        eval.block = builder->createBlock(region);
      if (eval.isConstruct() || eval.isDirective()) {
        if (eval.lowerAsUnstructured()) {
          createEmptyGlobalBlocks(eval.getNestedEvaluations());
        } else if (eval.hasNestedEvaluations()) {
          // A structured construct that is a target starts a new block.
          Fortran::lower::pft::Evaluation &constructStmt =
              eval.getFirstNestedEvaluation();
          if (constructStmt.isNewBlock)
            constructStmt.block = builder->createBlock(region);
        }
      }
    }
  }

  /// Lower a procedure (nest).
  void lowerFunc(Fortran::lower::pft::FunctionLikeUnit &funit) {
    if (!funit.isMainProgram()) {
      const Fortran::semantics::Symbol &procSymbol =
          funit.getSubprogramSymbol();
      if (procSymbol.owner().IsSubmodule()) {
        TODO(toLocation(), "support submodules");
        return;
      }
    }
    setCurrentPosition(funit.getStartingSourceLoc());
    for (int entryIndex = 0, last = funit.entryPointList.size();
         entryIndex < last; ++entryIndex) {
      funit.setActiveEntry(entryIndex);
      startNewFunction(funit); // the entry point for lowering this procedure
      for (Fortran::lower::pft::Evaluation &eval : funit.evaluationList)
        genFIR(eval);
      endNewFunction(funit);
    }
    funit.setActiveEntry(0);
    for (Fortran::lower::pft::FunctionLikeUnit &f : funit.nestedFunctions)
      lowerFunc(f); // internal procedure
  }

  /// Lower module variable definitions to fir::globalOp and OpenMP/OpenACC
  /// declarative construct.
  void lowerModuleDeclScope(Fortran::lower::pft::ModuleLikeUnit &mod) {
    setCurrentPosition(mod.getStartingSourceLoc());
    createGlobalOutsideOfFunctionLowering([&]() {
      for (const Fortran::lower::pft::Variable &var :
           mod.getOrderedSymbolTable()) {
        // Only define the variables owned by this module.
        const Fortran::semantics::Scope *owningScope = var.getOwningScope();
        if (!owningScope || mod.getScope() == *owningScope)
          Fortran::lower::defineModuleVariable(*this, var);
      }
      for (auto &eval : mod.evaluationList)
        genFIR(eval);
    });
  }

  /// Lower functions contained in a module.
  void lowerMod(Fortran::lower::pft::ModuleLikeUnit &mod) {
    for (Fortran::lower::pft::FunctionLikeUnit &f : mod.nestedFunctions)
      lowerFunc(f);
  }

  mlir::Value hostAssocTupleValue() override final { return hostAssocTuple; }

  /// Record a binding for the ssa-value of the tuple for this function.
  void bindHostAssocTuple(mlir::Value val) override final {
    assert(!hostAssocTuple && val);
    hostAssocTuple = val;
  }

<<<<<<< HEAD
=======
  void registerRuntimeTypeInfo(
      mlir::Location loc,
      Fortran::lower::SymbolRef typeInfoSym) override final {
    runtimeTypeInfoConverter.registerTypeInfoSymbol(*this, loc, typeInfoSym);
  }

>>>>>>> 7f962794
private:
  FirConverter() = delete;
  FirConverter(const FirConverter &) = delete;
  FirConverter &operator=(const FirConverter &) = delete;

  //===--------------------------------------------------------------------===//
  // Helper member functions
  //===--------------------------------------------------------------------===//

  mlir::Value createFIRExpr(mlir::Location loc,
                            const Fortran::lower::SomeExpr *expr,
                            Fortran::lower::StatementContext &stmtCtx) {
    return fir::getBase(genExprValue(*expr, stmtCtx, &loc));
  }

  /// Find the symbol in the local map or return null.
  Fortran::lower::SymbolBox
  lookupSymbol(const Fortran::semantics::Symbol &sym) {
    if (Fortran::lower::SymbolBox v = localSymbols.lookupSymbol(sym))
      return v;
    return {};
  }

  /// Find the symbol in the inner-most level of the local map or return null.
  Fortran::lower::SymbolBox
  shallowLookupSymbol(const Fortran::semantics::Symbol &sym) {
    if (Fortran::lower::SymbolBox v = localSymbols.shallowLookupSymbol(sym))
      return v;
    return {};
  }

  /// Add the symbol to the local map and return `true`. If the symbol is
  /// already in the map and \p forced is `false`, the map is not updated.
  /// Instead the value `false` is returned.
  bool addSymbol(const Fortran::semantics::SymbolRef sym, mlir::Value val,
                 bool forced = false) {
    if (!forced && lookupSymbol(sym))
      return false;
    localSymbols.addSymbol(sym, val, forced);
    return true;
  }

  bool isNumericScalarCategory(Fortran::common::TypeCategory cat) {
    return cat == Fortran::common::TypeCategory::Integer ||
           cat == Fortran::common::TypeCategory::Real ||
           cat == Fortran::common::TypeCategory::Complex ||
           cat == Fortran::common::TypeCategory::Logical;
  }
  bool isCharacterCategory(Fortran::common::TypeCategory cat) {
    return cat == Fortran::common::TypeCategory::Character;
  }
  bool isDerivedCategory(Fortran::common::TypeCategory cat) {
    return cat == Fortran::common::TypeCategory::Derived;
  }

  mlir::Block *blockOfLabel(Fortran::lower::pft::Evaluation &eval,
                            Fortran::parser::Label label) {
    const Fortran::lower::pft::LabelEvalMap &labelEvaluationMap =
        eval.getOwningProcedure()->labelEvaluationMap;
    const auto iter = labelEvaluationMap.find(label);
    assert(iter != labelEvaluationMap.end() && "label missing from map");
    mlir::Block *block = iter->second->block;
    assert(block && "missing labeled evaluation block");
    return block;
  }

  void genFIRBranch(mlir::Block *targetBlock) {
    assert(targetBlock && "missing unconditional target block");
    builder->create<cf::BranchOp>(toLocation(), targetBlock);
  }

  void genFIRConditionalBranch(mlir::Value cond, mlir::Block *trueTarget,
                               mlir::Block *falseTarget) {
    assert(trueTarget && "missing conditional branch true block");
    assert(falseTarget && "missing conditional branch false block");
    mlir::Location loc = toLocation();
    mlir::Value bcc = builder->createConvert(loc, builder->getI1Type(), cond);
    builder->create<mlir::cf::CondBranchOp>(loc, bcc, trueTarget, llvm::None,
                                            falseTarget, llvm::None);
  }
  void genFIRConditionalBranch(mlir::Value cond,
                               Fortran::lower::pft::Evaluation *trueTarget,
                               Fortran::lower::pft::Evaluation *falseTarget) {
    genFIRConditionalBranch(cond, trueTarget->block, falseTarget->block);
  }
  void genFIRConditionalBranch(const Fortran::parser::ScalarLogicalExpr &expr,
                               mlir::Block *trueTarget,
                               mlir::Block *falseTarget) {
    Fortran::lower::StatementContext stmtCtx;
    mlir::Value cond =
        createFIRExpr(toLocation(), Fortran::semantics::GetExpr(expr), stmtCtx);
    stmtCtx.finalize();
    genFIRConditionalBranch(cond, trueTarget, falseTarget);
  }
  void genFIRConditionalBranch(const Fortran::parser::ScalarLogicalExpr &expr,
                               Fortran::lower::pft::Evaluation *trueTarget,
                               Fortran::lower::pft::Evaluation *falseTarget) {
    Fortran::lower::StatementContext stmtCtx;
    mlir::Value cond =
        createFIRExpr(toLocation(), Fortran::semantics::GetExpr(expr), stmtCtx);
    stmtCtx.finalize();
    genFIRConditionalBranch(cond, trueTarget->block, falseTarget->block);
  }

  //===--------------------------------------------------------------------===//
  // Termination of symbolically referenced execution units
  //===--------------------------------------------------------------------===//

  /// END of program
  ///
  /// Generate the cleanup block before the program exits
  void genExitRoutine() {
    if (blockIsUnterminated())
      builder->create<mlir::func::ReturnOp>(toLocation());
  }
  void genFIR(const Fortran::parser::EndProgramStmt &) { genExitRoutine(); }

  /// END of procedure-like constructs
  ///
  /// Generate the cleanup block before the procedure exits
  void genReturnSymbol(const Fortran::semantics::Symbol &functionSymbol) {
    const Fortran::semantics::Symbol &resultSym =
        functionSymbol.get<Fortran::semantics::SubprogramDetails>().result();
    Fortran::lower::SymbolBox resultSymBox = lookupSymbol(resultSym);
    mlir::Location loc = toLocation();
    if (!resultSymBox) {
      mlir::emitError(loc, "failed lowering function return");
      return;
    }
    mlir::Value resultVal = resultSymBox.match(
        [&](const fir::CharBoxValue &x) -> mlir::Value {
          return fir::factory::CharacterExprHelper{*builder, loc}
              .createEmboxChar(x.getBuffer(), x.getLen());
        },
        [&](const auto &) -> mlir::Value {
          mlir::Value resultRef = resultSymBox.getAddr();
          mlir::Type resultType = genType(resultSym);
          mlir::Type resultRefType = builder->getRefType(resultType);
          // A function with multiple entry points returning different types
          // tags all result variables with one of the largest types to allow
          // them to share the same storage.  Convert this to the actual type.
          if (resultRef.getType() != resultRefType)
            resultRef = builder->createConvert(loc, resultRefType, resultRef);
          return builder->create<fir::LoadOp>(loc, resultRef);
        });
    builder->create<mlir::func::ReturnOp>(loc, resultVal);
  }

  /// Get the return value of a call to \p symbol, which is a subroutine entry
  /// point that has alternative return specifiers.
  const mlir::Value
  getAltReturnResult(const Fortran::semantics::Symbol &symbol) {
    assert(Fortran::semantics::HasAlternateReturns(symbol) &&
           "subroutine does not have alternate returns");
    return getSymbolAddress(symbol);
  }

  void genFIRProcedureExit(Fortran::lower::pft::FunctionLikeUnit &funit,
                           const Fortran::semantics::Symbol &symbol) {
    if (mlir::Block *finalBlock = funit.finalBlock) {
      // The current block must end with a terminator.
      if (blockIsUnterminated())
        builder->create<mlir::cf::BranchOp>(toLocation(), finalBlock);
      // Set insertion point to final block.
      builder->setInsertionPoint(finalBlock, finalBlock->end());
    }
    if (Fortran::semantics::IsFunction(symbol)) {
      genReturnSymbol(symbol);
    } else if (Fortran::semantics::HasAlternateReturns(symbol)) {
      mlir::Value retval = builder->create<fir::LoadOp>(
          toLocation(), getAltReturnResult(symbol));
      builder->create<mlir::func::ReturnOp>(toLocation(), retval);
    } else {
      genExitRoutine();
    }
  }

  //
  // Statements that have control-flow semantics
  //

  /// Generate an If[Then]Stmt condition or its negation.
  template <typename A>
  mlir::Value genIfCondition(const A *stmt, bool negate = false) {
    mlir::Location loc = toLocation();
    Fortran::lower::StatementContext stmtCtx;
    mlir::Value condExpr = createFIRExpr(
        loc,
        Fortran::semantics::GetExpr(
            std::get<Fortran::parser::ScalarLogicalExpr>(stmt->t)),
        stmtCtx);
    stmtCtx.finalize();
    mlir::Value cond =
        builder->createConvert(loc, builder->getI1Type(), condExpr);
    if (negate)
      cond = builder->create<mlir::arith::XOrIOp>(
          loc, cond, builder->createIntegerConstant(loc, cond.getType(), 1));
    return cond;
  }

  static bool
  isArraySectionWithoutVectorSubscript(const Fortran::lower::SomeExpr &expr) {
    return expr.Rank() > 0 && Fortran::evaluate::IsVariable(expr) &&
           !Fortran::evaluate::UnwrapWholeSymbolDataRef(expr) &&
           !Fortran::evaluate::HasVectorSubscript(expr);
  }

  [[maybe_unused]] static bool
  isFuncResultDesignator(const Fortran::lower::SomeExpr &expr) {
    const Fortran::semantics::Symbol *sym =
        Fortran::evaluate::GetFirstSymbol(expr);
    return sym && sym->IsFuncResult();
  }

  static bool isWholeAllocatable(const Fortran::lower::SomeExpr &expr) {
    const Fortran::semantics::Symbol *sym =
        Fortran::evaluate::UnwrapWholeSymbolOrComponentDataRef(expr);
    return sym && Fortran::semantics::IsAllocatable(*sym);
  }

  /// Shared for both assignments and pointer assignments.
  void genAssignment(const Fortran::evaluate::Assignment &assign) {
    Fortran::lower::StatementContext stmtCtx;
    mlir::Location loc = toLocation();
    if (explicitIterationSpace()) {
      Fortran::lower::createArrayLoads(*this, explicitIterSpace, localSymbols);
      explicitIterSpace.genLoopNest();
    }
    std::visit(
        Fortran::common::visitors{
            // [1] Plain old assignment.
            [&](const Fortran::evaluate::Assignment::Intrinsic &) {
              const Fortran::semantics::Symbol *sym =
                  Fortran::evaluate::GetLastSymbol(assign.lhs);

              if (!sym)
                TODO(loc, "assignment to pointer result of function reference");

              std::optional<Fortran::evaluate::DynamicType> lhsType =
                  assign.lhs.GetType();
              assert(lhsType && "lhs cannot be typeless");
              // Assignment to polymorphic allocatables may require changing the
              // variable dynamic type (See Fortran 2018 10.2.1.3 p3).
              if (lhsType->IsPolymorphic() && isWholeAllocatable(assign.lhs))
                TODO(loc, "assignment to polymorphic allocatable");

              // Note: No ad-hoc handling for pointers is required here. The
              // target will be assigned as per 2018 10.2.1.3 p2. genExprAddr
              // on a pointer returns the target address and not the address of
              // the pointer variable.

              if (assign.lhs.Rank() > 0 || explicitIterationSpace()) {
                // Array assignment
                // See Fortran 2018 10.2.1.3 p5, p6, and p7
                genArrayAssignment(assign, stmtCtx);
                return;
              }

              // Scalar assignment
              const bool isNumericScalar =
                  isNumericScalarCategory(lhsType->category());
              fir::ExtendedValue rhs = isNumericScalar
                                           ? genExprValue(assign.rhs, stmtCtx)
                                           : genExprAddr(assign.rhs, stmtCtx);
              bool lhsIsWholeAllocatable = isWholeAllocatable(assign.lhs);
              llvm::Optional<fir::factory::MutableBoxReallocation> lhsRealloc;
              llvm::Optional<fir::MutableBoxValue> lhsMutableBox;
              auto lhs = [&]() -> fir::ExtendedValue {
                if (lhsIsWholeAllocatable) {
                  lhsMutableBox = genExprMutableBox(loc, assign.lhs);
                  llvm::SmallVector<mlir::Value> lengthParams;
                  if (const fir::CharBoxValue *charBox = rhs.getCharBox())
                    lengthParams.push_back(charBox->getLen());
                  else if (fir::isDerivedWithLengthParameters(rhs))
                    TODO(loc, "assignment to derived type allocatable with "
                              "length parameters");
                  lhsRealloc = fir::factory::genReallocIfNeeded(
                      *builder, loc, *lhsMutableBox,
                      /*shape=*/llvm::None, lengthParams);
                  return lhsRealloc->newValue;
                }
                return genExprAddr(assign.lhs, stmtCtx);
              }();

              if (isNumericScalar) {
                // Fortran 2018 10.2.1.3 p8 and p9
                // Conversions should have been inserted by semantic analysis,
                // but they can be incorrect between the rhs and lhs. Correct
                // that here.
                mlir::Value addr = fir::getBase(lhs);
                mlir::Value val = fir::getBase(rhs);
                // A function with multiple entry points returning different
                // types tags all result variables with one of the largest
                // types to allow them to share the same storage.  Assignment
                // to a result variable of one of the other types requires
                // conversion to the actual type.
                mlir::Type toTy = genType(assign.lhs);
                mlir::Value cast =
                    builder->convertWithSemantics(loc, toTy, val);
                if (fir::dyn_cast_ptrEleTy(addr.getType()) != toTy) {
                  assert(isFuncResultDesignator(assign.lhs) && "type mismatch");
                  addr = builder->createConvert(
                      toLocation(), builder->getRefType(toTy), addr);
                }
                builder->create<fir::StoreOp>(loc, cast, addr);
              } else if (isCharacterCategory(lhsType->category())) {
                // Fortran 2018 10.2.1.3 p10 and p11
                fir::factory::CharacterExprHelper{*builder, loc}.createAssign(
                    lhs, rhs);
              } else if (isDerivedCategory(lhsType->category())) {
                // Fortran 2018 10.2.1.3 p13 and p14
                // Recursively gen an assignment on each element pair.
                fir::factory::genRecordAssignment(*builder, loc, lhs, rhs);
              } else {
                llvm_unreachable("unknown category");
              }
              if (lhsIsWholeAllocatable)
                fir::factory::finalizeRealloc(
                    *builder, loc, lhsMutableBox.getValue(),
                    /*lbounds=*/llvm::None, /*takeLboundsIfRealloc=*/false,
                    lhsRealloc.getValue());
            },

            // [2] User defined assignment. If the context is a scalar
            // expression then call the procedure.
            [&](const Fortran::evaluate::ProcedureRef &procRef) {
              Fortran::lower::StatementContext &ctx =
                  explicitIterationSpace() ? explicitIterSpace.stmtContext()
                                           : stmtCtx;
              Fortran::lower::createSubroutineCall(
                  *this, procRef, explicitIterSpace, implicitIterSpace,
                  localSymbols, ctx, /*isUserDefAssignment=*/true);
            },

            // [3] Pointer assignment with possibly empty bounds-spec. R1035: a
            // bounds-spec is a lower bound value.
            [&](const Fortran::evaluate::Assignment::BoundsSpec &lbExprs) {
              if (IsProcedure(assign.rhs))
                TODO(loc, "procedure pointer assignment");
              std::optional<Fortran::evaluate::DynamicType> lhsType =
                  assign.lhs.GetType();
              std::optional<Fortran::evaluate::DynamicType> rhsType =
                  assign.rhs.GetType();
              // Polymorphic lhs/rhs may need more care. See F2018 10.2.2.3.
              if ((lhsType && lhsType->IsPolymorphic()) ||
                  (rhsType && rhsType->IsPolymorphic()))
                TODO(loc, "pointer assignment involving polymorphic entity");

              // FIXME: in the explicit space context, we want to use
              // ScalarArrayExprLowering here.
              fir::MutableBoxValue lhs = genExprMutableBox(loc, assign.lhs);
              llvm::SmallVector<mlir::Value> lbounds;
              for (const Fortran::evaluate::ExtentExpr &lbExpr : lbExprs)
                lbounds.push_back(
                    fir::getBase(genExprValue(toEvExpr(lbExpr), stmtCtx)));
              Fortran::lower::associateMutableBox(*this, loc, lhs, assign.rhs,
                                                  lbounds, stmtCtx);
              if (explicitIterationSpace()) {
                mlir::ValueRange inners = explicitIterSpace.getInnerArgs();
                if (!inners.empty()) {
                  // TODO: should force a copy-in/copy-out here.
                  // e.g., obj%ptr(i+1) => obj%ptr(i)
                  builder->create<fir::ResultOp>(loc, inners);
                }
              }
            },

            // [4] Pointer assignment with bounds-remapping. R1036: a
            // bounds-remapping is a pair, lower bound and upper bound.
            [&](const Fortran::evaluate::Assignment::BoundsRemapping
                    &boundExprs) {
              std::optional<Fortran::evaluate::DynamicType> lhsType =
                  assign.lhs.GetType();
              std::optional<Fortran::evaluate::DynamicType> rhsType =
                  assign.rhs.GetType();
              // Polymorphic lhs/rhs may need more care. See F2018 10.2.2.3.
              if ((lhsType && lhsType->IsPolymorphic()) ||
                  (rhsType && rhsType->IsPolymorphic()))
                TODO(loc, "pointer assignment involving polymorphic entity");

              // FIXME: in the explicit space context, we want to use
              // ScalarArrayExprLowering here.
              fir::MutableBoxValue lhs = genExprMutableBox(loc, assign.lhs);
              if (Fortran::evaluate::UnwrapExpr<Fortran::evaluate::NullPointer>(
                      assign.rhs)) {
                fir::factory::disassociateMutableBox(*builder, loc, lhs);
                return;
              }
              llvm::SmallVector<mlir::Value> lbounds;
              llvm::SmallVector<mlir::Value> ubounds;
              for (const std::pair<Fortran::evaluate::ExtentExpr,
                                   Fortran::evaluate::ExtentExpr> &pair :
                   boundExprs) {
                const Fortran::evaluate::ExtentExpr &lbExpr = pair.first;
                const Fortran::evaluate::ExtentExpr &ubExpr = pair.second;
                lbounds.push_back(
                    fir::getBase(genExprValue(toEvExpr(lbExpr), stmtCtx)));
                ubounds.push_back(
                    fir::getBase(genExprValue(toEvExpr(ubExpr), stmtCtx)));
              }
              // Do not generate a temp in case rhs is an array section.
              fir::ExtendedValue rhs =
                  isArraySectionWithoutVectorSubscript(assign.rhs)
                      ? Fortran::lower::createSomeArrayBox(
                            *this, assign.rhs, localSymbols, stmtCtx)
                      : genExprAddr(assign.rhs, stmtCtx);
              fir::factory::associateMutableBoxWithRemap(*builder, loc, lhs,
                                                         rhs, lbounds, ubounds);
              if (explicitIterationSpace()) {
                mlir::ValueRange inners = explicitIterSpace.getInnerArgs();
                if (!inners.empty()) {
                  // TODO: should force a copy-in/copy-out here.
                  // e.g., obj%ptr(i+1) => obj%ptr(i)
                  builder->create<fir::ResultOp>(loc, inners);
                }
              }
            },
        },
        assign.u);
    if (explicitIterationSpace())
      Fortran::lower::createArrayMergeStores(*this, explicitIterSpace);
  }

  /// Lowering of CALL statement
  void genFIR(const Fortran::parser::CallStmt &stmt) {
    Fortran::lower::StatementContext stmtCtx;
    Fortran::lower::pft::Evaluation &eval = getEval();
    setCurrentPosition(stmt.v.source);
    assert(stmt.typedCall && "Call was not analyzed");
    // Call statement lowering shares code with function call lowering.
    mlir::Value res = Fortran::lower::createSubroutineCall(
        *this, *stmt.typedCall, explicitIterSpace, implicitIterSpace,
        localSymbols, stmtCtx, /*isUserDefAssignment=*/false);
    if (!res)
      return; // "Normal" subroutine call.
    // Call with alternate return specifiers.
    // The call returns an index that selects an alternate return branch target.
    llvm::SmallVector<int64_t> indexList;
    llvm::SmallVector<mlir::Block *> blockList;
    int64_t index = 0;
    for (const Fortran::parser::ActualArgSpec &arg :
         std::get<std::list<Fortran::parser::ActualArgSpec>>(stmt.v.t)) {
      const auto &actual = std::get<Fortran::parser::ActualArg>(arg.t);
      if (const auto *altReturn =
              std::get_if<Fortran::parser::AltReturnSpec>(&actual.u)) {
        indexList.push_back(++index);
        blockList.push_back(blockOfLabel(eval, altReturn->v));
      }
    }
    blockList.push_back(eval.nonNopSuccessor().block); // default = fallthrough
    stmtCtx.finalize();
    builder->create<fir::SelectOp>(toLocation(), res, indexList, blockList);
  }

  void genFIR(const Fortran::parser::ComputedGotoStmt &stmt) {
    Fortran::lower::StatementContext stmtCtx;
    Fortran::lower::pft::Evaluation &eval = getEval();
    mlir::Value selectExpr =
        createFIRExpr(toLocation(),
                      Fortran::semantics::GetExpr(
                          std::get<Fortran::parser::ScalarIntExpr>(stmt.t)),
                      stmtCtx);
    stmtCtx.finalize();
    llvm::SmallVector<int64_t> indexList;
    llvm::SmallVector<mlir::Block *> blockList;
    int64_t index = 0;
    for (Fortran::parser::Label label :
         std::get<std::list<Fortran::parser::Label>>(stmt.t)) {
      indexList.push_back(++index);
      blockList.push_back(blockOfLabel(eval, label));
    }
    blockList.push_back(eval.nonNopSuccessor().block); // default
    builder->create<fir::SelectOp>(toLocation(), selectExpr, indexList,
                                   blockList);
  }

  void genFIR(const Fortran::parser::ArithmeticIfStmt &stmt) {
    Fortran::lower::StatementContext stmtCtx;
    Fortran::lower::pft::Evaluation &eval = getEval();
    mlir::Value expr = createFIRExpr(
        toLocation(),
        Fortran::semantics::GetExpr(std::get<Fortran::parser::Expr>(stmt.t)),
        stmtCtx);
    stmtCtx.finalize();
    mlir::Type exprType = expr.getType();
    mlir::Location loc = toLocation();
    if (exprType.isSignlessInteger()) {
      // Arithmetic expression has Integer type.  Generate a SelectCaseOp
      // with ranges {(-inf:-1], 0=default, [1:inf)}.
      MLIRContext *context = builder->getContext();
      llvm::SmallVector<mlir::Attribute> attrList;
      llvm::SmallVector<mlir::Value> valueList;
      llvm::SmallVector<mlir::Block *> blockList;
      attrList.push_back(fir::UpperBoundAttr::get(context));
      valueList.push_back(builder->createIntegerConstant(loc, exprType, -1));
      blockList.push_back(blockOfLabel(eval, std::get<1>(stmt.t)));
      attrList.push_back(fir::LowerBoundAttr::get(context));
      valueList.push_back(builder->createIntegerConstant(loc, exprType, 1));
      blockList.push_back(blockOfLabel(eval, std::get<3>(stmt.t)));
      attrList.push_back(mlir::UnitAttr::get(context)); // 0 is the "default"
      blockList.push_back(blockOfLabel(eval, std::get<2>(stmt.t)));
      builder->create<fir::SelectCaseOp>(loc, expr, attrList, valueList,
                                         blockList);
      return;
    }
    // Arithmetic expression has Real type.  Generate
    //   sum = expr + expr  [ raise an exception if expr is a NaN ]
    //   if (sum < 0.0) goto L1 else if (sum > 0.0) goto L3 else goto L2
    auto sum = builder->create<mlir::arith::AddFOp>(loc, expr, expr);
    auto zero = builder->create<mlir::arith::ConstantOp>(
        loc, exprType, builder->getFloatAttr(exprType, 0.0));
    auto cond1 = builder->create<mlir::arith::CmpFOp>(
        loc, mlir::arith::CmpFPredicate::OLT, sum, zero);
    mlir::Block *elseIfBlock =
        builder->getBlock()->splitBlock(builder->getInsertionPoint());
    genFIRConditionalBranch(cond1, blockOfLabel(eval, std::get<1>(stmt.t)),
                            elseIfBlock);
    startBlock(elseIfBlock);
    auto cond2 = builder->create<mlir::arith::CmpFOp>(
        loc, mlir::arith::CmpFPredicate::OGT, sum, zero);
    genFIRConditionalBranch(cond2, blockOfLabel(eval, std::get<3>(stmt.t)),
                            blockOfLabel(eval, std::get<2>(stmt.t)));
  }

  void genFIR(const Fortran::parser::AssignedGotoStmt &stmt) {
    // Program requirement 1990 8.2.4 -
    //
    //   At the time of execution of an assigned GOTO statement, the integer
    //   variable must be defined with the value of a statement label of a
    //   branch target statement that appears in the same scoping unit.
    //   Note that the variable may be defined with a statement label value
    //   only by an ASSIGN statement in the same scoping unit as the assigned
    //   GOTO statement.

    mlir::Location loc = toLocation();
    Fortran::lower::pft::Evaluation &eval = getEval();
    const Fortran::lower::pft::SymbolLabelMap &symbolLabelMap =
        eval.getOwningProcedure()->assignSymbolLabelMap;
    const Fortran::semantics::Symbol &symbol =
        *std::get<Fortran::parser::Name>(stmt.t).symbol;
    auto selectExpr =
        builder->create<fir::LoadOp>(loc, getSymbolAddress(symbol));
    auto iter = symbolLabelMap.find(symbol);
    if (iter == symbolLabelMap.end()) {
      // Fail for a nonconforming program unit that does not have any ASSIGN
      // statements.  The front end should check for this.
      mlir::emitError(loc, "(semantics issue) no assigned goto targets");
      exit(1);
    }
    auto labelSet = iter->second;
    llvm::SmallVector<int64_t> indexList;
    llvm::SmallVector<mlir::Block *> blockList;
    auto addLabel = [&](Fortran::parser::Label label) {
      indexList.push_back(label);
      blockList.push_back(blockOfLabel(eval, label));
    };
    // Add labels from an explicit list.  The list may have duplicates.
    for (Fortran::parser::Label label :
         std::get<std::list<Fortran::parser::Label>>(stmt.t)) {
      if (labelSet.count(label) &&
          std::find(indexList.begin(), indexList.end(), label) ==
              indexList.end()) { // ignore duplicates
        addLabel(label);
      }
    }
    // Absent an explicit list, add all possible label targets.
    if (indexList.empty())
      for (auto &label : labelSet)
        addLabel(label);
    // Add a nop/fallthrough branch to the switch for a nonconforming program
    // unit that violates the program requirement above.
    blockList.push_back(eval.nonNopSuccessor().block); // default
    builder->create<fir::SelectOp>(loc, selectExpr, indexList, blockList);
  }

  void genFIR(const Fortran::parser::DoConstruct &doConstruct) {
    TODO(toLocation(), "DoConstruct lowering");
  }

  void genFIR(const Fortran::parser::IfConstruct &) {
    mlir::Location loc = toLocation();
    Fortran::lower::pft::Evaluation &eval = getEval();
    if (eval.lowerAsStructured()) {
      // Structured fir.if nest.
      fir::IfOp topIfOp, currentIfOp;
      for (Fortran::lower::pft::Evaluation &e : eval.getNestedEvaluations()) {
        auto genIfOp = [&](mlir::Value cond) {
          auto ifOp = builder->create<fir::IfOp>(loc, cond, /*withElse=*/true);
          builder->setInsertionPointToStart(&ifOp.getThenRegion().front());
          return ifOp;
        };
        if (auto *s = e.getIf<Fortran::parser::IfThenStmt>()) {
          topIfOp = currentIfOp = genIfOp(genIfCondition(s, e.negateCondition));
        } else if (auto *s = e.getIf<Fortran::parser::IfStmt>()) {
          topIfOp = currentIfOp = genIfOp(genIfCondition(s, e.negateCondition));
        } else if (auto *s = e.getIf<Fortran::parser::ElseIfStmt>()) {
          builder->setInsertionPointToStart(
              &currentIfOp.getElseRegion().front());
          currentIfOp = genIfOp(genIfCondition(s));
        } else if (e.isA<Fortran::parser::ElseStmt>()) {
          builder->setInsertionPointToStart(
              &currentIfOp.getElseRegion().front());
        } else if (e.isA<Fortran::parser::EndIfStmt>()) {
          builder->setInsertionPointAfter(topIfOp);
        } else {
          genFIR(e, /*unstructuredContext=*/false);
        }
      }
      return;
    }

    // Unstructured branch sequence.
    for (Fortran::lower::pft::Evaluation &e : eval.getNestedEvaluations()) {
      auto genIfBranch = [&](mlir::Value cond) {
        if (e.lexicalSuccessor == e.controlSuccessor) // empty block -> exit
          genFIRConditionalBranch(cond, e.parentConstruct->constructExit,
                                  e.controlSuccessor);
        else // non-empty block
          genFIRConditionalBranch(cond, e.lexicalSuccessor, e.controlSuccessor);
      };
      if (auto *s = e.getIf<Fortran::parser::IfThenStmt>()) {
        maybeStartBlock(e.block);
        genIfBranch(genIfCondition(s, e.negateCondition));
      } else if (auto *s = e.getIf<Fortran::parser::IfStmt>()) {
        maybeStartBlock(e.block);
        genIfBranch(genIfCondition(s, e.negateCondition));
      } else if (auto *s = e.getIf<Fortran::parser::ElseIfStmt>()) {
        startBlock(e.block);
        genIfBranch(genIfCondition(s));
      } else {
        genFIR(e);
      }
    }
  }

  void genFIR(const Fortran::parser::CaseConstruct &) {
    TODO(toLocation(), "CaseConstruct lowering");
  }

  template <typename A>
  void genNestedStatement(const Fortran::parser::Statement<A> &stmt) {
    setCurrentPosition(stmt.source);
    genFIR(stmt.statement);
  }

  /// Force the binding of an explicit symbol. This is used to bind and re-bind
  /// a concurrent control symbol to its value.
  void forceControlVariableBinding(const Fortran::semantics::Symbol *sym,
                                   mlir::Value inducVar) {
    mlir::Location loc = toLocation();
    assert(sym && "There must be a symbol to bind");
    mlir::Type toTy = genType(*sym);
    // FIXME: this should be a "per iteration" temporary.
    mlir::Value tmp = builder->createTemporary(
        loc, toTy, toStringRef(sym->name()),
        llvm::ArrayRef<mlir::NamedAttribute>{
            Fortran::lower::getAdaptToByRefAttr(*builder)});
    mlir::Value cast = builder->createConvert(loc, toTy, inducVar);
    builder->create<fir::StoreOp>(loc, cast, tmp);
    localSymbols.addSymbol(*sym, tmp, /*force=*/true);
  }

  /// Process a concurrent header for a FORALL. (Concurrent headers for DO
  /// CONCURRENT loops are lowered elsewhere.)
  void genFIR(const Fortran::parser::ConcurrentHeader &header) {
    llvm::SmallVector<mlir::Value> lows;
    llvm::SmallVector<mlir::Value> highs;
    llvm::SmallVector<mlir::Value> steps;
    if (explicitIterSpace.isOutermostForall()) {
      // For the outermost forall, we evaluate the bounds expressions once.
      // Contrastingly, if this forall is nested, the bounds expressions are
      // assumed to be pure, possibly dependent on outer concurrent control
      // variables, possibly variant with respect to arguments, and will be
      // re-evaluated.
      mlir::Location loc = toLocation();
      mlir::Type idxTy = builder->getIndexType();
      Fortran::lower::StatementContext &stmtCtx =
          explicitIterSpace.stmtContext();
      auto lowerExpr = [&](auto &e) {
        return fir::getBase(genExprValue(e, stmtCtx));
      };
      for (const Fortran::parser::ConcurrentControl &ctrl :
           std::get<std::list<Fortran::parser::ConcurrentControl>>(header.t)) {
        const Fortran::lower::SomeExpr *lo =
            Fortran::semantics::GetExpr(std::get<1>(ctrl.t));
        const Fortran::lower::SomeExpr *hi =
            Fortran::semantics::GetExpr(std::get<2>(ctrl.t));
        auto &optStep =
            std::get<std::optional<Fortran::parser::ScalarIntExpr>>(ctrl.t);
        lows.push_back(builder->createConvert(loc, idxTy, lowerExpr(*lo)));
        highs.push_back(builder->createConvert(loc, idxTy, lowerExpr(*hi)));
        steps.push_back(
            optStep.has_value()
                ? builder->createConvert(
                      loc, idxTy,
                      lowerExpr(*Fortran::semantics::GetExpr(*optStep)))
                : builder->createIntegerConstant(loc, idxTy, 1));
      }
    }
    auto lambda = [&, lows, highs, steps]() {
      // Create our iteration space from the header spec.
      mlir::Location loc = toLocation();
      mlir::Type idxTy = builder->getIndexType();
      llvm::SmallVector<fir::DoLoopOp> loops;
      Fortran::lower::StatementContext &stmtCtx =
          explicitIterSpace.stmtContext();
      auto lowerExpr = [&](auto &e) {
        return fir::getBase(genExprValue(e, stmtCtx));
      };
      const bool outermost = !lows.empty();
      std::size_t headerIndex = 0;
      for (const Fortran::parser::ConcurrentControl &ctrl :
           std::get<std::list<Fortran::parser::ConcurrentControl>>(header.t)) {
        const Fortran::semantics::Symbol *ctrlVar =
            std::get<Fortran::parser::Name>(ctrl.t).symbol;
        mlir::Value lb;
        mlir::Value ub;
        mlir::Value by;
        if (outermost) {
          assert(headerIndex < lows.size());
          if (headerIndex == 0)
            explicitIterSpace.resetInnerArgs();
          lb = lows[headerIndex];
          ub = highs[headerIndex];
          by = steps[headerIndex++];
        } else {
          const Fortran::lower::SomeExpr *lo =
              Fortran::semantics::GetExpr(std::get<1>(ctrl.t));
          const Fortran::lower::SomeExpr *hi =
              Fortran::semantics::GetExpr(std::get<2>(ctrl.t));
          auto &optStep =
              std::get<std::optional<Fortran::parser::ScalarIntExpr>>(ctrl.t);
          lb = builder->createConvert(loc, idxTy, lowerExpr(*lo));
          ub = builder->createConvert(loc, idxTy, lowerExpr(*hi));
          by = optStep.has_value()
                   ? builder->createConvert(
                         loc, idxTy,
                         lowerExpr(*Fortran::semantics::GetExpr(*optStep)))
                   : builder->createIntegerConstant(loc, idxTy, 1);
        }
        auto lp = builder->create<fir::DoLoopOp>(
            loc, lb, ub, by, /*unordered=*/true,
            /*finalCount=*/false, explicitIterSpace.getInnerArgs());
        if (!loops.empty() || !outermost)
          builder->create<fir::ResultOp>(loc, lp.getResults());
        explicitIterSpace.setInnerArgs(lp.getRegionIterArgs());
        builder->setInsertionPointToStart(lp.getBody());
        forceControlVariableBinding(ctrlVar, lp.getInductionVar());
        loops.push_back(lp);
      }
      if (outermost)
        explicitIterSpace.setOuterLoop(loops[0]);
      explicitIterSpace.appendLoops(loops);
      if (const auto &mask =
              std::get<std::optional<Fortran::parser::ScalarLogicalExpr>>(
                  header.t);
          mask.has_value()) {
        mlir::Type i1Ty = builder->getI1Type();
        fir::ExtendedValue maskExv =
            genExprValue(*Fortran::semantics::GetExpr(mask.value()), stmtCtx);
        mlir::Value cond =
            builder->createConvert(loc, i1Ty, fir::getBase(maskExv));
        auto ifOp = builder->create<fir::IfOp>(
            loc, explicitIterSpace.innerArgTypes(), cond,
            /*withElseRegion=*/true);
        builder->create<fir::ResultOp>(loc, ifOp.getResults());
        builder->setInsertionPointToStart(&ifOp.getElseRegion().front());
        builder->create<fir::ResultOp>(loc, explicitIterSpace.getInnerArgs());
        builder->setInsertionPointToStart(&ifOp.getThenRegion().front());
      }
    };
    // Push the lambda to gen the loop nest context.
    explicitIterSpace.pushLoopNest(lambda);
  }

  void genFIR(const Fortran::parser::ForallAssignmentStmt &stmt) {
    std::visit([&](const auto &x) { genFIR(x); }, stmt.u);
  }

  void genFIR(const Fortran::parser::EndForallStmt &) {
    cleanupExplicitSpace();
  }

  template <typename A>
  void prepareExplicitSpace(const A &forall) {
    if (!explicitIterSpace.isActive())
      analyzeExplicitSpace(forall);
    localSymbols.pushScope();
    explicitIterSpace.enter();
  }

  /// Cleanup all the FORALL context information when we exit.
  void cleanupExplicitSpace() {
    explicitIterSpace.leave();
    localSymbols.popScope();
  }

  /// Generate FIR for a FORALL statement.
  void genFIR(const Fortran::parser::ForallStmt &stmt) {
    prepareExplicitSpace(stmt);
    genFIR(std::get<
               Fortran::common::Indirection<Fortran::parser::ConcurrentHeader>>(
               stmt.t)
               .value());
    genFIR(std::get<Fortran::parser::UnlabeledStatement<
               Fortran::parser::ForallAssignmentStmt>>(stmt.t)
               .statement);
    cleanupExplicitSpace();
  }

  /// Generate FIR for a FORALL construct.
  void genFIR(const Fortran::parser::ForallConstruct &forall) {
    prepareExplicitSpace(forall);
    genNestedStatement(
        std::get<
            Fortran::parser::Statement<Fortran::parser::ForallConstructStmt>>(
            forall.t));
    for (const Fortran::parser::ForallBodyConstruct &s :
         std::get<std::list<Fortran::parser::ForallBodyConstruct>>(forall.t)) {
      std::visit(
          Fortran::common::visitors{
              [&](const Fortran::parser::WhereConstruct &b) { genFIR(b); },
              [&](const Fortran::common::Indirection<
                  Fortran::parser::ForallConstruct> &b) { genFIR(b.value()); },
              [&](const auto &b) { genNestedStatement(b); }},
          s.u);
    }
    genNestedStatement(
        std::get<Fortran::parser::Statement<Fortran::parser::EndForallStmt>>(
            forall.t));
  }

  /// Lower the concurrent header specification.
  void genFIR(const Fortran::parser::ForallConstructStmt &stmt) {
    genFIR(std::get<
               Fortran::common::Indirection<Fortran::parser::ConcurrentHeader>>(
               stmt.t)
               .value());
  }

  void genFIR(const Fortran::parser::CompilerDirective &) {
    TODO(toLocation(), "CompilerDirective lowering");
  }

  void genFIR(const Fortran::parser::OpenACCConstruct &) {
    TODO(toLocation(), "OpenACCConstruct lowering");
  }

  void genFIR(const Fortran::parser::OpenACCDeclarativeConstruct &) {
    TODO(toLocation(), "OpenACCDeclarativeConstruct lowering");
  }

  void genFIR(const Fortran::parser::OpenMPConstruct &omp) {
    mlir::OpBuilder::InsertPoint insertPt = builder->saveInsertionPoint();
    localSymbols.pushScope();
    Fortran::lower::genOpenMPConstruct(*this, getEval(), omp);

    for (Fortran::lower::pft::Evaluation &e : getEval().getNestedEvaluations())
      genFIR(e);
    localSymbols.popScope();
    builder->restoreInsertionPoint(insertPt);
  }

  void genFIR(const Fortran::parser::OpenMPDeclarativeConstruct &) {
    TODO(toLocation(), "OpenMPDeclarativeConstruct lowering");
  }

  void genFIR(const Fortran::parser::SelectCaseStmt &) {
    TODO(toLocation(), "SelectCaseStmt lowering");
  }

  fir::ExtendedValue
  genAssociateSelector(const Fortran::lower::SomeExpr &selector,
                       Fortran::lower::StatementContext &stmtCtx) {
    return isArraySectionWithoutVectorSubscript(selector)
               ? Fortran::lower::createSomeArrayBox(*this, selector,
                                                    localSymbols, stmtCtx)
               : genExprAddr(selector, stmtCtx);
  }

  void genFIR(const Fortran::parser::AssociateConstruct &) {
    Fortran::lower::StatementContext stmtCtx;
    Fortran::lower::pft::Evaluation &eval = getEval();
    for (Fortran::lower::pft::Evaluation &e : eval.getNestedEvaluations()) {
      if (auto *stmt = e.getIf<Fortran::parser::AssociateStmt>()) {
        if (eval.lowerAsUnstructured())
          maybeStartBlock(e.block);
        localSymbols.pushScope();
        for (const Fortran::parser::Association &assoc :
             std::get<std::list<Fortran::parser::Association>>(stmt->t)) {
          Fortran::semantics::Symbol &sym =
              *std::get<Fortran::parser::Name>(assoc.t).symbol;
          const Fortran::lower::SomeExpr &selector =
              *sym.get<Fortran::semantics::AssocEntityDetails>().expr();
          localSymbols.addSymbol(sym, genAssociateSelector(selector, stmtCtx));
        }
      } else if (e.getIf<Fortran::parser::EndAssociateStmt>()) {
        if (eval.lowerAsUnstructured())
          maybeStartBlock(e.block);
        stmtCtx.finalize();
        localSymbols.popScope();
      } else {
        genFIR(e);
      }
    }
  }

  void genFIR(const Fortran::parser::BlockConstruct &blockConstruct) {
    TODO(toLocation(), "BlockConstruct lowering");
  }

  void genFIR(const Fortran::parser::BlockStmt &) {
    TODO(toLocation(), "BlockStmt lowering");
  }

  void genFIR(const Fortran::parser::EndBlockStmt &) {
    TODO(toLocation(), "EndBlockStmt lowering");
  }

  void genFIR(const Fortran::parser::ChangeTeamConstruct &construct) {
    TODO(toLocation(), "ChangeTeamConstruct lowering");
  }

  void genFIR(const Fortran::parser::ChangeTeamStmt &stmt) {
    TODO(toLocation(), "ChangeTeamStmt lowering");
  }

  void genFIR(const Fortran::parser::EndChangeTeamStmt &stmt) {
    TODO(toLocation(), "EndChangeTeamStmt lowering");
  }

  void genFIR(const Fortran::parser::CriticalConstruct &criticalConstruct) {
    TODO(toLocation(), "CriticalConstruct lowering");
  }

  void genFIR(const Fortran::parser::CriticalStmt &) {
    TODO(toLocation(), "CriticalStmt lowering");
  }

  void genFIR(const Fortran::parser::EndCriticalStmt &) {
    TODO(toLocation(), "EndCriticalStmt lowering");
  }

  void genFIR(const Fortran::parser::SelectRankConstruct &selectRankConstruct) {
    TODO(toLocation(), "SelectRankConstruct lowering");
  }

  void genFIR(const Fortran::parser::SelectRankStmt &) {
    TODO(toLocation(), "SelectRankStmt lowering");
  }

  void genFIR(const Fortran::parser::SelectRankCaseStmt &) {
    TODO(toLocation(), "SelectRankCaseStmt lowering");
  }

  void genFIR(const Fortran::parser::SelectTypeConstruct &selectTypeConstruct) {
    TODO(toLocation(), "SelectTypeConstruct lowering");
  }

  void genFIR(const Fortran::parser::SelectTypeStmt &) {
    TODO(toLocation(), "SelectTypeStmt lowering");
  }

  void genFIR(const Fortran::parser::TypeGuardStmt &) {
    TODO(toLocation(), "TypeGuardStmt lowering");
  }

  //===--------------------------------------------------------------------===//
  // IO statements (see io.h)
  //===--------------------------------------------------------------------===//

  void genFIR(const Fortran::parser::BackspaceStmt &stmt) {
    mlir::Value iostat = genBackspaceStatement(*this, stmt);
    genIoConditionBranches(getEval(), stmt.v, iostat);
  }

  void genFIR(const Fortran::parser::CloseStmt &stmt) {
    mlir::Value iostat = genCloseStatement(*this, stmt);
    genIoConditionBranches(getEval(), stmt.v, iostat);
  }

  void genFIR(const Fortran::parser::EndfileStmt &stmt) {
    mlir::Value iostat = genEndfileStatement(*this, stmt);
    genIoConditionBranches(getEval(), stmt.v, iostat);
  }

  void genFIR(const Fortran::parser::FlushStmt &stmt) {
    mlir::Value iostat = genFlushStatement(*this, stmt);
    genIoConditionBranches(getEval(), stmt.v, iostat);
  }

  void genFIR(const Fortran::parser::InquireStmt &stmt) {
    mlir::Value iostat = genInquireStatement(*this, stmt);
    if (const auto *specs =
            std::get_if<std::list<Fortran::parser::InquireSpec>>(&stmt.u))
      genIoConditionBranches(getEval(), *specs, iostat);
  }

  void genFIR(const Fortran::parser::OpenStmt &stmt) {
    mlir::Value iostat = genOpenStatement(*this, stmt);
    genIoConditionBranches(getEval(), stmt.v, iostat);
  }

  void genFIR(const Fortran::parser::PrintStmt &stmt) {
    genPrintStatement(*this, stmt);
  }

  void genFIR(const Fortran::parser::ReadStmt &stmt) {
    mlir::Value iostat = genReadStatement(*this, stmt);
    genIoConditionBranches(getEval(), stmt.controls, iostat);
  }

  void genFIR(const Fortran::parser::RewindStmt &stmt) {
    mlir::Value iostat = genRewindStatement(*this, stmt);
    genIoConditionBranches(getEval(), stmt.v, iostat);
  }

  void genFIR(const Fortran::parser::WaitStmt &stmt) {
    mlir::Value iostat = genWaitStatement(*this, stmt);
    genIoConditionBranches(getEval(), stmt.v, iostat);
  }

  void genFIR(const Fortran::parser::WriteStmt &stmt) {
    mlir::Value iostat = genWriteStatement(*this, stmt);
    genIoConditionBranches(getEval(), stmt.controls, iostat);
  }

  template <typename A>
  void genIoConditionBranches(Fortran::lower::pft::Evaluation &eval,
                              const A &specList, mlir::Value iostat) {
    if (!iostat)
      return;

    mlir::Block *endBlock = nullptr;
    mlir::Block *eorBlock = nullptr;
    mlir::Block *errBlock = nullptr;
    for (const auto &spec : specList) {
      std::visit(Fortran::common::visitors{
                     [&](const Fortran::parser::EndLabel &label) {
                       endBlock = blockOfLabel(eval, label.v);
                     },
                     [&](const Fortran::parser::EorLabel &label) {
                       eorBlock = blockOfLabel(eval, label.v);
                     },
                     [&](const Fortran::parser::ErrLabel &label) {
                       errBlock = blockOfLabel(eval, label.v);
                     },
                     [](const auto &) {}},
                 spec.u);
    }
    if (!endBlock && !eorBlock && !errBlock)
      return;

    mlir::Location loc = toLocation();
    mlir::Type indexType = builder->getIndexType();
    mlir::Value selector = builder->createConvert(loc, indexType, iostat);
    llvm::SmallVector<int64_t> indexList;
    llvm::SmallVector<mlir::Block *> blockList;
    if (eorBlock) {
      indexList.push_back(Fortran::runtime::io::IostatEor);
      blockList.push_back(eorBlock);
    }
    if (endBlock) {
      indexList.push_back(Fortran::runtime::io::IostatEnd);
      blockList.push_back(endBlock);
    }
    if (errBlock) {
      indexList.push_back(0);
      blockList.push_back(eval.nonNopSuccessor().block);
      // ERR label statement is the default successor.
      blockList.push_back(errBlock);
    } else {
      // Fallthrough successor statement is the default successor.
      blockList.push_back(eval.nonNopSuccessor().block);
    }
    builder->create<fir::SelectOp>(loc, selector, indexList, blockList);
  }

  //===--------------------------------------------------------------------===//
  // Memory allocation and deallocation
  //===--------------------------------------------------------------------===//

  void genFIR(const Fortran::parser::AllocateStmt &stmt) {
    Fortran::lower::genAllocateStmt(*this, stmt, toLocation());
  }

  void genFIR(const Fortran::parser::DeallocateStmt &stmt) {
    Fortran::lower::genDeallocateStmt(*this, stmt, toLocation());
  }

  /// Nullify pointer object list
  ///
  /// For each pointer object, reset the pointer to a disassociated status.
  /// We do this by setting each pointer to null.
  void genFIR(const Fortran::parser::NullifyStmt &stmt) {
    mlir::Location loc = toLocation();
    for (auto &pointerObject : stmt.v) {
      const Fortran::lower::SomeExpr *expr =
          Fortran::semantics::GetExpr(pointerObject);
      assert(expr);
      fir::MutableBoxValue box = genExprMutableBox(loc, *expr);
      fir::factory::disassociateMutableBox(*builder, loc, box);
    }
  }

  //===--------------------------------------------------------------------===//

  void genFIR(const Fortran::parser::EventPostStmt &stmt) {
    TODO(toLocation(), "EventPostStmt lowering");
  }

  void genFIR(const Fortran::parser::EventWaitStmt &stmt) {
    TODO(toLocation(), "EventWaitStmt lowering");
  }

  void genFIR(const Fortran::parser::FormTeamStmt &stmt) {
    TODO(toLocation(), "FormTeamStmt lowering");
  }

  void genFIR(const Fortran::parser::LockStmt &stmt) {
    TODO(toLocation(), "LockStmt lowering");
  }

  /// Return true if the current context is a conditionalized and implied
  /// iteration space.
  bool implicitIterationSpace() { return !implicitIterSpace.empty(); }

  /// Return true if context is currently an explicit iteration space. A scalar
  /// assignment expression may be contextually within a user-defined iteration
  /// space, transforming it into an array expression.
  bool explicitIterationSpace() { return explicitIterSpace.isActive(); }

  /// Generate an array assignment.
  /// This is an assignment expression with rank > 0. The assignment may or may
  /// not be in a WHERE and/or FORALL context.
  void genArrayAssignment(const Fortran::evaluate::Assignment &assign,
                          Fortran::lower::StatementContext &stmtCtx) {
    if (isWholeAllocatable(assign.lhs)) {
      // Assignment to allocatables may require the lhs to be
      // deallocated/reallocated. See Fortran 2018 10.2.1.3 p3
      Fortran::lower::createAllocatableArrayAssignment(
          *this, assign.lhs, assign.rhs, explicitIterSpace, implicitIterSpace,
          localSymbols, stmtCtx);
      return;
    }

    if (!implicitIterationSpace() && !explicitIterationSpace()) {
      // No masks and the iteration space is implied by the array, so create a
      // simple array assignment.
      Fortran::lower::createSomeArrayAssignment(*this, assign.lhs, assign.rhs,
                                                localSymbols, stmtCtx);
      return;
    }

    // If there is an explicit iteration space, generate an array assignment
    // with a user-specified iteration space and possibly with masks. These
    // assignments may *appear* to be scalar expressions, but the scalar
    // expression is evaluated at all points in the user-defined space much like
    // an ordinary array assignment. More specifically, the semantics inside the
    // FORALL much more closely resembles that of WHERE than a scalar
    // assignment.
    // Otherwise, generate a masked array assignment. The iteration space is
    // implied by the lhs array expression.
    Fortran::lower::createAnyMaskedArrayAssignment(
        *this, assign.lhs, assign.rhs, explicitIterSpace, implicitIterSpace,
        localSymbols,
        explicitIterationSpace() ? explicitIterSpace.stmtContext()
                                 : implicitIterSpace.stmtContext());
  }

  void genFIR(const Fortran::parser::WhereConstruct &c) {
    implicitIterSpace.growStack();
    genNestedStatement(
        std::get<
            Fortran::parser::Statement<Fortran::parser::WhereConstructStmt>>(
            c.t));
    for (const auto &body :
         std::get<std::list<Fortran::parser::WhereBodyConstruct>>(c.t))
      genFIR(body);
    for (const auto &e :
         std::get<std::list<Fortran::parser::WhereConstruct::MaskedElsewhere>>(
             c.t))
      genFIR(e);
    if (const auto &e =
            std::get<std::optional<Fortran::parser::WhereConstruct::Elsewhere>>(
                c.t);
        e.has_value())
      genFIR(*e);
    genNestedStatement(
        std::get<Fortran::parser::Statement<Fortran::parser::EndWhereStmt>>(
            c.t));
  }
  void genFIR(const Fortran::parser::WhereBodyConstruct &body) {
    std::visit(
        Fortran::common::visitors{
            [&](const Fortran::parser::Statement<
                Fortran::parser::AssignmentStmt> &stmt) {
              genNestedStatement(stmt);
            },
            [&](const Fortran::parser::Statement<Fortran::parser::WhereStmt>
                    &stmt) { genNestedStatement(stmt); },
            [&](const Fortran::common::Indirection<
                Fortran::parser::WhereConstruct> &c) { genFIR(c.value()); },
        },
        body.u);
  }
  void genFIR(const Fortran::parser::WhereConstructStmt &stmt) {
    implicitIterSpace.append(Fortran::semantics::GetExpr(
        std::get<Fortran::parser::LogicalExpr>(stmt.t)));
  }
  void genFIR(const Fortran::parser::WhereConstruct::MaskedElsewhere &ew) {
    genNestedStatement(
        std::get<
            Fortran::parser::Statement<Fortran::parser::MaskedElsewhereStmt>>(
            ew.t));
    for (const auto &body :
         std::get<std::list<Fortran::parser::WhereBodyConstruct>>(ew.t))
      genFIR(body);
  }
  void genFIR(const Fortran::parser::MaskedElsewhereStmt &stmt) {
    implicitIterSpace.append(Fortran::semantics::GetExpr(
        std::get<Fortran::parser::LogicalExpr>(stmt.t)));
  }
  void genFIR(const Fortran::parser::WhereConstruct::Elsewhere &ew) {
    genNestedStatement(
        std::get<Fortran::parser::Statement<Fortran::parser::ElsewhereStmt>>(
            ew.t));
    for (const auto &body :
         std::get<std::list<Fortran::parser::WhereBodyConstruct>>(ew.t))
      genFIR(body);
  }
  void genFIR(const Fortran::parser::ElsewhereStmt &stmt) {
    implicitIterSpace.append(nullptr);
  }
  void genFIR(const Fortran::parser::EndWhereStmt &) {
    implicitIterSpace.shrinkStack();
  }

  void genFIR(const Fortran::parser::WhereStmt &stmt) {
    Fortran::lower::StatementContext stmtCtx;
    const auto &assign = std::get<Fortran::parser::AssignmentStmt>(stmt.t);
    implicitIterSpace.growStack();
    implicitIterSpace.append(Fortran::semantics::GetExpr(
        std::get<Fortran::parser::LogicalExpr>(stmt.t)));
    genAssignment(*assign.typedAssignment->v);
    implicitIterSpace.shrinkStack();
  }

  void genFIR(const Fortran::parser::PointerAssignmentStmt &stmt) {
    genAssignment(*stmt.typedAssignment->v);
  }

  void genFIR(const Fortran::parser::AssignmentStmt &stmt) {
    genAssignment(*stmt.typedAssignment->v);
  }

  void genFIR(const Fortran::parser::SyncAllStmt &stmt) {
    TODO(toLocation(), "SyncAllStmt lowering");
  }

  void genFIR(const Fortran::parser::SyncImagesStmt &stmt) {
    TODO(toLocation(), "SyncImagesStmt lowering");
  }

  void genFIR(const Fortran::parser::SyncMemoryStmt &stmt) {
    TODO(toLocation(), "SyncMemoryStmt lowering");
  }

  void genFIR(const Fortran::parser::SyncTeamStmt &stmt) {
    TODO(toLocation(), "SyncTeamStmt lowering");
  }

  void genFIR(const Fortran::parser::UnlockStmt &stmt) {
    TODO(toLocation(), "UnlockStmt lowering");
  }

  void genFIR(const Fortran::parser::AssignStmt &stmt) {
    const Fortran::semantics::Symbol &symbol =
        *std::get<Fortran::parser::Name>(stmt.t).symbol;
    mlir::Location loc = toLocation();
    mlir::Value labelValue = builder->createIntegerConstant(
        loc, genType(symbol), std::get<Fortran::parser::Label>(stmt.t));
    builder->create<fir::StoreOp>(loc, labelValue, getSymbolAddress(symbol));
  }

  void genFIR(const Fortran::parser::FormatStmt &) {
    // do nothing.

    // FORMAT statements have no semantics. They may be lowered if used by a
    // data transfer statement.
  }

  void genFIR(const Fortran::parser::PauseStmt &stmt) {
    genPauseStatement(*this, stmt);
  }

  void genFIR(const Fortran::parser::FailImageStmt &stmt) {
    TODO(toLocation(), "FailImageStmt lowering");
  }

  // call STOP, ERROR STOP in runtime
  void genFIR(const Fortran::parser::StopStmt &stmt) {
    genStopStatement(*this, stmt);
  }

  void genFIR(const Fortran::parser::ReturnStmt &stmt) {
    Fortran::lower::pft::FunctionLikeUnit *funit =
        getEval().getOwningProcedure();
    assert(funit && "not inside main program, function or subroutine");
    if (funit->isMainProgram()) {
      genExitRoutine();
      return;
    }
    mlir::Location loc = toLocation();
    if (stmt.v) {
      // Alternate return statement - If this is a subroutine where some
      // alternate entries have alternate returns, but the active entry point
      // does not, ignore the alternate return value.  Otherwise, assign it
      // to the compiler-generated result variable.
      const Fortran::semantics::Symbol &symbol = funit->getSubprogramSymbol();
      if (Fortran::semantics::HasAlternateReturns(symbol)) {
        Fortran::lower::StatementContext stmtCtx;
        const Fortran::lower::SomeExpr *expr =
            Fortran::semantics::GetExpr(*stmt.v);
        assert(expr && "missing alternate return expression");
        mlir::Value altReturnIndex = builder->createConvert(
            loc, builder->getIndexType(), createFIRExpr(loc, expr, stmtCtx));
        builder->create<fir::StoreOp>(loc, altReturnIndex,
                                      getAltReturnResult(symbol));
      }
    }
    // Branch to the last block of the SUBROUTINE, which has the actual return.
    if (!funit->finalBlock) {
      mlir::OpBuilder::InsertPoint insPt = builder->saveInsertionPoint();
      funit->finalBlock = builder->createBlock(&builder->getRegion());
      builder->restoreInsertionPoint(insPt);
    }
    builder->create<mlir::cf::BranchOp>(loc, funit->finalBlock);
  }

  void genFIR(const Fortran::parser::CycleStmt &) {
    TODO(toLocation(), "CycleStmt lowering");
  }

  void genFIR(const Fortran::parser::ExitStmt &) {
    TODO(toLocation(), "ExitStmt lowering");
  }

  void genFIR(const Fortran::parser::GotoStmt &) {
    genFIRBranch(getEval().controlSuccessor->block);
  }

  void genFIR(const Fortran::parser::CaseStmt &) {
    TODO(toLocation(), "CaseStmt lowering");
  }

  void genFIR(const Fortran::parser::ElseIfStmt &) {
    TODO(toLocation(), "ElseIfStmt lowering");
  }

  void genFIR(const Fortran::parser::ElseStmt &) {
    TODO(toLocation(), "ElseStmt lowering");
  }

  void genFIR(const Fortran::parser::EndDoStmt &) {
    TODO(toLocation(), "EndDoStmt lowering");
  }

  void genFIR(const Fortran::parser::EndMpSubprogramStmt &) {
    TODO(toLocation(), "EndMpSubprogramStmt lowering");
  }

  void genFIR(const Fortran::parser::EndSelectStmt &) {
    TODO(toLocation(), "EndSelectStmt lowering");
  }

  // Nop statements - No code, or code is generated at the construct level.
  void genFIR(const Fortran::parser::AssociateStmt &) {}     // nop
  void genFIR(const Fortran::parser::ContinueStmt &) {}      // nop
  void genFIR(const Fortran::parser::EndAssociateStmt &) {}  // nop
  void genFIR(const Fortran::parser::EndFunctionStmt &) {}   // nop
  void genFIR(const Fortran::parser::EndIfStmt &) {}         // nop
  void genFIR(const Fortran::parser::EndSubroutineStmt &) {} // nop
  void genFIR(const Fortran::parser::EntryStmt &) {}         // nop

  void genFIR(const Fortran::parser::IfStmt &) {
    TODO(toLocation(), "IfStmt lowering");
  }

  void genFIR(const Fortran::parser::IfThenStmt &) {
    TODO(toLocation(), "IfThenStmt lowering");
  }

  void genFIR(const Fortran::parser::NonLabelDoStmt &) {
    TODO(toLocation(), "NonLabelDoStmt lowering");
  }

  void genFIR(const Fortran::parser::OmpEndLoopDirective &) {
    TODO(toLocation(), "OmpEndLoopDirective lowering");
  }

  void genFIR(const Fortran::parser::NamelistStmt &) {
    TODO(toLocation(), "NamelistStmt lowering");
  }

  void genFIR(Fortran::lower::pft::Evaluation &eval,
              bool unstructuredContext = true) {
    if (unstructuredContext) {
      // When transitioning from unstructured to structured code,
      // the structured code could be a target that starts a new block.
      maybeStartBlock(eval.isConstruct() && eval.lowerAsStructured()
                          ? eval.getFirstNestedEvaluation().block
                          : eval.block);
    }

    setCurrentEval(eval);
    setCurrentPosition(eval.position);
    eval.visit([&](const auto &stmt) { genFIR(stmt); });
  }

  //===--------------------------------------------------------------------===//
  // Analysis on a nested explicit iteration space.
  //===--------------------------------------------------------------------===//

  void analyzeExplicitSpace(const Fortran::parser::ConcurrentHeader &header) {
    explicitIterSpace.pushLevel();
    for (const Fortran::parser::ConcurrentControl &ctrl :
         std::get<std::list<Fortran::parser::ConcurrentControl>>(header.t)) {
      const Fortran::semantics::Symbol *ctrlVar =
          std::get<Fortran::parser::Name>(ctrl.t).symbol;
      explicitIterSpace.addSymbol(ctrlVar);
    }
    if (const auto &mask =
            std::get<std::optional<Fortran::parser::ScalarLogicalExpr>>(
                header.t);
        mask.has_value())
      analyzeExplicitSpace(*Fortran::semantics::GetExpr(*mask));
  }
  template <bool LHS = false, typename A>
  void analyzeExplicitSpace(const Fortran::evaluate::Expr<A> &e) {
    explicitIterSpace.exprBase(&e, LHS);
  }
  void analyzeExplicitSpace(const Fortran::evaluate::Assignment *assign) {
    auto analyzeAssign = [&](const Fortran::lower::SomeExpr &lhs,
                             const Fortran::lower::SomeExpr &rhs) {
      analyzeExplicitSpace</*LHS=*/true>(lhs);
      analyzeExplicitSpace(rhs);
    };
    std::visit(
        Fortran::common::visitors{
            [&](const Fortran::evaluate::ProcedureRef &procRef) {
              // Ensure the procRef expressions are the one being visited.
              assert(procRef.arguments().size() == 2);
              const Fortran::lower::SomeExpr *lhs =
                  procRef.arguments()[0].value().UnwrapExpr();
              const Fortran::lower::SomeExpr *rhs =
                  procRef.arguments()[1].value().UnwrapExpr();
              assert(lhs && rhs &&
                     "user defined assignment arguments must be expressions");
              analyzeAssign(*lhs, *rhs);
            },
            [&](const auto &) { analyzeAssign(assign->lhs, assign->rhs); }},
        assign->u);
    explicitIterSpace.endAssign();
  }
  void analyzeExplicitSpace(const Fortran::parser::ForallAssignmentStmt &stmt) {
    std::visit([&](const auto &s) { analyzeExplicitSpace(s); }, stmt.u);
  }
  void analyzeExplicitSpace(const Fortran::parser::AssignmentStmt &s) {
    analyzeExplicitSpace(s.typedAssignment->v.operator->());
  }
  void analyzeExplicitSpace(const Fortran::parser::PointerAssignmentStmt &s) {
    analyzeExplicitSpace(s.typedAssignment->v.operator->());
  }
  void analyzeExplicitSpace(const Fortran::parser::WhereConstruct &c) {
    analyzeExplicitSpace(
        std::get<
            Fortran::parser::Statement<Fortran::parser::WhereConstructStmt>>(
            c.t)
            .statement);
    for (const Fortran::parser::WhereBodyConstruct &body :
         std::get<std::list<Fortran::parser::WhereBodyConstruct>>(c.t))
      analyzeExplicitSpace(body);
    for (const Fortran::parser::WhereConstruct::MaskedElsewhere &e :
         std::get<std::list<Fortran::parser::WhereConstruct::MaskedElsewhere>>(
             c.t))
      analyzeExplicitSpace(e);
    if (const auto &e =
            std::get<std::optional<Fortran::parser::WhereConstruct::Elsewhere>>(
                c.t);
        e.has_value())
      analyzeExplicitSpace(e.operator->());
  }
  void analyzeExplicitSpace(const Fortran::parser::WhereConstructStmt &ws) {
    const Fortran::lower::SomeExpr *exp = Fortran::semantics::GetExpr(
        std::get<Fortran::parser::LogicalExpr>(ws.t));
    addMaskVariable(exp);
    analyzeExplicitSpace(*exp);
  }
  void analyzeExplicitSpace(
      const Fortran::parser::WhereConstruct::MaskedElsewhere &ew) {
    analyzeExplicitSpace(
        std::get<
            Fortran::parser::Statement<Fortran::parser::MaskedElsewhereStmt>>(
            ew.t)
            .statement);
    for (const Fortran::parser::WhereBodyConstruct &e :
         std::get<std::list<Fortran::parser::WhereBodyConstruct>>(ew.t))
      analyzeExplicitSpace(e);
  }
  void analyzeExplicitSpace(const Fortran::parser::WhereBodyConstruct &body) {
    std::visit(Fortran::common::visitors{
                   [&](const Fortran::common::Indirection<
                       Fortran::parser::WhereConstruct> &wc) {
                     analyzeExplicitSpace(wc.value());
                   },
                   [&](const auto &s) { analyzeExplicitSpace(s.statement); }},
               body.u);
  }
  void analyzeExplicitSpace(const Fortran::parser::MaskedElsewhereStmt &stmt) {
    const Fortran::lower::SomeExpr *exp = Fortran::semantics::GetExpr(
        std::get<Fortran::parser::LogicalExpr>(stmt.t));
    addMaskVariable(exp);
    analyzeExplicitSpace(*exp);
  }
  void
  analyzeExplicitSpace(const Fortran::parser::WhereConstruct::Elsewhere *ew) {
    for (const Fortran::parser::WhereBodyConstruct &e :
         std::get<std::list<Fortran::parser::WhereBodyConstruct>>(ew->t))
      analyzeExplicitSpace(e);
  }
  void analyzeExplicitSpace(const Fortran::parser::WhereStmt &stmt) {
    const Fortran::lower::SomeExpr *exp = Fortran::semantics::GetExpr(
        std::get<Fortran::parser::LogicalExpr>(stmt.t));
    addMaskVariable(exp);
    analyzeExplicitSpace(*exp);
    const std::optional<Fortran::evaluate::Assignment> &assign =
        std::get<Fortran::parser::AssignmentStmt>(stmt.t).typedAssignment->v;
    assert(assign.has_value() && "WHERE has no statement");
    analyzeExplicitSpace(assign.operator->());
  }
  void analyzeExplicitSpace(const Fortran::parser::ForallStmt &forall) {
    analyzeExplicitSpace(
        std::get<
            Fortran::common::Indirection<Fortran::parser::ConcurrentHeader>>(
            forall.t)
            .value());
    analyzeExplicitSpace(std::get<Fortran::parser::UnlabeledStatement<
                             Fortran::parser::ForallAssignmentStmt>>(forall.t)
                             .statement);
    analyzeExplicitSpacePop();
  }
  void
  analyzeExplicitSpace(const Fortran::parser::ForallConstructStmt &forall) {
    analyzeExplicitSpace(
        std::get<
            Fortran::common::Indirection<Fortran::parser::ConcurrentHeader>>(
            forall.t)
            .value());
  }
  void analyzeExplicitSpace(const Fortran::parser::ForallConstruct &forall) {
    analyzeExplicitSpace(
        std::get<
            Fortran::parser::Statement<Fortran::parser::ForallConstructStmt>>(
            forall.t)
            .statement);
    for (const Fortran::parser::ForallBodyConstruct &s :
         std::get<std::list<Fortran::parser::ForallBodyConstruct>>(forall.t)) {
      std::visit(Fortran::common::visitors{
                     [&](const Fortran::common::Indirection<
                         Fortran::parser::ForallConstruct> &b) {
                       analyzeExplicitSpace(b.value());
                     },
                     [&](const Fortran::parser::WhereConstruct &w) {
                       analyzeExplicitSpace(w);
                     },
                     [&](const auto &b) { analyzeExplicitSpace(b.statement); }},
                 s.u);
    }
    analyzeExplicitSpacePop();
  }

  void analyzeExplicitSpacePop() { explicitIterSpace.popLevel(); }

  void addMaskVariable(Fortran::lower::FrontEndExpr exp) {
    // Note: use i8 to store bool values. This avoids round-down behavior found
    // with sequences of i1. That is, an array of i1 will be truncated in size
    // and be too small. For example, a buffer of type fir.array<7xi1> will have
    // 0 size.
    mlir::Type i64Ty = builder->getIntegerType(64);
    mlir::TupleType ty = fir::factory::getRaggedArrayHeaderType(*builder);
    mlir::Type buffTy = ty.getType(1);
    mlir::Type shTy = ty.getType(2);
    mlir::Location loc = toLocation();
    mlir::Value hdr = builder->createTemporary(loc, ty);
    // FIXME: Is there a way to create a `zeroinitializer` in LLVM-IR dialect?
    // For now, explicitly set lazy ragged header to all zeros.
    // auto nilTup = builder->createNullConstant(loc, ty);
    // builder->create<fir::StoreOp>(loc, nilTup, hdr);
    mlir::Type i32Ty = builder->getIntegerType(32);
    mlir::Value zero = builder->createIntegerConstant(loc, i32Ty, 0);
    mlir::Value zero64 = builder->createIntegerConstant(loc, i64Ty, 0);
    mlir::Value flags = builder->create<fir::CoordinateOp>(
        loc, builder->getRefType(i64Ty), hdr, zero);
    builder->create<fir::StoreOp>(loc, zero64, flags);
    mlir::Value one = builder->createIntegerConstant(loc, i32Ty, 1);
    mlir::Value nullPtr1 = builder->createNullConstant(loc, buffTy);
    mlir::Value var = builder->create<fir::CoordinateOp>(
        loc, builder->getRefType(buffTy), hdr, one);
    builder->create<fir::StoreOp>(loc, nullPtr1, var);
    mlir::Value two = builder->createIntegerConstant(loc, i32Ty, 2);
    mlir::Value nullPtr2 = builder->createNullConstant(loc, shTy);
    mlir::Value shape = builder->create<fir::CoordinateOp>(
        loc, builder->getRefType(shTy), hdr, two);
    builder->create<fir::StoreOp>(loc, nullPtr2, shape);
    implicitIterSpace.addMaskVariable(exp, var, shape, hdr);
    explicitIterSpace.outermostContext().attachCleanup(
        [builder = this->builder, hdr, loc]() {
          fir::runtime::genRaggedArrayDeallocate(loc, *builder, hdr);
        });
  }

  //===--------------------------------------------------------------------===//

  Fortran::lower::LoweringBridge &bridge;
  Fortran::evaluate::FoldingContext foldingContext;
  fir::FirOpBuilder *builder = nullptr;
  Fortran::lower::pft::Evaluation *evalPtr = nullptr;
  Fortran::lower::SymMap localSymbols;
  Fortran::parser::CharBlock currentPosition;
  RuntimeTypeInfoConverter runtimeTypeInfoConverter;

  /// Tuple of host assoicated variables.
  mlir::Value hostAssocTuple;
  Fortran::lower::ImplicitIterSpace implicitIterSpace;
  Fortran::lower::ExplicitIterSpace explicitIterSpace;
};

} // namespace

Fortran::evaluate::FoldingContext
Fortran::lower::LoweringBridge::createFoldingContext() const {
  return {getDefaultKinds(), getIntrinsicTable()};
}

void Fortran::lower::LoweringBridge::lower(
    const Fortran::parser::Program &prg,
    const Fortran::semantics::SemanticsContext &semanticsContext) {
  std::unique_ptr<Fortran::lower::pft::Program> pft =
      Fortran::lower::createPFT(prg, semanticsContext);
  if (dumpBeforeFir)
    Fortran::lower::dumpPFT(llvm::errs(), *pft);
  FirConverter converter{*this};
  converter.run(*pft);
}

Fortran::lower::LoweringBridge::LoweringBridge(
    mlir::MLIRContext &context,
    const Fortran::common::IntrinsicTypeDefaultKinds &defaultKinds,
    const Fortran::evaluate::IntrinsicProcTable &intrinsics,
    const Fortran::parser::AllCookedSources &cooked, llvm::StringRef triple,
    fir::KindMapping &kindMap)
    : defaultKinds{defaultKinds}, intrinsics{intrinsics}, cooked{&cooked},
      context{context}, kindMap{kindMap} {
  // Register the diagnostic handler.
  context.getDiagEngine().registerHandler([](mlir::Diagnostic &diag) {
    llvm::raw_ostream &os = llvm::errs();
    switch (diag.getSeverity()) {
    case mlir::DiagnosticSeverity::Error:
      os << "error: ";
      break;
    case mlir::DiagnosticSeverity::Remark:
      os << "info: ";
      break;
    case mlir::DiagnosticSeverity::Warning:
      os << "warning: ";
      break;
    default:
      break;
    }
    if (!diag.getLocation().isa<UnknownLoc>())
      os << diag.getLocation() << ": ";
    os << diag << '\n';
    os.flush();
    return mlir::success();
  });

  // Create the module and attach the attributes.
  module = std::make_unique<mlir::ModuleOp>(
      mlir::ModuleOp::create(mlir::UnknownLoc::get(&context)));
  assert(module.get() && "module was not created");
  fir::setTargetTriple(getModule(), triple);
  fir::setKindMapping(getModule(), kindMap);
}<|MERGE_RESOLUTION|>--- conflicted
+++ resolved
@@ -757,15 +757,12 @@
     hostAssocTuple = val;
   }
 
-<<<<<<< HEAD
-=======
   void registerRuntimeTypeInfo(
       mlir::Location loc,
       Fortran::lower::SymbolRef typeInfoSym) override final {
     runtimeTypeInfoConverter.registerTypeInfoSymbol(*this, loc, typeInfoSym);
   }
 
->>>>>>> 7f962794
 private:
   FirConverter() = delete;
   FirConverter(const FirConverter &) = delete;
