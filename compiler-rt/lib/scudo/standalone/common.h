//===-- common.h ------------------------------------------------*- C++ -*-===//
//
// Part of the LLVM Project, under the Apache License v2.0 with LLVM Exceptions.
// See https://llvm.org/LICENSE.txt for license information.
// SPDX-License-Identifier: Apache-2.0 WITH LLVM-exception
//
//===----------------------------------------------------------------------===//

#ifndef SCUDO_COMMON_H_
#define SCUDO_COMMON_H_

#include "internal_defs.h"

#include "fuchsia.h"
#include "linux.h"

#include <stddef.h>
#include <string.h>

namespace scudo {

template <class Dest, class Source> inline Dest bit_cast(const Source &S) {
  static_assert(sizeof(Dest) == sizeof(Source), "");
  Dest D;
  memcpy(&D, &S, sizeof(D));
  return D;
}

inline constexpr uptr roundUpTo(uptr X, uptr Boundary) {
  return (X + Boundary - 1) & ~(Boundary - 1);
}

inline constexpr uptr roundDownTo(uptr X, uptr Boundary) {
  return X & ~(Boundary - 1);
}

inline constexpr bool isAligned(uptr X, uptr Alignment) {
  return (X & (Alignment - 1)) == 0;
}

template <class T> constexpr T Min(T A, T B) { return A < B ? A : B; }

template <class T> constexpr T Max(T A, T B) { return A > B ? A : B; }

template <class T> void Swap(T &A, T &B) {
  T Tmp = A;
  A = B;
  B = Tmp;
}

inline bool isPowerOfTwo(uptr X) { return (X & (X - 1)) == 0; }

inline uptr getMostSignificantSetBitIndex(uptr X) {
  DCHECK_NE(X, 0U);
  return SCUDO_WORDSIZE - 1U - static_cast<uptr>(__builtin_clzl(X));
}

inline uptr roundUpToPowerOfTwo(uptr Size) {
  DCHECK(Size);
  if (isPowerOfTwo(Size))
    return Size;
  const uptr Up = getMostSignificantSetBitIndex(Size);
  DCHECK_LT(Size, (1UL << (Up + 1)));
  DCHECK_GT(Size, (1UL << Up));
  return 1UL << (Up + 1);
}

inline uptr getLeastSignificantSetBitIndex(uptr X) {
  DCHECK_NE(X, 0U);
  return static_cast<uptr>(__builtin_ctzl(X));
}

inline uptr getLog2(uptr X) {
  DCHECK(isPowerOfTwo(X));
  return getLeastSignificantSetBitIndex(X);
}

inline u32 getRandomU32(u32 *State) {
  // ANSI C linear congruential PRNG (16-bit output).
  // return (*State = *State * 1103515245 + 12345) >> 16;
  // XorShift (32-bit output).
  *State ^= *State << 13;
  *State ^= *State >> 17;
  *State ^= *State << 5;
  return *State;
}

inline u32 getRandomModN(u32 *State, u32 N) {
  return getRandomU32(State) % N; // [0, N)
}

template <typename T> inline void shuffle(T *A, u32 N, u32 *RandState) {
  if (N <= 1)
    return;
  u32 State = *RandState;
  for (u32 I = N - 1; I > 0; I--)
    Swap(A[I], A[getRandomModN(&State, I + 1)]);
  *RandState = State;
}

// Hardware specific inlinable functions.

inline void yieldProcessor(u8 Count) {
#if defined(__i386__) || defined(__x86_64__)
  __asm__ __volatile__("" ::: "memory");
  for (u8 I = 0; I < Count; I++)
    __asm__ __volatile__("pause");
#elif defined(__aarch64__) || defined(__arm__)
  __asm__ __volatile__("" ::: "memory");
  for (u8 I = 0; I < Count; I++)
    __asm__ __volatile__("yield");
#endif
  __asm__ __volatile__("" ::: "memory");
}

// Platform specific functions.

extern uptr PageSizeCached;
uptr getPageSizeSlow();
inline uptr getPageSizeCached() {
  // Bionic uses a hardcoded value.
  if (SCUDO_ANDROID)
    return 4096U;
  if (LIKELY(PageSizeCached))
    return PageSizeCached;
  return getPageSizeSlow();
}

// Returns 0 if the number of CPUs could not be determined.
u32 getNumberOfCPUs();

const char *getEnv(const char *Name);

u64 getMonotonicTime();

u32 getThreadID();

// Our randomness gathering function is limited to 256 bytes to ensure we get
// as many bytes as requested, and avoid interruptions (on Linux).
constexpr uptr MaxRandomLength = 256U;
bool getRandom(void *Buffer, uptr Length, bool Blocking = false);

// Platform memory mapping functions.

#define MAP_ALLOWNOMEM (1U << 0)
#define MAP_NOACCESS (1U << 1)
#define MAP_RESIZABLE (1U << 2)
#define MAP_MEMTAG (1U << 3)

// Our platform memory mapping use is restricted to 3 scenarios:
// - reserve memory at a random address (MAP_NOACCESS);
// - commit memory in a previously reserved space;
// - commit memory at a random address.
// As such, only a subset of parameters combinations is valid, which is checked
// by the function implementation. The Data parameter allows to pass opaque
// platform specific data to the function.
// Returns nullptr on error or dies if MAP_ALLOWNOMEM is not specified.
void *map(void *Addr, uptr Size, const char *Name, uptr Flags = 0,
          MapPlatformData *Data = nullptr);

// Indicates that we are getting rid of the whole mapping, which might have
// further consequences on Data, depending on the platform.
#define UNMAP_ALL (1U << 0)

void unmap(void *Addr, uptr Size, uptr Flags = 0,
           MapPlatformData *Data = nullptr);

void releasePagesToOS(uptr BaseAddress, uptr Offset, uptr Size,
                      MapPlatformData *Data = nullptr);

// Internal map & unmap fatal error. This must not call map().
void NORETURN dieOnMapUnmapError(bool OutOfMemory = false);

// Logging related functions.

void setAbortMessage(const char *Message);

struct BlockInfo {
  uptr BlockBegin;
  uptr BlockSize;
  uptr RegionBegin;
  uptr RegionEnd;
};

<<<<<<< HEAD
=======
constexpr unsigned char PatternFillByte = 0xAB;

enum FillContentsMode {
  NoFill = 0,
  ZeroFill = 1,
  PatternOrZeroFill = 2 // Pattern fill unless the memory is known to be
                        // zero-initialized already.
};

>>>>>>> 918d599f
} // namespace scudo

#endif // SCUDO_COMMON_H_<|MERGE_RESOLUTION|>--- conflicted
+++ resolved
@@ -182,8 +182,6 @@
   uptr RegionEnd;
 };
 
-<<<<<<< HEAD
-=======
 constexpr unsigned char PatternFillByte = 0xAB;
 
 enum FillContentsMode {
@@ -193,7 +191,6 @@
                         // zero-initialized already.
 };
 
->>>>>>> 918d599f
 } // namespace scudo
 
 #endif // SCUDO_COMMON_H_