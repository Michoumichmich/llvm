--- conflicted
+++ resolved
@@ -88,12 +88,9 @@
 set(LIBCXXABI_LINK_TESTS_WITH_SHARED_LIBCXX    OFF CACHE BOOL "")
 set(LIBCXX_LINK_TESTS_WITH_SHARED_LIBCXXABI    OFF CACHE BOOL "")
 set(LIBCXX_LINK_TESTS_WITH_SHARED_LIBCXX       OFF CACHE BOOL "")
-<<<<<<< HEAD
-=======
 
 # FIXME: Remove this when https://reviews.llvm.org/D78200 is merged.
 set(LIBCXX_ENABLE_FILESYSTEM OFF CACHE BOOL "") 
->>>>>>> a34309b7
 
 set(LIBCXX_USE_COMPILER_RT                  ON CACHE BOOL "")
 set(LIBCXX_TARGET_TRIPLE                    "${CMAKE_C_COMPILER_TARGET}" CACHE STRING "")
