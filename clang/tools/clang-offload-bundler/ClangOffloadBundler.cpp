--- conflicted
+++ resolved
@@ -22,10 +22,7 @@
 #include "llvm/ADT/StringSet.h"
 #include "llvm/ADT/StringSwitch.h"
 #include "llvm/ADT/Triple.h"
-<<<<<<< HEAD
 #include "llvm/Object/Archive.h"
-=======
->>>>>>> ed153ef0
 #include "llvm/Object/Binary.h"
 #include "llvm/Object/ObjectFile.h"
 #include "llvm/Support/Casting.h"
@@ -37,12 +34,9 @@
 #include "llvm/Support/MemoryBuffer.h"
 #include "llvm/Support/Path.h"
 #include "llvm/Support/Program.h"
+#include "llvm/Support/raw_ostream.h"
 #include "llvm/Support/Signals.h"
-<<<<<<< HEAD
-#include "llvm/Support/raw_ostream.h"
-=======
 #include "llvm/Support/StringSaver.h"
->>>>>>> ed153ef0
 #include <algorithm>
 #include <cassert>
 #include <cstddef>
@@ -108,14 +102,6 @@
              "instead of actually executing them - for testing purposes.\n"),
     cl::init(false), cl::cat(ClangOffloadBundlerCategory));
 
-<<<<<<< HEAD
-static cl::opt<bool>
-    SaveTemporaryFiles("save-temps",
-                       cl::desc("Saves intermediate temporary files.\n"),
-                       cl::init(false), cl::cat(ClangOffloadBundlerCategory));
-
-=======
->>>>>>> ed153ef0
 /// Magic string that marks the existence of offloading data.
 #define OFFLOAD_BUNDLER_MAGIC_STR "__CLANG_OFFLOAD_BUNDLE__"
 
@@ -513,14 +499,8 @@
   /// read from the buffers.
   unsigned NumberOfProcessedInputs = 0;
 
-<<<<<<< HEAD
   /// Input sizes.
   SmallVector<uint64_t, 16u> InputSizes;
-=======
-  /// Iterator of the current and next section.
-  section_iterator CurrentSection;
-  section_iterator NextSection;
->>>>>>> ed153ef0
 
 public:
   ObjectFileHandler(std::unique_ptr<ObjectFile> ObjIn)
@@ -694,13 +674,10 @@
 
     // Record number of inputs.
     NumberOfInputs = Inputs.size();
-<<<<<<< HEAD
 
     // And input sizes.
     for (unsigned I = 0; I < NumberOfInputs; ++I)
       InputSizes.push_back(Inputs[I]->getBufferSize());
-=======
->>>>>>> ed153ef0
   }
 
   void WriteBundleStart(raw_fd_ostream &OS, StringRef TargetTriple) final {
@@ -717,15 +694,9 @@
       return false;
 
     // Find llvm-objcopy in order to create the bundle binary.
-<<<<<<< HEAD
-    auto Objcopy = sys::findProgramByName(
-        "llvm-objcopy", sys::path::parent_path(BundlerExecutable));
-    if (Objcopy.getError()) {
-=======
     ErrorOr<std::string> Objcopy = sys::findProgramByName(
         "llvm-objcopy", sys::path::parent_path(BundlerExecutable));
     if (!Objcopy) {
->>>>>>> ed153ef0
       errs() << "error: unable to find 'llvm-objcopy' in path.\n";
       return true;
     }
@@ -734,13 +705,11 @@
     // to pass down to llvm-objcopy.
     OS.close();
 
-<<<<<<< HEAD
     // Temp files that need to be removed.
     struct Dummy : public SmallVector<std::string, 8u> {
       ~Dummy() {
-        if (!SaveTemporaryFiles)
-          for (const auto &File : *this)
-            sys::fs::remove(File);
+        for (const auto &File : *this)
+          sys::fs::remove(File);
         clear();
       }
     } TempFiles;
@@ -769,12 +738,13 @@
     };
 
     // Compose command line for the objcopy tool.
-    SmallVector<std::string, 16u> ObjcopyArgs = {"llvm-objcopy"};
+    BumpPtrAllocator Alloc;
+    StringSaver SS{Alloc};
+    SmallVector<StringRef, 8u> ObjcopyArgs{"llvm-objcopy"};
     for (unsigned I = 0; I < NumberOfInputs; ++I) {
-      // Add section with target object.
-      ObjcopyArgs.push_back(std::string("--add-section=") +
-                            OFFLOAD_BUNDLER_MAGIC_STR + TargetNames[I] + "=" +
-                            InputFileNames[I]);
+      ObjcopyArgs.push_back(SS.save(Twine("--add-section=") +
+                                    OFFLOAD_BUNDLER_MAGIC_STR + TargetNames[I] +
+                                    "=" + InputFileNames[I]));
 
       // Create temporary file with the section size contents.
       auto SizeFile = CreateTempFile(makeArrayRef(
@@ -783,21 +753,10 @@
         return true;
 
       // And add one more section with target object size.
-      ObjcopyArgs.push_back(std::string("--add-section=") +
-                            SIZE_SECTION_PREFIX + TargetNames[I] + "=" +
-                            SizeFile.getValue());
-    }
-
-=======
-    // Compose command line for the objcopy tool.
-    BumpPtrAllocator Alloc;
-    StringSaver SS{Alloc};
-    SmallVector<StringRef, 8u> ObjcopyArgs{"llvm-objcopy"};
-    for (unsigned I = 0; I < NumberOfInputs; ++I)
       ObjcopyArgs.push_back(SS.save(Twine("--add-section=") +
-                                    OFFLOAD_BUNDLER_MAGIC_STR + TargetNames[I] +
-                                    "=" + InputFileNames[I]));
->>>>>>> ed153ef0
+                                    SIZE_SECTION_PREFIX + TargetNames[I] + "=" +
+                                    SizeFile.getValue()));
+    }
     ObjcopyArgs.push_back(InputFileNames[HostInputIndex]);
     ObjcopyArgs.push_back(OutputFileNames.front());
 
@@ -805,21 +764,11 @@
     // of executing it.
     if (PrintExternalCommands) {
       errs() << "\"" << Objcopy.get() << "\"";
-<<<<<<< HEAD
-      for (StringRef Arg : ObjcopyArgs)
-        errs() << " \"" << Arg << "\"";
-      errs() << "\n";
-    } else {
-      SmallVector<StringRef, 16u> Args;
-      copy(ObjcopyArgs, std::back_inserter(Args));
-      if (sys::ExecuteAndWait(Objcopy.get(), Args)) {
-=======
       for (StringRef Arg : drop_begin(ObjcopyArgs, 1))
         errs() << " \"" << Arg << "\"";
       errs() << "\n";
     } else {
       if (sys::ExecuteAndWait(Objcopy.get(), ObjcopyArgs)) {
->>>>>>> ed153ef0
         errs() << "error: llvm-objcopy tool failed.\n";
         return true;
       }
@@ -1247,7 +1196,7 @@
       FH->ReadBundle(Output->second, Input);
       Worklist.erase(Output);
     }
-    
+
     FH->ReadBundleEnd(Input);
 
     // Record if we found the host bundle.
@@ -1424,7 +1373,7 @@
                                      .Case("hip", true)
                                      .Case("sycl", true)
                                      .Case("fpga", true)
-                                     .Default(false);                           
+                                     .Default(false);
 
     bool TripleIsValid = !Triple.empty();
     llvm::Triple T(Triple);
