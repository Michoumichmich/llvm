--- conflicted
+++ resolved
@@ -64,15 +64,6 @@
 // d: default
 // c: const pointer type
 // P: predicate type
-<<<<<<< HEAD
-//
-// i: constant uint64_t
-//
-// I: Predicate Pattern (sv_pattern)
-
-// l: int64_t
-
-=======
 // s: scalar of element type
 // a: scalar of element type (splat to vector type)
 // e: 1/2 width unsigned elements, 2x element count
@@ -97,7 +88,6 @@
 // N: svfloat64_t
 
 // J: Prefetch type (sv_prfop)
->>>>>>> a34309b7
 // A: pointer to int8_t
 // B: pointer to int16_t
 // C: pointer to int32_t
@@ -107,7 +97,6 @@
 // F: pointer to uint16_t
 // G: pointer to uint32_t
 // H: pointer to uint64_t
-<<<<<<< HEAD
 
 // S: const pointer to int8_t
 // T: const pointer to int16_t
@@ -119,19 +108,6 @@
 // Y: const pointer to uint32_t
 // Z: const pointer to uint64_t
 
-=======
-
-// S: const pointer to int8_t
-// T: const pointer to int16_t
-// U: const pointer to int32_t
-// V: const pointer to int64_t
-//
-// W: const pointer to uint8_t
-// X: const pointer to uint16_t
-// Y: const pointer to uint32_t
-// Z: const pointer to uint64_t
-
->>>>>>> a34309b7
 class MergeType<int val, string suffix=""> {
   int Value = val;
   string Suffix = suffix;
@@ -187,15 +163,12 @@
 //      :                                     :
 //      :                                     :
 def MergeTypeMask             : FlagType<0x00000380>;
-<<<<<<< HEAD
-=======
 def FirstSplatOperand         : FlagType<0x00000400>;
 //      :                                     :
 // These flags are used to specify which scalar operand
 // needs to be duplicated/splatted into a vector.
 //      :                                     :
 def SplatOperandMask          : FlagType<0x00001C00>;
->>>>>>> a34309b7
 def IsLoad                    : FlagType<0x00002000>;
 def IsStore                   : FlagType<0x00004000>;
 def IsGatherLoad              : FlagType<0x00008000>;
@@ -203,8 +176,6 @@
 def IsStructLoad              : FlagType<0x00020000>;
 def IsStructStore             : FlagType<0x00040000>;
 def IsZExtReturn              : FlagType<0x00080000>; // Return value is sign-extend by default
-<<<<<<< HEAD
-=======
 def IsOverloadNone            : FlagType<0x00100000>; // Intrinsic does not take any overloaded types.
 def IsOverloadWhile           : FlagType<0x00200000>; // Use {default type, typeof(operand1)} as overloaded types.
 def IsOverloadWhileRW         : FlagType<0x00400000>; // Use {pred(default type), typeof(operand0)} as overloaded types.
@@ -215,7 +186,6 @@
 def IsInsertOp1SVALL          : FlagType<0x04000000>; // Inserts SV_ALL as the second operand.
 def IsPrefetch                : FlagType<0x08000000>; // Contiguous prefetches.
 def ReverseCompare            : FlagType<0x20000000>; // Compare operands must be swapped.
->>>>>>> a34309b7
 
 // These must be kept in sync with the flags in include/clang/Basic/TargetBuiltins.h
 class ImmCheckType<int val> {
@@ -223,12 +193,6 @@
 }
 def ImmCheck0_31                : ImmCheckType<0>;  // 0..31 (used for e.g. predicate patterns)
 def ImmCheck1_16                : ImmCheckType<1>;  // 1..16
-<<<<<<< HEAD
-
-class ImmCheck<int arg, ImmCheckType kind, int eltSizeArg = -1> {
-  int Arg = arg;
-	int EltSizeArg = eltSizeArg;
-=======
 def ImmCheckExtract             : ImmCheckType<2>;  // 0..(2048/sizeinbits(elt) - 1)
 def ImmCheckShiftRight          : ImmCheckType<3>;  // 1..sizeinbits(elt)
 def ImmCheckShiftRightNarrow    : ImmCheckType<4>;  // 1..sizeinbits(elt)/2
@@ -244,7 +208,6 @@
 class ImmCheck<int arg, ImmCheckType kind, int eltSizeArg = -1> {
   int Arg = arg;
   int EltSizeArg = eltSizeArg;
->>>>>>> a34309b7
   ImmCheckType Kind = kind;
 }
 
@@ -278,24 +241,6 @@
 // Loads
 
 // Load one vector (scalar base)
-<<<<<<< HEAD
-def SVLD1   : MInst<"svld1[_{2}]", "dPc", "csilUcUsUiUlhfd", [IsLoad]>;
-def SVLD1SB : MInst<"svld1sb_{d}", "dPS", "silUsUiUl",       [IsLoad],               MemEltTyInt8>;
-def SVLD1UB : MInst<"svld1ub_{d}", "dPW", "silUsUiUl",       [IsLoad, IsZExtReturn], MemEltTyInt8>;
-def SVLD1SH : MInst<"svld1sh_{d}", "dPT", "ilUiUl",          [IsLoad],               MemEltTyInt16>;
-def SVLD1UH : MInst<"svld1uh_{d}", "dPX", "ilUiUl",          [IsLoad, IsZExtReturn], MemEltTyInt16>;
-def SVLD1SW : MInst<"svld1sw_{d}", "dPU", "lUl",             [IsLoad],               MemEltTyInt32>;
-def SVLD1UW : MInst<"svld1uw_{d}", "dPY", "lUl",             [IsLoad, IsZExtReturn], MemEltTyInt32>;
-
-// Load one vector (scalar base, VL displacement)
-def SVLD1_VNUM   : MInst<"svld1_vnum[_{2}]", "dPcl", "csilUcUsUiUlhfd", [IsLoad]>;
-def SVLD1SB_VNUM : MInst<"svld1sb_vnum_{d}", "dPSl", "silUsUiUl",       [IsLoad],               MemEltTyInt8>;
-def SVLD1UB_VNUM : MInst<"svld1ub_vnum_{d}", "dPWl", "silUsUiUl",       [IsLoad, IsZExtReturn], MemEltTyInt8>;
-def SVLD1SH_VNUM : MInst<"svld1sh_vnum_{d}", "dPTl", "ilUiUl",          [IsLoad],               MemEltTyInt16>;
-def SVLD1UH_VNUM : MInst<"svld1uh_vnum_{d}", "dPXl", "ilUiUl",          [IsLoad, IsZExtReturn], MemEltTyInt16>;
-def SVLD1SW_VNUM : MInst<"svld1sw_vnum_{d}", "dPUl", "lUl",             [IsLoad],               MemEltTyInt32>;
-def SVLD1UW_VNUM : MInst<"svld1uw_vnum_{d}", "dPYl", "lUl",             [IsLoad, IsZExtReturn], MemEltTyInt32>;
-=======
 def SVLD1   : MInst<"svld1[_{2}]", "dPc", "csilUcUsUiUlhfd", [IsLoad],               MemEltTyDefault, "aarch64_sve_ld1">;
 def SVLD1SB : MInst<"svld1sb_{d}", "dPS", "silUsUiUl",       [IsLoad],               MemEltTyInt8,    "aarch64_sve_ld1">;
 def SVLD1UB : MInst<"svld1ub_{d}", "dPW", "silUsUiUl",       [IsLoad, IsZExtReturn], MemEltTyInt8,    "aarch64_sve_ld1">;
@@ -390,7 +335,6 @@
 def SVLD1SW_GATHER_INDEX_S   : MInst<"svld1sw_gather[_{2}base]_index_{d}", "dPul", "lUl",      [IsGatherLoad],               MemEltTyInt32,   "aarch64_sve_ld1_gather_scalar_offset">;
 def SVLD1UW_GATHER_INDEX_S   : MInst<"svld1uw_gather[_{2}base]_index_{d}", "dPul", "lUl",      [IsGatherLoad, IsZExtReturn], MemEltTyInt32,   "aarch64_sve_ld1_gather_scalar_offset">;
 
->>>>>>> a34309b7
 
 // First-faulting load one vector (scalar base)
 def SVLDFF1   : MInst<"svldff1[_{2}]", "dPc", "csilUcUsUiUlhfd", [IsLoad],               MemEltTyDefault, "aarch64_sve_ldff1">;
@@ -410,8 +354,6 @@
 def SVLDFF1SW_VNUM : MInst<"svldff1sw_vnum_{d}", "dPUl", "lUl",             [IsLoad],               MemEltTyInt32,   "aarch64_sve_ldff1">;
 def SVLDFF1UW_VNUM : MInst<"svldff1uw_vnum_{d}", "dPYl", "lUl",             [IsLoad, IsZExtReturn], MemEltTyInt32,   "aarch64_sve_ldff1">;
 
-<<<<<<< HEAD
-=======
 // First-faulting load one vector (vector base)
 def SVLDFF1_GATHER_BASES_U   : MInst<"svldff1_gather[_{2}base]_{d}",   "dPu", "ilUiUlfd", [IsGatherLoad],               MemEltTyDefault, "aarch64_sve_ldff1_gather_scalar_offset">;
 def SVLDFF1SB_GATHER_BASES_U : MInst<"svldff1sb_gather[_{2}base]_{d}", "dPu", "ilUiUl",   [IsGatherLoad],               MemEltTyInt8,    "aarch64_sve_ldff1_gather_scalar_offset">;
@@ -489,7 +431,6 @@
 def SVLDFF1SW_GATHER_INDEX_S : MInst<"svldff1sw_gather[_{2}base]_index_{d}", "dPul", "lUl",      [IsGatherLoad],               MemEltTyInt32,   "aarch64_sve_ldff1_gather_scalar_offset">;
 def SVLDFF1UW_GATHER_INDEX_S : MInst<"svldff1uw_gather[_{2}base]_index_{d}", "dPul", "lUl",      [IsGatherLoad, IsZExtReturn], MemEltTyInt32,   "aarch64_sve_ldff1_gather_scalar_offset">;
 
->>>>>>> a34309b7
 // Non-faulting load one vector (scalar base)
 def SVLDNF1   : MInst<"svldnf1[_{2}]", "dPc", "csilUcUsUiUlhfd", [IsLoad],               MemEltTyDefault, "aarch64_sve_ldnf1">;
 def SVLDNF1SB : MInst<"svldnf1sb_{d}", "dPS", "silUsUiUl",       [IsLoad],               MemEltTyInt8,    "aarch64_sve_ldnf1">;
@@ -514,34 +455,13 @@
 // Load one vector, unextended load, non-temporal (scalar base, VL displacement)
 def SVLDNT1_VNUM : MInst<"svldnt1_vnum[_{2}]", "dPcl", "csilUcUsUiUlhfd", [IsLoad], MemEltTyDefault, "aarch64_sve_ldnt1">;
 
-<<<<<<< HEAD
-=======
 // Load one quadword and replicate (scalar base)
 def SVLD1RQ : SInst<"svld1rq[_{2}]", "dPc", "csilUcUsUiUlhfd", MergeNone, "aarch64_sve_ld1rq">;
->>>>>>> a34309b7
 
 ////////////////////////////////////////////////////////////////////////////////
 // Stores
 
 // Store one vector (scalar base)
-<<<<<<< HEAD
-def SVST1    : MInst<"svst1[_{d}]",  "vPpd", "csilUcUsUiUlhfd", [IsStore]>;
-def SVST1B_S : MInst<"svst1b[_{d}]", "vPAd", "sil",             [IsStore], MemEltTyInt8>;
-def SVST1B_U : MInst<"svst1b[_{d}]", "vPEd", "UsUiUl",          [IsStore], MemEltTyInt8>;
-def SVST1H_S : MInst<"svst1h[_{d}]", "vPBd", "il",              [IsStore], MemEltTyInt16>;
-def SVST1H_U : MInst<"svst1h[_{d}]", "vPFd", "UiUl",            [IsStore], MemEltTyInt16>;
-def SVST1W_S : MInst<"svst1w[_{d}]", "vPCd", "l",               [IsStore], MemEltTyInt32>;
-def SVST1W_U : MInst<"svst1w[_{d}]", "vPGd", "Ul",              [IsStore], MemEltTyInt32>;
-
-// Store one vector (scalar base, VL displacement)
-def SVST1_VNUM    : MInst<"svst1_vnum[_{d}]",  "vPpld", "csilUcUsUiUlhfd", [IsStore]>;
-def SVST1B_VNUM_S : MInst<"svst1b_vnum[_{d}]", "vPAld", "sil",             [IsStore], MemEltTyInt8>;
-def SVST1B_VNUM_U : MInst<"svst1b_vnum[_{d}]", "vPEld", "UsUiUl",          [IsStore], MemEltTyInt8>;
-def SVST1H_VNUM_S : MInst<"svst1h_vnum[_{d}]", "vPBld", "il",              [IsStore], MemEltTyInt16>;
-def SVST1H_VNUM_U : MInst<"svst1h_vnum[_{d}]", "vPFld", "UiUl",            [IsStore], MemEltTyInt16>;
-def SVST1W_VNUM_S : MInst<"svst1w_vnum[_{d}]", "vPCld", "l",               [IsStore], MemEltTyInt32>;
-def SVST1W_VNUM_U : MInst<"svst1w_vnum[_{d}]", "vPGld", "Ul",              [IsStore], MemEltTyInt32>;
-=======
 def SVST1    : MInst<"svst1[_{d}]",  "vPpd", "csilUcUsUiUlhfd", [IsStore], MemEltTyDefault, "aarch64_sve_st1">;
 def SVST1B_S : MInst<"svst1b[_{d}]", "vPAd", "sil",             [IsStore], MemEltTyInt8,    "aarch64_sve_st1">;
 def SVST1B_U : MInst<"svst1b[_{d}]", "vPEd", "UsUiUl",          [IsStore], MemEltTyInt8,    "aarch64_sve_st1">;
@@ -627,7 +547,6 @@
 def SVST1_SCATTER_INDEX_S     : MInst<"svst1_scatter[_{2}base]_index[_{d}]",  "vPuld", "ilUiUlfd", [IsScatterStore], MemEltTyDefault, "aarch64_sve_st1_scatter_scalar_offset">;
 def SVST1H_SCATTER_INDEX_S    : MInst<"svst1h_scatter[_{2}base]_index[_{d}]", "vPuld", "ilUiUl",   [IsScatterStore], MemEltTyInt16,   "aarch64_sve_st1_scatter_scalar_offset">;
 def SVST1W_SCATTER_INDEX_S    : MInst<"svst1w_scatter[_{2}base]_index[_{d}]", "vPuld", "lUl",      [IsScatterStore], MemEltTyInt32,   "aarch64_sve_st1_scatter_scalar_offset">;
->>>>>>> a34309b7
 
 // Store one vector, with no truncation, non-temporal (scalar base)
 def SVSTNT1 : MInst<"svstnt1[_{d}]", "vPpd", "csilUcUsUiUlhfd", [IsStore], MemEltTyDefault, "aarch64_sve_stnt1">;
@@ -636,11 +555,6 @@
 def SVSTNT1_VNUM : MInst<"svstnt1_vnum[_{d}]", "vPpld", "csilUcUsUiUlhfd", [IsStore], MemEltTyDefault, "aarch64_sve_stnt1">;
 
 ////////////////////////////////////////////////////////////////////////////////
-<<<<<<< HEAD
-// Saturating scalar arithmetic
-def SVQDECH_S : SInst<"svqdech_pat[_{d}]",   "ddIi", "s", MergeNone, "aarch64_sve_sqdech", [], [ImmCheck<2, ImmCheck1_16>]>;
-def SVQDECH_U : SInst<"svqdech_pat[_{d}]",   "ddIi", "Us", MergeNone, "aarch64_sve_uqdech", [], [ImmCheck<2, ImmCheck1_16>]>;
-=======
 // Prefetches
 
 // Prefetch (Scalar base)
@@ -1137,5 +1051,4 @@
 def SVWHILEWR_H : SInst<"svwhilewr[_{1}]", "Pcc", "sUsh", MergeNone, "aarch64_sve_whilewr_h", [IsOverloadWhileRW]>;
 def SVWHILEWR_S : SInst<"svwhilewr[_{1}]", "Pcc", "iUif", MergeNone, "aarch64_sve_whilewr_s", [IsOverloadWhileRW]>;
 def SVWHILEWR_D : SInst<"svwhilewr[_{1}]", "Pcc", "lUld", MergeNone, "aarch64_sve_whilewr_d", [IsOverloadWhileRW]>;
-}
->>>>>>> a34309b7
+}