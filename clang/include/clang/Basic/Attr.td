--- conflicted
+++ resolved
@@ -303,7 +303,6 @@
 def SYCLIsDevice : LangOpt<"SYCLIsDevice">;
 def SYCLIsHost : LangOpt<"SYCLIsHost">;
 def HIP : LangOpt<"HIP">;
-def SYCL : LangOpt<"SYCLIsDevice">;
 def COnly : LangOpt<"COnly", "!LangOpts.CPlusPlus">;
 def CPlusPlus : LangOpt<"CPlusPlus">;
 def OpenCL : LangOpt<"OpenCL">;
@@ -1067,7 +1066,6 @@
   let Documentation = [Undocumented];
 }
 
-<<<<<<< HEAD
 def SYCLDevice : InheritableAttr {
   let Spellings = [GNU<"sycl_device">];
   let Subjects = SubjectList<[Function]>;
@@ -1076,10 +1074,10 @@
 }
 
 def SYCLKernel : InheritableAttr {
-  let Spellings = [GNU<"sycl_kernel">];
-  let Subjects = SubjectList<[Function]>;
+  let Spellings = [Clang<"sycl_kernel">];
+  let Subjects = SubjectList<[FunctionTmpl]>;
   let LangOpts = [SYCLIsDevice];
-  let Documentation = [Undocumented];
+  let Documentation = [SYCLKernelDocs];
 }
 
 def SYCLScope : Attr {
@@ -1109,18 +1107,12 @@
   let LangOpts = [SYCLIsDevice];
   let Documentation = [SYCLDeviceIndirectlyCallableDocs];
 }
+
 def SYCLIntelKernelArgsRestrict : InheritableAttr {
   let Spellings = [ CXX11<"intel", "kernel_args_restrict"> ];
   let Subjects = SubjectList<[Function], ErrorDiag>;
   let LangOpts = [ SYCLIsDevice, SYCLIsHost ];
   let Documentation = [ SYCLIntelKernelArgsRestrictDocs ];
-=======
-def SYCLKernel : InheritableAttr {
-  let Spellings = [Clang<"sycl_kernel">];
-  let Subjects = SubjectList<[FunctionTmpl]>;
-  let LangOpts = [SYCL];
-  let Documentation = [SYCLKernelDocs];
->>>>>>> c094e7dc
 }
 
 def C11NoReturn : InheritableAttr {
