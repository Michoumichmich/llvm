//===--- LangOptions.def - Language option database -------------*- C++ -*-===//
//
// Part of the LLVM Project, under the Apache License v2.0 with LLVM Exceptions.
// See https://llvm.org/LICENSE.txt for license information.
// SPDX-License-Identifier: Apache-2.0 WITH LLVM-exception
//
//===----------------------------------------------------------------------===//
//
// This file defines the language options. Users of this file must
// define the LANGOPT macro to make use of this information.
//
// Optionally, the user may also define:
//
// BENIGN_LANGOPT: for options that don't affect the construction of the AST in
//     any way (that is, the value can be different between an implicit module
//     and the user of that module).
//
// COMPATIBLE_LANGOPT: for options that affect the construction of the AST in
//     a way that doesn't prevent interoperability (that is, the value can be
//     different between an explicit module and the user of that module).
//
// ENUM_LANGOPT: for options that have enumeration, rather than unsigned, type.
//
// VALUE_LANGOPT: for options that describe a value rather than a flag.
//
// BENIGN_ENUM_LANGOPT, COMPATIBLE_ENUM_LANGOPT,
// BENIGN_VALUE_LANGOPT, COMPATIBLE_VALUE_LANGOPT: combinations of the above.
//
// FIXME: Clients should be able to more easily select whether they want
// different levels of compatibility versus how to handle different kinds
// of option.
//
// The Description field should be a noun phrase, for instance "frobbing all
// widgets" or "C's implicit blintz feature".
//===----------------------------------------------------------------------===//

#ifndef LANGOPT
#  error Define the LANGOPT macro to handle language options
#endif

#ifndef COMPATIBLE_LANGOPT
#  define COMPATIBLE_LANGOPT(Name, Bits, Default, Description) \
     LANGOPT(Name, Bits, Default, Description)
#endif

#ifndef BENIGN_LANGOPT
#  define BENIGN_LANGOPT(Name, Bits, Default, Description) \
     COMPATIBLE_LANGOPT(Name, Bits, Default, Description)
#endif

#ifndef ENUM_LANGOPT
#  define ENUM_LANGOPT(Name, Type, Bits, Default, Description) \
     LANGOPT(Name, Bits, Default, Description)
#endif

#ifndef COMPATIBLE_ENUM_LANGOPT
#  define COMPATIBLE_ENUM_LANGOPT(Name, Type, Bits, Default, Description) \
     ENUM_LANGOPT(Name, Type, Bits, Default, Description)
#endif

#ifndef BENIGN_ENUM_LANGOPT
#  define BENIGN_ENUM_LANGOPT(Name, Type, Bits, Default, Description) \
     COMPATIBLE_ENUM_LANGOPT(Name, Type, Bits, Default, Description)
#endif

#ifndef VALUE_LANGOPT
#  define VALUE_LANGOPT(Name, Bits, Default, Description) \
     LANGOPT(Name, Bits, Default, Description)
#endif

#ifndef COMPATIBLE_VALUE_LANGOPT
#  define COMPATIBLE_VALUE_LANGOPT(Name, Bits, Default, Description) \
     VALUE_LANGOPT(Name, Bits, Default, Description)
#endif

#ifndef BENIGN_VALUE_LANGOPT
#  define BENIGN_VALUE_LANGOPT(Name, Bits, Default, Description) \
     COMPATIBLE_VALUE_LANGOPT(Name, Bits, Default, Description)
#endif

// FIXME: A lot of the BENIGN_ options should be COMPATIBLE_ instead.
LANGOPT(C99               , 1, 0, "C99")
LANGOPT(C11               , 1, 0, "C11")
LANGOPT(C17               , 1, 0, "C17")
LANGOPT(C2x               , 1, 0, "C2x")
LANGOPT(MSVCCompat        , 1, 0, "Microsoft Visual C++ full compatibility mode")
LANGOPT(MicrosoftExt      , 1, 0, "Microsoft C++ extensions")
LANGOPT(AsmBlocks         , 1, 0, "Microsoft inline asm blocks")
LANGOPT(Borland           , 1, 0, "Borland extensions")
LANGOPT(CPlusPlus         , 1, 0, "C++")
LANGOPT(CPlusPlus11       , 1, 0, "C++11")
LANGOPT(CPlusPlus14       , 1, 0, "C++14")
LANGOPT(CPlusPlus17       , 1, 0, "C++17")
LANGOPT(CPlusPlus20       , 1, 0, "C++20")
LANGOPT(CPlusPlus2b       , 1, 0, "C++2b")
LANGOPT(ObjC              , 1, 0, "Objective-C")
BENIGN_LANGOPT(ObjCDefaultSynthProperties , 1, 0,
               "Objective-C auto-synthesized properties")
BENIGN_LANGOPT(EncodeExtendedBlockSig , 1, 0,
               "Encoding extended block type signature")
BENIGN_LANGOPT(EncodeCXXClassTemplateSpec , 1, 0,
               "Fully encode c++ class template specialization")
BENIGN_LANGOPT(ObjCInferRelatedResultType , 1, 1,
               "Objective-C related result type inference")
LANGOPT(AppExt , 1, 0, "Objective-C App Extension")
LANGOPT(Trigraphs         , 1, 0,"trigraphs")
LANGOPT(LineComment       , 1, 0, "'//' comments")
LANGOPT(Bool              , 1, 0, "bool, true, and false keywords")
LANGOPT(Half              , 1, 0, "half keyword")
LANGOPT(WChar             , 1, CPlusPlus, "wchar_t keyword")
LANGOPT(Char8             , 1, 0, "char8_t keyword")
LANGOPT(IEEE128           , 1, 0, "__ieee128 keyword")
LANGOPT(DeclSpecKeyword   , 1, 0, "__declspec keyword")
BENIGN_LANGOPT(DollarIdents   , 1, 1, "'$' in identifiers")
BENIGN_LANGOPT(AsmPreprocessor, 1, 0, "preprocessor in asm mode")
LANGOPT(GNUMode           , 1, 1, "GNU extensions")
LANGOPT(GNUKeywords       , 1, 1, "GNU keywords")
VALUE_LANGOPT(GNUCVersion , 32, 0, "GNU C compatibility version")
BENIGN_LANGOPT(ImplicitInt, 1, !C99 && !CPlusPlus, "C89 implicit 'int'")
LANGOPT(Digraphs          , 1, 0, "digraphs")
BENIGN_LANGOPT(HexFloats  , 1, C99, "C99 hexadecimal float constants")
LANGOPT(CXXOperatorNames  , 1, 0, "C++ operator name keywords")
LANGOPT(AppleKext         , 1, 0, "Apple kext support")
BENIGN_LANGOPT(PascalStrings, 1, 0, "Pascal string support")
LANGOPT(WritableStrings   , 1, 0, "writable string support")
LANGOPT(ConstStrings      , 1, 0, "const-qualified string support")
ENUM_LANGOPT(LaxVectorConversions, LaxVectorConversionKind, 2,
             LaxVectorConversionKind::All, "lax vector conversions")
LANGOPT(ConvergentFunctions, 1, 1, "Assume convergent functions")
LANGOPT(AltiVec           , 1, 0, "AltiVec-style vector initializers")
LANGOPT(ZVector           , 1, 0, "System z vector extensions")
LANGOPT(Exceptions        , 1, 0, "exception handling")
LANGOPT(ObjCExceptions    , 1, 0, "Objective-C exceptions")
LANGOPT(CXXExceptions     , 1, 0, "C++ exceptions")
LANGOPT(EHAsynch          , 1, 0, "C/C++ EH Asynch exceptions")
ENUM_LANGOPT(ExceptionHandling, ExceptionHandlingKind, 3,
             ExceptionHandlingKind::None, "exception handling")
LANGOPT(IgnoreExceptions  , 1, 0, "ignore exceptions")
LANGOPT(ExternCNoUnwind   , 1, 0, "Assume extern C functions don't unwind")
LANGOPT(TraditionalCPP    , 1, 0, "traditional CPP emulation")
LANGOPT(RTTI              , 1, 1, "run-time type information")
LANGOPT(RTTIData          , 1, 1, "emit run-time type information data")
LANGOPT(MSBitfields       , 1, 0, "Microsoft-compatible structure layout")
LANGOPT(Freestanding, 1, 0, "freestanding implementation")
LANGOPT(NoBuiltin         , 1, 0, "disable builtin functions")
LANGOPT(NoMathBuiltin     , 1, 0, "disable math builtin functions")
LANGOPT(GNUAsm            , 1, 1, "GNU-style inline assembly")
LANGOPT(Coroutines        , 1, 0, "C++20 coroutines")
LANGOPT(DllExportInlines  , 1, 1, "dllexported classes dllexport inline methods")
LANGOPT(RelaxedTemplateTemplateArgs, 1, 0, "C++17 relaxed matching of template template arguments")

LANGOPT(DoubleSquareBracketAttributes, 1, 0, "'[[]]' attributes extension for all language standard modes")

COMPATIBLE_LANGOPT(RecoveryAST, 1, 1, "Preserve expressions in AST when encountering errors")
COMPATIBLE_LANGOPT(RecoveryASTType, 1, 1, "Preserve the type in recovery expressions")

BENIGN_LANGOPT(ThreadsafeStatics , 1, 1, "thread-safe static initializers")
LANGOPT(POSIXThreads      , 1, 0, "POSIX thread support")
LANGOPT(Blocks            , 1, 0, "blocks extension to C")
BENIGN_LANGOPT(EmitAllDecls      , 1, 0, "emitting all declarations")
LANGOPT(MathErrno         , 1, 1, "errno in math functions")
BENIGN_LANGOPT(HeinousExtensions , 1, 0, "extensions that we really don't like and may be ripped out at any time")
LANGOPT(Modules           , 1, 0, "modules semantics")
COMPATIBLE_LANGOPT(ModulesTS  , 1, 0, "C++ Modules TS syntax")
COMPATIBLE_LANGOPT(CPlusPlusModules, 1, 0, "C++ modules syntax")
BENIGN_ENUM_LANGOPT(CompilingModule, CompilingModuleKind, 2, CMK_None,
                    "compiling a module interface")
BENIGN_LANGOPT(CompilingPCH, 1, 0, "building a pch")
BENIGN_LANGOPT(BuildingPCHWithObjectFile, 1, 0, "building a pch which has a corresponding object file")
BENIGN_LANGOPT(CacheGeneratedPCH, 1, 0, "cache generated PCH files in memory")
BENIGN_LANGOPT(PCHInstantiateTemplates, 1, 0, "instantiate templates while building a PCH")
COMPATIBLE_LANGOPT(ModulesDeclUse    , 1, 0, "require declaration of module uses")
BENIGN_LANGOPT(ModulesSearchAll  , 1, 1, "searching even non-imported modules to find unresolved references")
COMPATIBLE_LANGOPT(ModulesStrictDeclUse, 1, 0, "requiring declaration of module uses and all headers to be in modules")
BENIGN_LANGOPT(ModulesErrorRecovery, 1, 1, "automatically importing modules as needed when performing error recovery")
BENIGN_LANGOPT(ImplicitModules, 1, 1, "building modules that are not specified via -fmodule-file")
COMPATIBLE_LANGOPT(ModulesLocalVisibility, 1, 0, "local submodule visibility")
COMPATIBLE_LANGOPT(Optimize          , 1, 0, "__OPTIMIZE__ predefined macro")
COMPATIBLE_LANGOPT(OptimizeSize      , 1, 0, "__OPTIMIZE_SIZE__ predefined macro")
COMPATIBLE_LANGOPT(Static            , 1, 0, "__STATIC__ predefined macro (as opposed to __DYNAMIC__)")
VALUE_LANGOPT(PackStruct  , 32, 0,
              "default struct packing maximum alignment")
VALUE_LANGOPT(MaxTypeAlign  , 32, 0,
              "default maximum alignment for types")
VALUE_LANGOPT(AlignDouble            , 1, 0, "Controls if doubles should be aligned to 8 bytes (x86 only)")
VALUE_LANGOPT(DoubleSize            , 32, 0, "width of double")
VALUE_LANGOPT(LongDoubleSize        , 32, 0, "width of long double")
LANGOPT(PPCIEEELongDouble            , 1, 0, "use IEEE 754 quadruple-precision for long double")
LANGOPT(EnableAIXExtendedAltivecABI  , 1, 0, "__EXTABI__  predefined macro")
COMPATIBLE_VALUE_LANGOPT(PICLevel    , 2, 0, "__PIC__ level")
COMPATIBLE_VALUE_LANGOPT(PIE         , 1, 0, "is pie")
LANGOPT(ROPI                         , 1, 0, "Read-only position independence")
LANGOPT(RWPI                         , 1, 0, "Read-write position independence")
COMPATIBLE_LANGOPT(GNUInline         , 1, 0, "GNU inline semantics")
COMPATIBLE_LANGOPT(NoInlineDefine    , 1, 0, "__NO_INLINE__ predefined macro")
COMPATIBLE_LANGOPT(Deprecated        , 1, 0, "__DEPRECATED predefined macro")
COMPATIBLE_LANGOPT(FastMath          , 1, 0, "fast FP math optimizations, and __FAST_MATH__ predefined macro")
COMPATIBLE_LANGOPT(FiniteMathOnly    , 1, 0, "__FINITE_MATH_ONLY__ predefined macro")
COMPATIBLE_LANGOPT(UnsafeFPMath      , 1, 0, "Unsafe Floating Point Math")
BENIGN_LANGOPT(AllowFPReassoc    , 1, 0, "Permit Floating Point reassociation")
BENIGN_LANGOPT(NoHonorNaNs       , 1, 0, "Permit Floating Point optimization without regard to NaN")
BENIGN_LANGOPT(NoHonorInfs       , 1, 0, "Permit Floating Point optimization without regard to infinities")
BENIGN_LANGOPT(NoSignedZero      , 1, 0, "Permit Floating Point optimization without regard to signed zeros")
BENIGN_LANGOPT(AllowRecip        , 1, 0, "Permit Floating Point reciprocal")
BENIGN_LANGOPT(ApproxFunc        , 1, 0, "Permit Floating Point approximation")

BENIGN_LANGOPT(ObjCGCBitmapPrint , 1, 0, "printing of GC's bitmap layout for __weak/__strong ivars")

BENIGN_LANGOPT(AccessControl     , 1, 1, "C++ access control")
LANGOPT(CharIsSigned      , 1, 1, "signed char")
LANGOPT(WCharSize         , 4, 0, "width of wchar_t")
LANGOPT(WCharIsSigned        , 1, 0, "signed or unsigned wchar_t")
ENUM_LANGOPT(MSPointerToMemberRepresentationMethod, PragmaMSPointersToMembersKind, 2, PPTMK_BestCase, "member-pointer representation method")
ENUM_LANGOPT(DefaultCallingConv, DefaultCallingConvention, 3, DCC_None, "default calling convention")

LANGOPT(ShortEnums        , 1, 0, "short enum types")

LANGOPT(OpenCL            , 1, 0, "OpenCL")
LANGOPT(OpenCLVersion     , 32, 0, "OpenCL C version")
LANGOPT(OpenCLCPlusPlus   , 1, 0, "C++ for OpenCL")
LANGOPT(OpenCLCPlusPlusVersion     , 32, 0, "C++ for OpenCL version")
LANGOPT(OpenCLGenericAddressSpace, 1, 0, "OpenCL generic keyword")
LANGOPT(OpenCLPipe               , 1, 0, "OpenCL pipe keyword")
LANGOPT(NativeHalfType    , 1, 0, "Native half type support")
LANGOPT(NativeHalfArgsAndReturns, 1, 0, "Native half args and returns")
LANGOPT(HalfArgsAndReturns, 1, 0, "half args and returns")
LANGOPT(CUDA              , 1, 0, "CUDA")
LANGOPT(HIP               , 1, 0, "HIP")
LANGOPT(OpenMP            , 32, 0, "OpenMP support and version of OpenMP (31, 40 or 45)")
LANGOPT(OpenMPSimd        , 1, 0, "Use SIMD only OpenMP support.")
LANGOPT(OpenMPUseTLS      , 1, 0, "Use TLS for threadprivates or runtime calls")
LANGOPT(OpenMPIsDevice    , 1, 0, "Generate code only for OpenMP target device")
LANGOPT(OpenMPCUDAMode    , 1, 0, "Generate code for OpenMP pragmas in SIMT/SPMD mode")
LANGOPT(OpenMPIRBuilder   , 1, 0, "Use the experimental OpenMP-IR-Builder codegen path.")
LANGOPT(OpenMPCUDAForceFullRuntime , 1, 0, "Force to use full runtime in all constructs when offloading to CUDA devices")
LANGOPT(OpenMPCUDANumSMs  , 32, 0, "Number of SMs for CUDA devices.")
LANGOPT(OpenMPCUDABlocksPerSM  , 32, 0, "Number of blocks per SM for CUDA devices.")
LANGOPT(OpenMPCUDAReductionBufNum , 32, 1024, "Number of the reduction records in the intermediate reduction buffer used for the teams reductions.")
LANGOPT(OpenMPOptimisticCollapse  , 1, 0, "Use at most 32 bits to represent the collapsed loop nest counter.")
LANGOPT(OpenMPCUDATargetParallel, 1, 0, "Support parallel execution of target region on Cuda-based devices.")
LANGOPT(RenderScript      , 1, 0, "RenderScript")

LANGOPT(CUDAIsDevice      , 1, 0, "compiling for CUDA device")
LANGOPT(CUDAAllowVariadicFunctions, 1, 0, "allowing variadic functions in CUDA device code")
LANGOPT(CUDAHostDeviceConstexpr, 1, 1, "treating unattributed constexpr functions as __host__ __device__")
LANGOPT(CUDADeviceApproxTranscendentals, 1, 0, "using approximate transcendental functions")
LANGOPT(GPURelocatableDeviceCode, 1, 0, "generate relocatable device code")
LANGOPT(GPUAllowDeviceInit, 1, 0, "allowing device side global init functions for HIP")
LANGOPT(GPUMaxThreadsPerBlock, 32, 1024, "default max threads per block for kernel launch bounds for HIP")
LANGOPT(GPUDeferDiag, 1, 0, "defer host/device related diagnostic messages for CUDA/HIP")
LANGOPT(GPUExcludeWrongSideOverloads, 1, 0, "always exclude wrong side overloads in overloading resolution for CUDA/HIP")

LANGOPT(SYCLIsDevice      , 1, 0, "Generate code for SYCL device")
LANGOPT(SYCLIsHost        , 1, 0, "SYCL host compilation")
LANGOPT(SYCLAllowFuncPtr  , 1, 0, "Allow function pointers in SYCL device code")
LANGOPT(SYCLStdLayoutKernelParams, 1, 0, "Enable standard layout requirement for SYCL kernel parameters")
LANGOPT(SYCLUnnamedLambda , 1, 0, "Allow unnamed lambda SYCL kernels")
ENUM_LANGOPT(SYCLVersion  , SYCLMajorVersion, 2, SYCL_None, "Version of the SYCL standard used")
LANGOPT(DeclareSPIRVBuiltins, 1, 0, "Declare SPIR-V builtin functions")
LANGOPT(SYCLExplicitSIMD  , 1, 0, "SYCL compilation with explicit SIMD extension")
LANGOPT(EnableDAEInSpirKernels , 1, 0, "Enable Dead Argument Elimination in SPIR kernels")
LANGOPT(
    SYCLValueFitInMaxInt, 1, 1,
    "SYCL compiler assumes value fits within MAX_INT for member function of "
    "get/operator[], get_id/operator[] and get_global_id/get_global_linear_id "
    "in SYCL class id, iterm and nd_iterm")

LANGOPT(HIPUseNewLaunchAPI, 1, 0, "Use new kernel launching API for HIP")

LANGOPT(SizedDeallocation , 1, 0, "sized deallocation")
LANGOPT(AlignedAllocation , 1, 0, "aligned allocation")
LANGOPT(AlignedAllocationUnavailable, 1, 0, "aligned allocation functions are unavailable")
LANGOPT(NewAlignOverride  , 32, 0, "maximum alignment guaranteed by '::operator new(size_t)'")
LANGOPT(ConceptSatisfactionCaching , 1, 1, "enable satisfaction caching for C++20 Concepts")
BENIGN_LANGOPT(ModulesCodegen , 1, 0, "Modules code generation")
BENIGN_LANGOPT(ModulesDebugInfo , 1, 0, "Modules debug info")
BENIGN_LANGOPT(ElideConstructors , 1, 1, "C++ copy constructor elision")
BENIGN_LANGOPT(DumpRecordLayouts , 1, 0, "dumping the layout of IRgen'd records")
BENIGN_LANGOPT(DumpRecordLayoutsSimple , 1, 0, "dumping the layout of IRgen'd records in a simple form")
BENIGN_LANGOPT(DumpVTableLayouts , 1, 0, "dumping the layouts of emitted vtables")
LANGOPT(NoConstantCFStrings , 1, 0, "no constant CoreFoundation strings")
BENIGN_LANGOPT(InlineVisibilityHidden , 1, 0, "hidden visibility for inline C++ methods")
BENIGN_LANGOPT(IgnoreXCOFFVisibility, 1, 0, "All the visibility attributes that are specified in the source code are ignored in aix XCOFF.")
BENIGN_LANGOPT(VisibilityInlinesHiddenStaticLocalVar, 1, 0,
               "hidden visibility for static local variables in inline C++ "
               "methods when -fvisibility-inlines hidden is enabled")
LANGOPT(GlobalAllocationFunctionVisibilityHidden , 1, 0, "hidden visibility for global operator new and delete declaration")
BENIGN_LANGOPT(ParseUnknownAnytype, 1, 0, "__unknown_anytype")
BENIGN_LANGOPT(DebuggerSupport , 1, 0, "debugger support")
BENIGN_LANGOPT(DebuggerCastResultToId, 1, 0, "for 'po' in the debugger, cast the result to id if it is of unknown type")
BENIGN_LANGOPT(DebuggerObjCLiteral , 1, 0, "debugger Objective-C literals and subscripting support")

BENIGN_LANGOPT(SpellChecking , 1, 1, "spell-checking")
LANGOPT(SinglePrecisionConstants , 1, 0, "treating double-precision floating point constants as single precision constants")
LANGOPT(FastRelaxedMath , 1, 0, "OpenCL fast relaxed math")
BENIGN_LANGOPT(CLNoSignedZero , 1, 0, "Permit Floating Point optimization without regard to signed zeros")
COMPATIBLE_LANGOPT(CLUnsafeMath , 1, 0, "Unsafe Floating Point Math")
COMPATIBLE_LANGOPT(CLFiniteMathOnly , 1, 0, "__FINITE_MATH_ONLY__ predefined macro")
/// FP_CONTRACT mode (on/off/fast).
BENIGN_ENUM_LANGOPT(DefaultFPContractMode, FPModeKind, 2, FPM_Off, "FP contraction type")
COMPATIBLE_LANGOPT(ExpStrictFP, 1, false, "Enable experimental strict floating point")
BENIGN_ENUM_LANGOPT(FPRoundingMode, RoundingMode, 3, RoundingMode::NearestTiesToEven, "FP Rounding Mode type")
BENIGN_ENUM_LANGOPT(FPExceptionMode, FPExceptionModeKind, 2, FPE_Ignore, "FP Exception Behavior Mode type")
LANGOPT(NoBitFieldTypeAlign , 1, 0, "bit-field type alignment")
LANGOPT(HexagonQdsp6Compat , 1, 0, "hexagon-qdsp6 backward compatibility")
LANGOPT(ObjCAutoRefCount , 1, 0, "Objective-C automated reference counting")
LANGOPT(ObjCWeakRuntime     , 1, 0, "__weak support in the ARC runtime")
LANGOPT(ObjCWeak            , 1, 0, "Objective-C __weak in ARC and MRC files")
LANGOPT(ObjCSubscriptingLegacyRuntime         , 1, 0, "Subscripting support in legacy ObjectiveC runtime")
BENIGN_LANGOPT(CompatibilityQualifiedIdBlockParamTypeChecking, 1, 0,
               "compatibility mode for type checking block parameters "
               "involving qualified id types")
LANGOPT(ObjCDisableDirectMethodsForTesting, 1, 0,
        "Disable recognition of objc_direct methods")
LANGOPT(CFProtectionBranch , 1, 0, "Control-Flow Branch Protection enabled")
LANGOPT(FakeAddressSpaceMap , 1, 0, "OpenCL fake address space map")
ENUM_LANGOPT(AddressSpaceMapMangling , AddrSpaceMapMangling, 2, ASMM_Target, "OpenCL address space map mangling mode")
LANGOPT(IncludeDefaultHeader, 1, 0, "Include default header file for OpenCL")
LANGOPT(DeclareOpenCLBuiltins, 1, 0, "Declare OpenCL builtin functions")
BENIGN_LANGOPT(DelayedTemplateParsing , 1, 0, "delayed template parsing")
LANGOPT(BlocksRuntimeOptional , 1, 0, "optional blocks runtime")
LANGOPT(
    CompleteMemberPointers, 1, 0,
    "Require member pointer base types to be complete at the point where the "
    "type's inheritance model would be determined under the Microsoft ABI")

ENUM_LANGOPT(GC, GCMode, 2, NonGC, "Objective-C Garbage Collection mode")
ENUM_LANGOPT(ValueVisibilityMode, Visibility, 3, DefaultVisibility,
             "default visibility for functions and variables [-fvisibility]")
ENUM_LANGOPT(TypeVisibilityMode, Visibility, 3, DefaultVisibility,
             "default visibility for types [-ftype-visibility]")
LANGOPT(SetVisibilityForExternDecls, 1, 0,
        "apply global symbol visibility to external declarations without an explicit visibility")
LANGOPT(VisibilityFromDLLStorageClass, 1, 0,
        "set the visiblity of globals from their DLL storage class [-fvisibility-from-dllstorageclass]")
ENUM_LANGOPT(DLLExportVisibility, Visibility, 3, DefaultVisibility,
             "visibility for functions and variables with dllexport annotations [-fvisibility-from-dllstorageclass]")
ENUM_LANGOPT(NoDLLStorageClassVisibility, Visibility, 3, HiddenVisibility,
             "visibility for functions and variables without an explicit DLL storage class [-fvisibility-from-dllstorageclass]")
ENUM_LANGOPT(ExternDeclDLLImportVisibility, Visibility, 3, DefaultVisibility,
             "visibility for external declarations with dllimport annotations [-fvisibility-from-dllstorageclass]")
ENUM_LANGOPT(ExternDeclNoDLLStorageClassVisibility, Visibility, 3, HiddenVisibility,
             "visibility for external declarations without an explicit DLL storage class [-fvisibility-from-dllstorageclass]")
BENIGN_LANGOPT(SemanticInterposition        , 1, 0, "semantic interposition")
BENIGN_LANGOPT(HalfNoSemanticInterposition, 1, 0,
               "Like -fno-semantic-interposition but don't use local aliases")
ENUM_LANGOPT(StackProtector, StackProtectorMode, 2, SSPOff,
             "stack protector mode")
ENUM_LANGOPT(TrivialAutoVarInit, TrivialAutoVarInitKind, 2, TrivialAutoVarInitKind::Uninitialized,
             "trivial automatic variable initialization")
VALUE_LANGOPT(TrivialAutoVarInitStopAfter, 32, 0,
             "stop trivial automatic variable initialization after the specified number of instances. Must be greater than 0.")
ENUM_LANGOPT(SignedOverflowBehavior, SignedOverflowBehaviorTy, 2, SOB_Undefined,
             "signed integer overflow handling")
ENUM_LANGOPT(ThreadModel  , ThreadModelKind, 2, ThreadModelKind::POSIX, "Thread Model")

BENIGN_LANGOPT(ArrowDepth, 32, 256,
               "maximum number of operator->s to follow")
BENIGN_LANGOPT(InstantiationDepth, 32, 1024,
               "maximum template instantiation depth")
BENIGN_LANGOPT(ConstexprCallDepth, 32, 512,
               "maximum constexpr call depth")
BENIGN_LANGOPT(ConstexprStepLimit, 32, 1048576,
               "maximum constexpr evaluation steps")
BENIGN_LANGOPT(EnableNewConstInterp, 1, 0,
               "enable the experimental new constant interpreter")
BENIGN_LANGOPT(BracketDepth, 32, 256,
               "maximum bracket nesting depth")
BENIGN_LANGOPT(NumLargeByValueCopy, 32, 0,
        "if non-zero, warn about parameter or return Warn if parameter/return value is larger in bytes than this setting. 0 is no check.")
VALUE_LANGOPT(MSCompatibilityVersion, 32, 0, "Microsoft Visual C/C++ Version")
ENUM_LANGOPT(VtorDispMode, MSVtorDispMode, 2, MSVtorDispMode::ForVBaseOverride,
             "How many vtordisps to insert")

LANGOPT(ApplePragmaPack, 1, 0, "Apple gcc-compatible #pragma pack handling")

LANGOPT(XLPragmaPack, 1, 0, "IBM XL #pragma pack handling")

LANGOPT(RetainCommentsFromSystemHeaders, 1, 0, "retain documentation comments from system headers in the AST")

LANGOPT(SanitizeAddressFieldPadding, 2, 0, "controls how aggressive is ASan "
                                           "field padding (0: none, 1:least "
                                           "aggressive, 2: more aggressive)")

LANGOPT(Cmse, 1, 0, "ARM Security extensions support")

LANGOPT(XRayInstrument, 1, 0, "controls whether to do XRay instrumentation")
LANGOPT(XRayAlwaysEmitCustomEvents, 1, 0,
        "controls whether to always emit intrinsic calls to "
        "__xray_customevent(...) builtin.")
LANGOPT(XRayAlwaysEmitTypedEvents, 1, 0,
        "controls whether to always emit intrinsic calls to "
        "__xray_typedevent(...) builtin.")

LANGOPT(ForceEmitVTables, 1, 0, "whether to emit all vtables")

BENIGN_LANGOPT(AllowEditorPlaceholders, 1, 0,
               "allow editor placeholders in source")

ENUM_LANGOPT(ClangABICompat, ClangABI, 4, ClangABI::Latest,
             "version of Clang that we should attempt to be ABI-compatible "
             "with")

COMPATIBLE_VALUE_LANGOPT(FunctionAlignment, 5, 0, "Default alignment for functions")

LANGOPT(FixedPoint, 1, 0, "fixed point types")
LANGOPT(PaddingOnUnsignedFixedPoint, 1, 0,
        "unsigned fixed point types having one extra padding bit")

LANGOPT(RegisterStaticDestructors, 1, 1, "Register C++ static destructors")

LANGOPT(MatrixTypes, 1, 0, "Enable or disable the builtin matrix type")

COMPATIBLE_VALUE_LANGOPT(MaxTokens, 32, 0, "Max number of tokens per TU or 0")

ENUM_LANGOPT(SignReturnAddressScope, SignReturnAddressScopeKind, 2, SignReturnAddressScopeKind::None,
             "Scope of return address signing")
ENUM_LANGOPT(SignReturnAddressKey, SignReturnAddressKeyKind, 1, SignReturnAddressKeyKind::AKey,
             "Key used for return address signing")
LANGOPT(BranchTargetEnforcement, 1, 0, "Branch-target enforcement enabled")

LANGOPT(SpeculativeLoadHardening, 1, 0, "Speculative load hardening enabled")

LANGOPT(RelativeCXXABIVTables, 1, 0,
        "Use an ABI-incompatible v-table layout that uses relative references")

LANGOPT(ArmSveVectorBits, 32, 0, "SVE vector size in bits")

<<<<<<< HEAD
ENUM_LANGOPT(DefaultSubGroupSizeType, SubGroupSizeType, 2,
             SubGroupSizeType::None,
             "Strategy via which sub group is assigned for SYCL kernel "
             "types if not overridden via attributes")

VALUE_LANGOPT(DefaultSubGroupSize, 32, 0,
              "If DefaultSubGroupSizeType is Integer contains the value")
=======
ENUM_LANGOPT(ExtendIntArgs, ExtendArgsKind, 1, ExtendArgsKind::ExtendTo32, 
             "Controls how scalar integer arguments are extended in calls "
             "to unprototyped and varargs functions")
>>>>>>> d30dfa86

#undef LANGOPT
#undef COMPATIBLE_LANGOPT
#undef BENIGN_LANGOPT
#undef ENUM_LANGOPT
#undef COMPATIBLE_ENUM_LANGOPT
#undef BENIGN_ENUM_LANGOPT
#undef VALUE_LANGOPT
#undef COMPATIBLE_VALUE_LANGOPT
#undef BENIGN_VALUE_LANGOPT<|MERGE_RESOLUTION|>--- conflicted
+++ resolved
@@ -426,7 +426,6 @@
 
 LANGOPT(ArmSveVectorBits, 32, 0, "SVE vector size in bits")
 
-<<<<<<< HEAD
 ENUM_LANGOPT(DefaultSubGroupSizeType, SubGroupSizeType, 2,
              SubGroupSizeType::None,
              "Strategy via which sub group is assigned for SYCL kernel "
@@ -434,11 +433,10 @@
 
 VALUE_LANGOPT(DefaultSubGroupSize, 32, 0,
               "If DefaultSubGroupSizeType is Integer contains the value")
-=======
+
 ENUM_LANGOPT(ExtendIntArgs, ExtendArgsKind, 1, ExtendArgsKind::ExtendTo32, 
              "Controls how scalar integer arguments are extended in calls "
              "to unprototyped and varargs functions")
->>>>>>> d30dfa86
 
 #undef LANGOPT
 #undef COMPATIBLE_LANGOPT
