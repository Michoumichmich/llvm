// RUN: %clang_cc1 -verify %s

kernel __attribute__((vec_type_hint)) void kernel1() {} //expected-error{{'vec_type_hint' attribute takes one argument}}

kernel __attribute__((vec_type_hint(not_type))) void kernel2() {} //expected-error{{unknown type name 'not_type'}}

kernel __attribute__((vec_type_hint(void))) void kernel3() {} //expected-error{{a non-vector or non-vectorizable scalar type is an invalid argument to attribute 'vec_type_hint'}}

kernel __attribute__((vec_type_hint(bool))) void kernel4() {} //expected-error{{a non-vector or non-vectorizable scalar type is an invalid argument to attribute 'vec_type_hint'}}

kernel __attribute__((vec_type_hint(int))) __attribute__((vec_type_hint(float))) void kernel5() {} //expected-warning{{attribute 'vec_type_hint' is already applied with different arguments}}

kernel __attribute__((work_group_size_hint(8,16,32,4))) void kernel6() {} //expected-error{{'work_group_size_hint' attribute requires exactly 3 arguments}}

kernel __attribute__((work_group_size_hint(1,2,3))) __attribute__((work_group_size_hint(3,2,1))) void kernel7() {}  //expected-warning{{attribute 'work_group_size_hint' is already applied with different arguments}}

__attribute__((reqd_work_group_size(8,16,32))) void kernel8(){} // expected-error {{attribute 'reqd_work_group_size' can only be applied to an OpenCL kernel}}

__attribute__((work_group_size_hint(8,16,32))) void kernel9(){} // expected-error {{attribute 'work_group_size_hint' can only be applied to an OpenCL kernel}}

__attribute__((vec_type_hint(char))) void kernel10(){} // expected-error {{attribute 'vec_type_hint' can only be applied to an OpenCL kernel}}

constant int foo1 __attribute__((reqd_work_group_size(8,16,32))) = 0; // expected-error {{'reqd_work_group_size' attribute only applies to functions}}

constant int foo2 __attribute__((work_group_size_hint(8,16,32))) = 0; // expected-error {{'work_group_size_hint' attribute only applies to functions}}

constant int foo3 __attribute__((vec_type_hint(char))) = 0; // expected-error {{'vec_type_hint' attribute only applies to functions}}

void f_kernel_image2d_t( kernel image2d_t image ) { // expected-error {{'kernel' attribute only applies to functions}}
  int __kernel x; // expected-error {{'__kernel' attribute only applies to functions}}
}

kernel __attribute__((reqd_work_group_size(1,2,0))) void kernel11(){} // expected-error {{'reqd_work_group_size' attribute must be greater than 0}}
kernel __attribute__((reqd_work_group_size(1,0,2))) void kernel12(){} // expected-error {{'reqd_work_group_size' attribute must be greater than 0}}
kernel __attribute__((reqd_work_group_size(0,1,2))) void kernel13(){} // expected-error {{'reqd_work_group_size' attribute must be greater than 0}}

__attribute__((intel_reqd_sub_group_size(8))) void kernel14(){} // expected-error {{attribute 'intel_reqd_sub_group_size' can only be applied to an OpenCL kernel}}
<<<<<<< HEAD
kernel __attribute__((intel_reqd_sub_group_size(0))) void kernel15() {} // expected-error {{'intel_reqd_sub_group_size' attribute requires a positive integral compile time constant expression}}

kernel __attribute__((intel_reqd_sub_group_size(-1))) void kernel16() {} // expected-error {{'intel_reqd_sub_group_size' attribute requires a positive integral compile time constant expression}}

<<<<<<< HEAD
kernel __attribute__((intel_reqd_sub_group_size(8))) __attribute__((intel_reqd_sub_group_size(16))) void kernel17() {} //expected-warning{{attribute 'intel_reqd_sub_group_size' is already applied with different parameters}}
=======
kernel __attribute__((intel_reqd_sub_group_size(0))) void kernel15(){} // expected-error {{'intel_reqd_sub_group_size' attribute must be greater than 0}}
kernel __attribute__((intel_reqd_sub_group_size(8))) __attribute__((intel_reqd_sub_group_size(16))) void kernel16() {}  //expected-warning{{attribute 'intel_reqd_sub_group_size' is already applied with different arguments}}
>>>>>>> cd2f65b71a4239dcb5a4bcfe25da32a9ac9620cb
=======
kernel __attribute__((intel_reqd_sub_group_size(8))) __attribute__((intel_reqd_sub_group_size(16))) void kernel17() {} //expected-warning{{attribute 'intel_reqd_sub_group_size' is already applied with different parameters}} \
                                                                                                                       // expected-note {{previous attribute is here}}
>>>>>>> 3c22af9f

__kernel __attribute__((work_group_size_hint(8,-16,32))) void neg1() {} //expected-error{{'work_group_size_hint' attribute requires a non-negative integral compile time constant expression}}
__kernel __attribute__((reqd_work_group_size(8, 16, -32))) void neg2() {} //expected-warning{{implicit conversion changes signedness: 'int' to 'unsigned long long'}}

// 4294967294 is a negative integer if treated as signed.
// Should compile successfully, since we expect an unsigned.
__kernel __attribute__((reqd_work_group_size(8,16,4294967294))) void ok1(){}<|MERGE_RESOLUTION|>--- conflicted
+++ resolved
@@ -35,21 +35,12 @@
 kernel __attribute__((reqd_work_group_size(0,1,2))) void kernel13(){} // expected-error {{'reqd_work_group_size' attribute must be greater than 0}}
 
 __attribute__((intel_reqd_sub_group_size(8))) void kernel14(){} // expected-error {{attribute 'intel_reqd_sub_group_size' can only be applied to an OpenCL kernel}}
-<<<<<<< HEAD
 kernel __attribute__((intel_reqd_sub_group_size(0))) void kernel15() {} // expected-error {{'intel_reqd_sub_group_size' attribute requires a positive integral compile time constant expression}}
 
 kernel __attribute__((intel_reqd_sub_group_size(-1))) void kernel16() {} // expected-error {{'intel_reqd_sub_group_size' attribute requires a positive integral compile time constant expression}}
 
-<<<<<<< HEAD
-kernel __attribute__((intel_reqd_sub_group_size(8))) __attribute__((intel_reqd_sub_group_size(16))) void kernel17() {} //expected-warning{{attribute 'intel_reqd_sub_group_size' is already applied with different parameters}}
-=======
-kernel __attribute__((intel_reqd_sub_group_size(0))) void kernel15(){} // expected-error {{'intel_reqd_sub_group_size' attribute must be greater than 0}}
-kernel __attribute__((intel_reqd_sub_group_size(8))) __attribute__((intel_reqd_sub_group_size(16))) void kernel16() {}  //expected-warning{{attribute 'intel_reqd_sub_group_size' is already applied with different arguments}}
->>>>>>> cd2f65b71a4239dcb5a4bcfe25da32a9ac9620cb
-=======
 kernel __attribute__((intel_reqd_sub_group_size(8))) __attribute__((intel_reqd_sub_group_size(16))) void kernel17() {} //expected-warning{{attribute 'intel_reqd_sub_group_size' is already applied with different parameters}} \
                                                                                                                        // expected-note {{previous attribute is here}}
->>>>>>> 3c22af9f
 
 __kernel __attribute__((work_group_size_hint(8,-16,32))) void neg1() {} //expected-error{{'work_group_size_hint' attribute requires a non-negative integral compile time constant expression}}
 __kernel __attribute__((reqd_work_group_size(8, 16, -32))) void neg2() {} //expected-warning{{implicit conversion changes signedness: 'int' to 'unsigned long long'}}
