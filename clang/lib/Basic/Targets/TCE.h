//===--- TCE.h - Declare TCE target feature support -------------*- C++ -*-===//
//
// Part of the LLVM Project, under the Apache License v2.0 with LLVM Exceptions.
// See https://llvm.org/LICENSE.txt for license information.
// SPDX-License-Identifier: Apache-2.0 WITH LLVM-exception
//
//===----------------------------------------------------------------------===//
//
// This file declares TCE TargetInfo objects.
//
//===----------------------------------------------------------------------===//

#ifndef LLVM_CLANG_LIB_BASIC_TARGETS_TCE_H
#define LLVM_CLANG_LIB_BASIC_TARGETS_TCE_H

#include "clang/Basic/TargetInfo.h"
#include "clang/Basic/TargetOptions.h"
#include "llvm/ADT/Triple.h"
#include "llvm/Support/Compiler.h"

namespace clang {
namespace targets {

// llvm and clang cannot be used directly to output native binaries for
// target, but is used to compile C code to llvm bitcode with correct
// type and alignment information.
//
// TCE uses the llvm bitcode as input and uses it for generating customized
// target processor and program binary. TCE co-design environment is
// publicly available in http://tce.cs.tut.fi

static const unsigned TCEOpenCLAddrSpaceMap[] = {
    0, // Default
    3, // opencl_global
    4, // opencl_local
    5, // opencl_constant
    0, // opencl_private
    // FIXME: generic has to be added to the target
    0, // opencl_generic
    0, // cuda_device
    0, // cuda_constant
    0, // cuda_shared
<<<<<<< HEAD
    3, // sycl_global
    4, // sycl_local
    5, // sycl_constant
    0, // sycl_private
    // FIXME: generic has to be added to the target
    0, // sycl_generic
=======
    0, // ptr32_sptr
    0, // ptr32_uptr
    0, // ptr64
>>>>>>> a85f5efd
};

class LLVM_LIBRARY_VISIBILITY TCETargetInfo : public TargetInfo {
public:
  TCETargetInfo(const llvm::Triple &Triple, const TargetOptions &)
      : TargetInfo(Triple) {
    TLSSupported = false;
    IntWidth = 32;
    LongWidth = LongLongWidth = 32;
    PointerWidth = 32;
    IntAlign = 32;
    LongAlign = LongLongAlign = 32;
    PointerAlign = 32;
    SuitableAlign = 32;
    SizeType = UnsignedInt;
    IntMaxType = SignedLong;
    IntPtrType = SignedInt;
    PtrDiffType = SignedInt;
    FloatWidth = 32;
    FloatAlign = 32;
    DoubleWidth = 32;
    DoubleAlign = 32;
    LongDoubleWidth = 32;
    LongDoubleAlign = 32;
    FloatFormat = &llvm::APFloat::IEEEsingle();
    DoubleFormat = &llvm::APFloat::IEEEsingle();
    LongDoubleFormat = &llvm::APFloat::IEEEsingle();
    resetDataLayout("E-p:32:32:32-i1:8:8-i8:8:32-"
                    "i16:16:32-i32:32:32-i64:32:32-"
                    "f32:32:32-f64:32:32-v64:32:32-"
                    "v128:32:32-v256:32:32-v512:32:32-"
                    "v1024:32:32-a0:0:32-n32");
    AddrSpaceMap = &TCEOpenCLAddrSpaceMap;
    UseAddrSpaceMapMangling = true;
  }

  void getTargetDefines(const LangOptions &Opts,
                        MacroBuilder &Builder) const override;

  bool hasFeature(StringRef Feature) const override { return Feature == "tce"; }

  ArrayRef<Builtin::Info> getTargetBuiltins() const override { return None; }

  const char *getClobbers() const override { return ""; }

  BuiltinVaListKind getBuiltinVaListKind() const override {
    return TargetInfo::VoidPtrBuiltinVaList;
  }

  ArrayRef<const char *> getGCCRegNames() const override { return None; }

  bool validateAsmConstraint(const char *&Name,
                             TargetInfo::ConstraintInfo &info) const override {
    return true;
  }

  ArrayRef<TargetInfo::GCCRegAlias> getGCCRegAliases() const override {
    return None;
  }
};

class LLVM_LIBRARY_VISIBILITY TCELETargetInfo : public TCETargetInfo {
public:
  TCELETargetInfo(const llvm::Triple &Triple, const TargetOptions &Opts)
      : TCETargetInfo(Triple, Opts) {
    BigEndian = false;

    resetDataLayout("e-p:32:32:32-i1:8:8-i8:8:32-"
                    "i16:16:32-i32:32:32-i64:32:32-"
                    "f32:32:32-f64:32:32-v64:32:32-"
                    "v128:32:32-v256:32:32-v512:32:32-"
                    "v1024:32:32-a0:0:32-n32");
  }

  void getTargetDefines(const LangOptions &Opts,
                        MacroBuilder &Builder) const override;
};
} // namespace targets
} // namespace clang
#endif // LLVM_CLANG_LIB_BASIC_TARGETS_TCE_H<|MERGE_RESOLUTION|>--- conflicted
+++ resolved
@@ -40,18 +40,15 @@
     0, // cuda_device
     0, // cuda_constant
     0, // cuda_shared
-<<<<<<< HEAD
     3, // sycl_global
     4, // sycl_local
     5, // sycl_constant
     0, // sycl_private
     // FIXME: generic has to be added to the target
     0, // sycl_generic
-=======
     0, // ptr32_sptr
     0, // ptr32_uptr
     0, // ptr64
->>>>>>> a85f5efd
 };
 
 class LLVM_LIBRARY_VISIBILITY TCETargetInfo : public TargetInfo {
