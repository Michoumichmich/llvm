//===- SemaSYCL.cpp - Semantic Analysis for SYCL constructs ---------------===//
//
// Part of the LLVM Project, under the Apache License v2.0 with LLVM Exceptions.
// See https://llvm.org/LICENSE.txt for license information.
// SPDX-License-Identifier: Apache-2.0 WITH LLVM-exception
//
//===----------------------------------------------------------------------===//
// This implements Semantic Analysis for SYCL constructs.
//===----------------------------------------------------------------------===//

#include "TreeTransform.h"
#include "clang/AST/AST.h"
#include "clang/AST/Mangle.h"
#include "clang/AST/QualTypeNames.h"
#include "clang/AST/RecordLayout.h"
#include "clang/AST/RecursiveASTVisitor.h"
#include "clang/Analysis/CallGraph.h"
#include "clang/Basic/Attributes.h"
#include "clang/Basic/Builtins.h"
#include "clang/Basic/Diagnostic.h"
#include "clang/Sema/Initialization.h"
#include "clang/Sema/Sema.h"
#include "llvm/ADT/SmallPtrSet.h"
#include "llvm/ADT/SmallVector.h"
#include "llvm/Support/FileSystem.h"
#include "llvm/Support/Path.h"
#include "llvm/Support/raw_ostream.h"

#include <array>
#include <functional>
#include <initializer_list>

using namespace clang;
using namespace std::placeholders;

using KernelParamKind = SYCLIntegrationHeader::kernel_param_kind_t;

enum target {
  global_buffer = 2014,
  constant_buffer,
  local,
  image,
  host_buffer,
  host_image,
  image_array
};

using ParamDesc = std::tuple<QualType, IdentifierInfo *, TypeSourceInfo *>;

enum KernelInvocationKind {
  InvokeUnknown,
  InvokeSingleTask,
  InvokeParallelFor,
  InvokeParallelForWorkGroup
};

const static std::string InitMethodName = "__init";
const static std::string FinalizeMethodName = "__finalize";
constexpr unsigned GPUMaxKernelArgsSize = 2048;

namespace {

/// Various utilities.
class Util {
public:
  using DeclContextDesc = std::pair<clang::Decl::Kind, StringRef>;

  /// Checks whether given clang type is a full specialization of the SYCL
  /// accessor class.
  static bool isSyclAccessorType(const QualType &Ty);

  /// Checks whether given clang type is a full specialization of the SYCL
  /// sampler class.
  static bool isSyclSamplerType(const QualType &Ty);

  /// Checks whether given clang type is a full specialization of the SYCL
  /// stream class.
  static bool isSyclStreamType(const QualType &Ty);

  /// Checks whether given clang type is a full specialization of the SYCL
  /// half class.
  static bool isSyclHalfType(const QualType &Ty);

  /// Checks whether given clang type is a full specialization of the SYCL
  /// accessor_property_list class.
  static bool isAccessorPropertyListType(const QualType &Ty);

  /// Checks whether given clang type is a full specialization of the SYCL
  /// buffer_location class.
  static bool isSyclBufferLocationType(const QualType &Ty);

  /// Checks whether given clang type is a standard SYCL API class with given
  /// name.
  /// \param Ty    the clang type being checked
  /// \param Name  the class name checked against
  /// \param Tmpl  whether the class is template instantiation or simple record
  static bool isSyclType(const QualType &Ty, StringRef Name, bool Tmpl = false);

  /// Checks whether given clang type is a full specialization of the SYCL
  /// specialization constant class.
  static bool isSyclSpecConstantType(const QualType &Ty);

  /// Checks whether given clang type is declared in the given hierarchy of
  /// declaration contexts.
  /// \param Ty         the clang type being checked
  /// \param Scopes     the declaration scopes leading from the type to the
  ///     translation unit (excluding the latter)
  static bool matchQualifiedTypeName(const QualType &Ty,
                                     ArrayRef<Util::DeclContextDesc> Scopes);
};

} // anonymous namespace

// This information is from Section 4.13 of the SYCL spec
// https://www.khronos.org/registry/SYCL/specs/sycl-1.2.1.pdf
// This function returns false if the math lib function
// corresponding to the input builtin is not supported
// for SYCL
static bool IsSyclMathFunc(unsigned BuiltinID) {
  switch (BuiltinID) {
  case Builtin::BIlround:
  case Builtin::BI__builtin_lround:
  case Builtin::BIceill:
  case Builtin::BI__builtin_ceill:
  case Builtin::BIcopysignl:
  case Builtin::BI__builtin_copysignl:
  case Builtin::BIcosl:
  case Builtin::BI__builtin_cosl:
  case Builtin::BIexpl:
  case Builtin::BI__builtin_expl:
  case Builtin::BIexp2l:
  case Builtin::BI__builtin_exp2l:
  case Builtin::BIfabsl:
  case Builtin::BI__builtin_fabsl:
  case Builtin::BIfloorl:
  case Builtin::BI__builtin_floorl:
  case Builtin::BIfmal:
  case Builtin::BI__builtin_fmal:
  case Builtin::BIfmaxl:
  case Builtin::BI__builtin_fmaxl:
  case Builtin::BIfminl:
  case Builtin::BI__builtin_fminl:
  case Builtin::BIfmodl:
  case Builtin::BI__builtin_fmodl:
  case Builtin::BIlogl:
  case Builtin::BI__builtin_logl:
  case Builtin::BIlog10l:
  case Builtin::BI__builtin_log10l:
  case Builtin::BIlog2l:
  case Builtin::BI__builtin_log2l:
  case Builtin::BIpowl:
  case Builtin::BI__builtin_powl:
  case Builtin::BIrintl:
  case Builtin::BI__builtin_rintl:
  case Builtin::BIroundl:
  case Builtin::BI__builtin_roundl:
  case Builtin::BIsinl:
  case Builtin::BI__builtin_sinl:
  case Builtin::BIsqrtl:
  case Builtin::BI__builtin_sqrtl:
  case Builtin::BItruncl:
  case Builtin::BI__builtin_truncl:
  case Builtin::BIlroundl:
  case Builtin::BI__builtin_lroundl:
  case Builtin::BIcopysign:
  case Builtin::BI__builtin_copysign:
  case Builtin::BIfloor:
  case Builtin::BI__builtin_floor:
  case Builtin::BIfmax:
  case Builtin::BI__builtin_fmax:
  case Builtin::BIfmin:
  case Builtin::BI__builtin_fmin:
  case Builtin::BInearbyint:
  case Builtin::BI__builtin_nearbyint:
  case Builtin::BIrint:
  case Builtin::BI__builtin_rint:
  case Builtin::BIround:
  case Builtin::BI__builtin_round:
  case Builtin::BItrunc:
  case Builtin::BI__builtin_trunc:
  case Builtin::BIcopysignf:
  case Builtin::BI__builtin_copysignf:
  case Builtin::BIfloorf:
  case Builtin::BI__builtin_floorf:
  case Builtin::BIfmaxf:
  case Builtin::BI__builtin_fmaxf:
  case Builtin::BIfminf:
  case Builtin::BI__builtin_fminf:
  case Builtin::BInearbyintf:
  case Builtin::BI__builtin_nearbyintf:
  case Builtin::BIrintf:
  case Builtin::BI__builtin_rintf:
  case Builtin::BIroundf:
  case Builtin::BI__builtin_roundf:
  case Builtin::BItruncf:
  case Builtin::BI__builtin_truncf:
  case Builtin::BIlroundf:
  case Builtin::BI__builtin_lroundf:
  case Builtin::BI__builtin_fpclassify:
  case Builtin::BI__builtin_isfinite:
  case Builtin::BI__builtin_isinf:
  case Builtin::BI__builtin_isnormal:
    return false;
  default:
    break;
  }
  return true;
}

bool Sema::isKnownGoodSYCLDecl(const Decl *D) {
  if (const FunctionDecl *FD = dyn_cast<FunctionDecl>(D)) {
    const IdentifierInfo *II = FD->getIdentifier();
    const DeclContext *DC = FD->getDeclContext();
    if (II && II->isStr("__spirv_ocl_printf") &&
        !FD->isDefined() &&
        FD->getLanguageLinkage() == CXXLanguageLinkage &&
        DC->getEnclosingNamespaceContext()->isTranslationUnit())
      return true;
  }
  return false;
}

static bool isZeroSizedArray(QualType Ty) {
  if (const auto *CATy = dyn_cast<ConstantArrayType>(Ty))
    return CATy->getSize() == 0;
  return false;
}

static void checkSYCLType(Sema &S, QualType Ty, SourceRange Loc,
                          llvm::DenseSet<QualType> Visited,
                          SourceRange UsedAtLoc = SourceRange()) {
  // Not all variable types are supported inside SYCL kernels,
  // for example the quad type __float128 will cause errors in the
  // SPIR-V translation phase.
  // Here we check any potentially unsupported declaration and issue
  // a deferred diagnostic, which will be emitted iff the declaration
  // is discovered to reside in kernel code.
  // The optional UsedAtLoc param is used when the SYCL usage is at a
  // different location than the variable declaration and we need to
  // inform the user of both, e.g. struct member usage vs declaration.

  bool Emitting = false;

  //--- check types ---

  // zero length arrays
  if (isZeroSizedArray(Ty)) {
    S.SYCLDiagIfDeviceCode(Loc.getBegin(), diag::err_typecheck_zero_array_size);
    Emitting = true;
  }

  // variable length arrays
  if (Ty->isVariableArrayType()) {
    S.SYCLDiagIfDeviceCode(Loc.getBegin(), diag::err_vla_unsupported);
    Emitting = true;
  }

  // Sub-reference array or pointer, then proceed with that type.
  while (Ty->isAnyPointerType() || Ty->isArrayType())
    Ty = QualType{Ty->getPointeeOrArrayElementType(), 0};

  // __int128, __int128_t, __uint128_t, long double, __float128
  if (Ty->isSpecificBuiltinType(BuiltinType::Int128) ||
      Ty->isSpecificBuiltinType(BuiltinType::UInt128) ||
      Ty->isSpecificBuiltinType(BuiltinType::LongDouble) ||
      (Ty->isSpecificBuiltinType(BuiltinType::Float128) &&
       !S.Context.getTargetInfo().hasFloat128Type())) {
    S.SYCLDiagIfDeviceCode(Loc.getBegin(), diag::err_type_unsupported)
        << Ty.getUnqualifiedType().getCanonicalType();
    Emitting = true;
  }

  if (Emitting && UsedAtLoc.isValid())
    S.SYCLDiagIfDeviceCode(UsedAtLoc.getBegin(), diag::note_used_here);

  //--- now recurse ---
  // Pointers complicate recursion. Add this type to Visited.
  // If already there, bail out.
  if (!Visited.insert(Ty).second)
    return;

  if (const auto *ATy = dyn_cast<AttributedType>(Ty))
    return checkSYCLType(S, ATy->getModifiedType(), Loc, Visited);

  if (const auto *RD = Ty->getAsRecordDecl()) {
    for (const auto &Field : RD->fields())
      checkSYCLType(S, Field->getType(), Field->getSourceRange(), Visited, Loc);
  } else if (const auto *FPTy = dyn_cast<FunctionProtoType>(Ty)) {
    for (const auto &ParamTy : FPTy->param_types())
      checkSYCLType(S, ParamTy, Loc, Visited);
    checkSYCLType(S, FPTy->getReturnType(), Loc, Visited);
  }
}

void Sema::checkSYCLDeviceVarDecl(VarDecl *Var) {
  assert(getLangOpts().SYCLIsDevice &&
         "Should only be called during SYCL compilation");
  QualType Ty = Var->getType();
  SourceRange Loc = Var->getLocation();
  llvm::DenseSet<QualType> Visited;

  checkSYCLType(*this, Ty, Loc, Visited);
}

// Tests whether given function is a lambda function or '()' operator used as
// SYCL kernel body function (e.g. in parallel_for).
// NOTE: This is incomplete implemenation. See TODO in the FE TODO list for the
// ESIMD extension.
static bool isSYCLKernelBodyFunction(FunctionDecl *FD) {
  return FD->getOverloadedOperator() == OO_Call;
}

// Helper function to report conflicting function attributes.
// F - the function, A1 - function attribute, A2 - the attribute it conflicts
// with.
static void reportConflictingAttrs(Sema &S, FunctionDecl *F, const Attr *A1,
                                   const Attr *A2) {
  S.Diag(F->getLocation(), diag::err_conflicting_sycl_kernel_attributes);
  S.Diag(A1->getLocation(), diag::note_conflicting_attribute);
  S.Diag(A2->getLocation(), diag::note_conflicting_attribute);
  F->setInvalidDecl();
}

/// Returns the signed constant integer value represented by given expression
static int64_t getIntExprValue(const Expr *E, ASTContext &Ctx) {
  return E->getIntegerConstantExpr(Ctx)->getSExtValue();
}

class MarkDeviceFunction : public RecursiveASTVisitor<MarkDeviceFunction> {
  // Used to keep track of the constexpr depth, so we know whether to skip
  // diagnostics.
  unsigned ConstexprDepth = 0;
  struct ConstexprDepthRAII {
    MarkDeviceFunction &MDF;
    bool Increment;

    ConstexprDepthRAII(MarkDeviceFunction &MDF, bool Increment = true)
        : MDF(MDF), Increment(Increment) {
      if (Increment)
        ++MDF.ConstexprDepth;
    }
    ~ConstexprDepthRAII() {
      if (Increment)
        --MDF.ConstexprDepth;
    }
  };

public:
  MarkDeviceFunction(Sema &S)
      : RecursiveASTVisitor<MarkDeviceFunction>(), SemaRef(S) {}

  bool VisitCallExpr(CallExpr *e) {
    if (FunctionDecl *Callee = e->getDirectCallee()) {
      Callee = Callee->getCanonicalDecl();
      assert(Callee && "Device function canonical decl must be available");

      // Remember that all SYCL kernel functions have deferred
      // instantiation as template functions. It means that
      // all functions used by kernel have already been parsed and have
      // definitions.
      if (RecursiveSet.count(Callee) && !ConstexprDepth) {
        SemaRef.Diag(e->getExprLoc(), diag::warn_sycl_restrict_recursion);
        SemaRef.Diag(Callee->getSourceRange().getBegin(),
                     diag::note_sycl_recursive_function_declared_here)
            << Sema::KernelCallRecursiveFunction;
      }

      if (const CXXMethodDecl *Method = dyn_cast<CXXMethodDecl>(Callee))
        if (Method->isVirtual())
          SemaRef.Diag(e->getExprLoc(), diag::err_sycl_restrict)
              << Sema::KernelCallVirtualFunction;

      if (auto const *FD = dyn_cast<FunctionDecl>(Callee)) {
        // FIXME: We need check all target specified attributes for error if
        // that function with attribute can not be called from sycl kernel.  The
        // info is in ParsedAttr. We don't have to map from Attr to ParsedAttr
        // currently. Erich is currently working on that in LLVM, once that is
        // committed we need to change this".
        if (FD->hasAttr<DLLImportAttr>()) {
          SemaRef.Diag(e->getExprLoc(), diag::err_sycl_restrict)
              << Sema::KernelCallDllimportFunction;
          SemaRef.Diag(FD->getLocation(), diag::note_callee_decl) << FD;
        }
      }
      // Specifically check if the math library function corresponding to this
      // builtin is supported for SYCL
      unsigned BuiltinID = Callee->getBuiltinID();
      if (BuiltinID && !IsSyclMathFunc(BuiltinID)) {
        StringRef Name = SemaRef.Context.BuiltinInfo.getName(BuiltinID);
        SemaRef.Diag(e->getExprLoc(), diag::err_builtin_target_unsupported)
            << Name << "SYCL device";
      }
    } else if (!SemaRef.getLangOpts().SYCLAllowFuncPtr &&
               !e->isTypeDependent() &&
               !isa<CXXPseudoDestructorExpr>(e->getCallee()))
      SemaRef.Diag(e->getExprLoc(), diag::err_sycl_restrict)
          << Sema::KernelCallFunctionPointer;
    return true;
  }

  bool VisitCXXTypeidExpr(CXXTypeidExpr *E) {
    SemaRef.Diag(E->getExprLoc(), diag::err_sycl_restrict) << Sema::KernelRTTI;
    return true;
  }

  bool VisitCXXDynamicCastExpr(const CXXDynamicCastExpr *E) {
    SemaRef.Diag(E->getExprLoc(), diag::err_sycl_restrict) << Sema::KernelRTTI;
    return true;
  }

  // Skip checking rules on variables initialized during constant evaluation.
  bool TraverseVarDecl(VarDecl *VD) {
    ConstexprDepthRAII R(*this, VD->isConstexpr());
    return RecursiveASTVisitor::TraverseVarDecl(VD);
  }

  // Skip checking rules on template arguments, since these are constant
  // expressions.
  bool TraverseTemplateArgumentLoc(const TemplateArgumentLoc &ArgLoc) {
    ConstexprDepthRAII R(*this);
    return RecursiveASTVisitor::TraverseTemplateArgumentLoc(ArgLoc);
  }

  // Skip checking the static assert, both components are required to be
  // constant expressions.
  bool TraverseStaticAssertDecl(StaticAssertDecl *D) {
    ConstexprDepthRAII R(*this);
    return RecursiveASTVisitor::TraverseStaticAssertDecl(D);
  }

  // Make sure we skip the condition of the case, since that is a constant
  // expression.
  bool TraverseCaseStmt(CaseStmt *S) {
    {
      ConstexprDepthRAII R(*this);
      if (!TraverseStmt(S->getLHS()))
        return false;
      if (!TraverseStmt(S->getRHS()))
        return false;
    }
    return TraverseStmt(S->getSubStmt());
  }

  // Skip checking the size expr, since a constant array type loc's size expr is
  // a constant expression.
  bool TraverseConstantArrayTypeLoc(const ConstantArrayTypeLoc &ArrLoc) {
    if (!TraverseTypeLoc(ArrLoc.getElementLoc()))
      return false;

    ConstexprDepthRAII R(*this);
    return TraverseStmt(ArrLoc.getSizeExpr());
  }

  // The call graph for this translation unit.
  CallGraph SYCLCG;
  // The set of functions called by a kernel function.
  llvm::SmallPtrSet<FunctionDecl *, 10> KernelSet;
  // The set of recursive functions identified while building the
  // kernel set, this is used for error diagnostics.
  llvm::SmallPtrSet<FunctionDecl *, 10> RecursiveSet;
  // Determines whether the function FD is recursive.
  // CalleeNode is a function which is called either directly
  // or indirectly from FD.  If recursion is detected then create
  // diagnostic notes on each function as the callstack is unwound.
  void CollectKernelSet(FunctionDecl *CalleeNode, FunctionDecl *FD,
                        llvm::SmallPtrSet<FunctionDecl *, 10> VisitedSet) {
    // We're currently checking CalleeNode on a different
    // trace through the CallGraph, we avoid infinite recursion
    // by using KernelSet to keep track of this.
    if (!KernelSet.insert(CalleeNode).second)
      // Previously seen, stop recursion.
      return;
    if (CallGraphNode *N = SYCLCG.getNode(CalleeNode)) {
      for (const CallGraphNode *CI : *N) {
        if (FunctionDecl *Callee = dyn_cast<FunctionDecl>(CI->getDecl())) {
          Callee = Callee->getCanonicalDecl();
          if (VisitedSet.count(Callee)) {
            // There's a stack frame to visit this Callee above
            // this invocation. Do not recurse here.
            RecursiveSet.insert(Callee);
            RecursiveSet.insert(CalleeNode);
          } else {
            VisitedSet.insert(Callee);
            CollectKernelSet(Callee, FD, VisitedSet);
            VisitedSet.erase(Callee);
          }
        }
      }
    }
  }

  // Traverses over CallGraph to collect list of attributes applied to
  // functions called by SYCLKernel (either directly and indirectly) which needs
  // to be propagated down to callers and applied to SYCL kernels.
  // For example, reqd_work_group_size, vec_len_hint, reqd_sub_group_size
  // Attributes applied to SYCLKernel are also included
  // Returns the kernel body function found during traversal.
  FunctionDecl *
  CollectPossibleKernelAttributes(FunctionDecl *SYCLKernel,
                                  llvm::SmallPtrSet<Attr *, 4> &Attrs) {
    typedef std::pair<FunctionDecl *, FunctionDecl *> ChildParentPair;
    llvm::SmallPtrSet<FunctionDecl *, 16> Visited;
    llvm::SmallVector<ChildParentPair, 16> WorkList;
    WorkList.push_back({SYCLKernel, nullptr});
    FunctionDecl *KernelBody = nullptr;

    while (!WorkList.empty()) {
      FunctionDecl *FD = WorkList.back().first;
      FunctionDecl *ParentFD = WorkList.back().second;

      if ((ParentFD == SYCLKernel) && isSYCLKernelBodyFunction(FD)) {
        assert(!KernelBody && "inconsistent call graph - only one kernel body "
                              "function can be called");
        KernelBody = FD;
      }
      WorkList.pop_back();
      if (!Visited.insert(FD).second)
        continue; // We've already seen this Decl

      if (auto *A = FD->getAttr<IntelReqdSubGroupSizeAttr>())
        Attrs.insert(A);

      if (auto *A = FD->getAttr<ReqdWorkGroupSizeAttr>())
        Attrs.insert(A);

      if (auto *A = FD->getAttr<SYCLIntelKernelArgsRestrictAttr>())
        Attrs.insert(A);

      if (auto *A = FD->getAttr<SYCLIntelNumSimdWorkItemsAttr>())
        Attrs.insert(A);

      if (auto *A = FD->getAttr<SYCLIntelMaxWorkGroupSizeAttr>())
        Attrs.insert(A);

      if (auto *A = FD->getAttr<SYCLIntelMaxGlobalWorkDimAttr>())
        Attrs.insert(A);

      if (auto *A = FD->getAttr<SYCLIntelNoGlobalWorkOffsetAttr>())
        Attrs.insert(A);

      if (auto *A = FD->getAttr<SYCLSimdAttr>())
        Attrs.insert(A);
      // Propagate the explicit SIMD attribute through call graph - it is used
      // to distinguish ESIMD code in ESIMD LLVM passes.
      if (KernelBody && KernelBody->hasAttr<SYCLSimdAttr>() &&
          (KernelBody != FD) && !FD->hasAttr<SYCLSimdAttr>())
        FD->addAttr(SYCLSimdAttr::CreateImplicit(SemaRef.getASTContext()));

      // TODO: vec_len_hint should be handled here

      CallGraphNode *N = SYCLCG.getNode(FD);
      if (!N)
        continue;

      for (const CallGraphNode *CI : *N) {
        if (auto *Callee = dyn_cast<FunctionDecl>(CI->getDecl())) {
          Callee = Callee->getMostRecentDecl();
          if (!Visited.count(Callee))
            WorkList.push_back({Callee, FD});
        }
      }
    }
    return KernelBody;
  }

private:
  Sema &SemaRef;
};

class KernelBodyTransform : public TreeTransform<KernelBodyTransform> {
public:
  KernelBodyTransform(std::pair<DeclaratorDecl *, DeclaratorDecl *> &MPair,
                      Sema &S)
      : TreeTransform<KernelBodyTransform>(S), MappingPair(MPair), SemaRef(S) {}
  bool AlwaysRebuild() { return true; }

  ExprResult TransformDeclRefExpr(DeclRefExpr *DRE) {
    auto Ref = dyn_cast<DeclaratorDecl>(DRE->getDecl());
    if (Ref && Ref == MappingPair.first) {
      auto NewDecl = MappingPair.second;
      return DeclRefExpr::Create(
          SemaRef.getASTContext(), DRE->getQualifierLoc(),
          DRE->getTemplateKeywordLoc(), NewDecl, false,
          DeclarationNameInfo(DRE->getNameInfo().getName(), SourceLocation(),
                              DRE->getNameInfo().getInfo()),
          NewDecl->getType(), DRE->getValueKind());
    }
    return DRE;
  }

  StmtResult RebuildCompoundStmt(SourceLocation LBraceLoc,
                                 MultiStmtArg Statements,
                                 SourceLocation RBraceLoc, bool IsStmtExpr) {
    // Build a new compound statement but clear the source locations.
    return getSema().ActOnCompoundStmt(SourceLocation(), SourceLocation(),
                                       Statements, IsStmtExpr);
  }

private:
  std::pair<DeclaratorDecl *, DeclaratorDecl *> MappingPair;
  Sema &SemaRef;
};

// Searches for a call to PFWG lambda function and captures it.
class FindPFWGLambdaFnVisitor
    : public RecursiveASTVisitor<FindPFWGLambdaFnVisitor> {
public:
  // LambdaObjTy - lambda type of the PFWG lambda object
  FindPFWGLambdaFnVisitor(const CXXRecordDecl *LambdaObjTy)
      : LambdaFn(nullptr), LambdaObjTy(LambdaObjTy) {}

  bool VisitCallExpr(CallExpr *Call) {
    auto *M = dyn_cast<CXXMethodDecl>(Call->getDirectCallee());
    if (!M || (M->getOverloadedOperator() != OO_Call))
      return true;
    const int NumPFWGLambdaArgs = 2; // group and lambda obj
    if (Call->getNumArgs() != NumPFWGLambdaArgs)
      return true;
    if (!Util::isSyclType(Call->getArg(1)->getType(), "group", true /*Tmpl*/))
      return true;
    if (Call->getArg(0)->getType()->getAsCXXRecordDecl() != LambdaObjTy)
      return true;
    LambdaFn = M; // call to PFWG lambda found - record the lambda
    return false; // ... and stop searching
  }

  // Returns the captured lambda function or nullptr;
  CXXMethodDecl *getLambdaFn() const { return LambdaFn; }

private:
  CXXMethodDecl *LambdaFn;
  const CXXRecordDecl *LambdaObjTy;
};

class MarkWIScopeFnVisitor : public RecursiveASTVisitor<MarkWIScopeFnVisitor> {
public:
  MarkWIScopeFnVisitor(ASTContext &Ctx) : Ctx(Ctx) {}

  bool VisitCXXMemberCallExpr(CXXMemberCallExpr *Call) {
    FunctionDecl *Callee = Call->getDirectCallee();
    if (!Callee)
      // not a direct call - continue search
      return true;
    QualType Ty = Ctx.getRecordType(Call->getRecordDecl());
    if (!Util::isSyclType(Ty, "group", true /*Tmpl*/))
      // not a member of cl::sycl::group - continue search
      return true;
    auto Name = Callee->getName();
    if (((Name != "parallel_for_work_item") && (Name != "wait_for")) ||
        Callee->hasAttr<SYCLScopeAttr>())
      return true;
    // it is a call to cl::sycl::group::parallel_for_work_item/wait_for -
    // mark the callee
    Callee->addAttr(
        SYCLScopeAttr::CreateImplicit(Ctx, SYCLScopeAttr::Level::WorkItem));
    // continue search as there can be other PFWI or wait_for calls
    return true;
  }

private:
  ASTContext &Ctx;
};

static bool isSYCLPrivateMemoryVar(VarDecl *VD) {
  return Util::isSyclType(VD->getType(), "private_memory", true /*Tmpl*/);
}

static void addScopeAttrToLocalVars(CXXMethodDecl &F) {
  for (Decl *D : F.decls()) {
    VarDecl *VD = dyn_cast<VarDecl>(D);

    if (!VD || isa<ParmVarDecl>(VD) ||
        VD->getStorageDuration() != StorageDuration::SD_Automatic)
      continue;
    // Local variables of private_memory type in the WG scope still have WI
    // scope, all the rest - WG scope. Simple logic
    // "if no scope than it is WG scope" won't work, because compiler may add
    // locals not declared in user code (lambda object parameter, byval
    // arguments) which will result in alloca w/o any attribute, so need WI
    // scope too.
    SYCLScopeAttr::Level L = isSYCLPrivateMemoryVar(VD)
                                 ? SYCLScopeAttr::Level::WorkItem
                                 : SYCLScopeAttr::Level::WorkGroup;
    VD->addAttr(SYCLScopeAttr::CreateImplicit(F.getASTContext(), L));
  }
}

/// Return method by name
static CXXMethodDecl *getMethodByName(const CXXRecordDecl *CRD,
                                      StringRef MethodName) {
  CXXMethodDecl *Method;
  auto It = std::find_if(CRD->methods().begin(), CRD->methods().end(),
                         [MethodName](const CXXMethodDecl *Method) {
                           return Method->getNameAsString() == MethodName;
                         });
  Method = (It != CRD->methods().end()) ? *It : nullptr;
  return Method;
}

static KernelInvocationKind
getKernelInvocationKind(FunctionDecl *KernelCallerFunc) {
  return llvm::StringSwitch<KernelInvocationKind>(KernelCallerFunc->getName())
      .Case("kernel_single_task", InvokeSingleTask)
      .Case("kernel_parallel_for", InvokeParallelFor)
      .Case("kernel_parallel_for_work_group", InvokeParallelForWorkGroup)
      .Default(InvokeUnknown);
}

static const CXXRecordDecl *getKernelObjectType(FunctionDecl *Caller) {
  assert(Caller->getNumParams() > 0 && "Insufficient kernel parameters");

  QualType KernelParamTy = Caller->getParamDecl(0)->getType();
  // In SYCL 2020 kernels are now passed by reference.
  if (KernelParamTy->isReferenceType())
    return KernelParamTy->getPointeeCXXRecordDecl();

  // SYCL 1.2.1
  return KernelParamTy->getAsCXXRecordDecl();
}

/// Creates a kernel parameter descriptor
/// \param Src  field declaration to construct name from
/// \param Ty   the desired parameter type
/// \return     the constructed descriptor
static ParamDesc makeParamDesc(const FieldDecl *Src, QualType Ty) {
  ASTContext &Ctx = Src->getASTContext();
  std::string Name = (Twine("_arg_") + Src->getName()).str();
  return std::make_tuple(Ty, &Ctx.Idents.get(Name),
                         Ctx.getTrivialTypeSourceInfo(Ty));
}

static ParamDesc makeParamDesc(ASTContext &Ctx, const CXXBaseSpecifier &Src,
                               QualType Ty) {
  // TODO: There is no name for the base available, but duplicate names are
  // seemingly already possible, so we'll give them all the same name for now.
  // This only happens with the accessor types.
  std::string Name = "_arg__base";
  return std::make_tuple(Ty, &Ctx.Idents.get(Name),
                         Ctx.getTrivialTypeSourceInfo(Ty));
}

/// \return the target of given SYCL accessor type
static target getAccessTarget(const ClassTemplateSpecializationDecl *AccTy) {
  return static_cast<target>(
      AccTy->getTemplateArgs()[3].getAsIntegral().getExtValue());
}

// The first template argument to the kernel caller function is used to identify
// the kernel itself.
static QualType calculateKernelNameType(ASTContext &Ctx,
                                        FunctionDecl *KernelCallerFunc) {
  const TemplateArgumentList *TAL =
      KernelCallerFunc->getTemplateSpecializationArgs();
  assert(TAL && "No template argument info");
  return TAL->get(0).getAsType().getCanonicalType();
}

// Gets a name for the OpenCL kernel function, calculated from the first
// template argument of the kernel caller function.
static std::pair<std::string, std::string>
constructKernelName(Sema &S, FunctionDecl *KernelCallerFunc,
                    MangleContext &MC) {
  QualType KernelNameType =
      calculateKernelNameType(S.getASTContext(), KernelCallerFunc);

  SmallString<256> Result;
  llvm::raw_svector_ostream Out(Result);

  MC.mangleTypeName(KernelNameType, Out);

  return {std::string(Out.str()),
          PredefinedExpr::ComputeName(S.getASTContext(),
                                      PredefinedExpr::UniqueStableNameType,
                                      KernelNameType)};
}

// anonymous namespace so these don't get linkage.
namespace {

template <typename T> struct bind_param { using type = T; };

template <> struct bind_param<CXXBaseSpecifier &> {
  using type = const CXXBaseSpecifier &;
};

template <> struct bind_param<FieldDecl *&> { using type = FieldDecl *; };

template <> struct bind_param<FieldDecl *const &> { using type = FieldDecl *; };

template <typename T> using bind_param_t = typename bind_param<T>::type;

class KernelObjVisitor {
  Sema &SemaRef;

  template <typename ParentTy, typename... HandlerTys>
  void VisitUnionImpl(const CXXRecordDecl *Owner, ParentTy &Parent,
                      const CXXRecordDecl *Wrapper, HandlerTys &... Handlers) {
    (void)std::initializer_list<int>{
        (Handlers.enterUnion(Owner, Parent), 0)...};
    VisitRecordHelper(Wrapper, Wrapper->fields(), Handlers...);
    (void)std::initializer_list<int>{
        (Handlers.leaveUnion(Owner, Parent), 0)...};
  }

  // These enable handler execution only when previous Handlers succeed.
  template <typename... Tn>
  bool handleField(FieldDecl *FD, QualType FDTy, Tn &&... tn) {
    bool result = true;
    std::initializer_list<int>{(result = result && tn(FD, FDTy), 0)...};
    return result;
  }
  template <typename... Tn>
  bool handleField(const CXXBaseSpecifier &BD, QualType BDTy, Tn &&... tn) {
    bool result = true;
    std::initializer_list<int>{(result = result && tn(BD, BDTy), 0)...};
    return result;
  }

// This definition using std::bind is necessary because of a gcc 7.x bug.
#define KF_FOR_EACH(FUNC, Item, Qt)                                            \
  handleField(                                                                 \
      Item, Qt,                                                                \
      std::bind(static_cast<bool (std::decay_t<decltype(Handlers)>::*)(        \
                    bind_param_t<decltype(Item)>, QualType)>(                  \
                    &std::decay_t<decltype(Handlers)>::FUNC),                  \
                std::ref(Handlers), _1, _2)...)

  // The following simpler definition works with gcc 8.x and later.
  //#define KF_FOR_EACH(FUNC) \
//  handleField(Field, FieldTy, ([&](FieldDecl *FD, QualType FDTy) { \
//                return Handlers.f(FD, FDTy); \
//              })...)

  // Parent contains the FieldDecl or CXXBaseSpecifier that was used to enter
  // the Wrapper structure that we're currently visiting. Owner is the parent
  // type (which doesn't exist in cases where it is a FieldDecl in the
  // 'root'), and Wrapper is the current struct being unwrapped.
  template <typename ParentTy, typename... HandlerTys>
  void visitRecord(const CXXRecordDecl *Owner, ParentTy &Parent,
                   const CXXRecordDecl *Wrapper, QualType RecordTy,
                   HandlerTys &... Handlers) {
    (void)std::initializer_list<int>{
        (Handlers.enterStruct(Owner, Parent, RecordTy), 0)...};
    VisitRecordHelper(Wrapper, Wrapper->bases(), Handlers...);
    VisitRecordHelper(Wrapper, Wrapper->fields(), Handlers...);
    (void)std::initializer_list<int>{
        (Handlers.leaveStruct(Owner, Parent, RecordTy), 0)...};
  }

  template <typename ParentTy, typename... HandlerTys>
  void VisitUnion(const CXXRecordDecl *Owner, ParentTy &Parent,
                  const CXXRecordDecl *Wrapper, HandlerTys &... Handlers);

  template <typename... HandlerTys>
  void VisitRecordHelper(const CXXRecordDecl *Owner,
                         clang::CXXRecordDecl::base_class_const_range Range,
                         HandlerTys &... Handlers) {
    for (const auto &Base : Range) {
      QualType BaseTy = Base.getType();
      // Handle accessor class as base
      if (Util::isSyclAccessorType(BaseTy)) {
        (void)std::initializer_list<int>{
            (Handlers.handleSyclAccessorType(Owner, Base, BaseTy), 0)...};
      } else if (Util::isSyclStreamType(BaseTy)) {
        // Handle stream class as base
        (void)std::initializer_list<int>{
            (Handlers.handleSyclStreamType(Owner, Base, BaseTy), 0)...};
      } else
        // For all other bases, visit the record
        visitRecord(Owner, Base, BaseTy->getAsCXXRecordDecl(), BaseTy,
                    Handlers...);
    }
  }

  template <typename... HandlerTys>
  void VisitRecordHelper(const CXXRecordDecl *Owner,
                         RecordDecl::field_range Range,
                         HandlerTys &... Handlers) {
    VisitRecordFields(Owner, Handlers...);
  }

  // FIXME: Can this be refactored/handled some other way?
  template <typename ParentTy, typename... HandlerTys>
  void visitStreamRecord(const CXXRecordDecl *Owner, ParentTy &Parent,
                         CXXRecordDecl *Wrapper, QualType RecordTy,
                         HandlerTys &... Handlers) {
    (void)std::initializer_list<int>{
        (Handlers.enterStream(Owner, Parent, RecordTy), 0)...};
    for (const auto &Field : Wrapper->fields()) {
      QualType FieldTy = Field->getType();
      // Required to initialize accessors inside streams.
      if (Util::isSyclAccessorType(FieldTy))
        KF_FOR_EACH(handleSyclAccessorType, Field, FieldTy);
    }
    (void)std::initializer_list<int>{
        (Handlers.leaveStream(Owner, Parent, RecordTy), 0)...};
  }

  template <typename... HandlerTys>
  void visitArrayElementImpl(const CXXRecordDecl *Owner, FieldDecl *ArrayField,
                             QualType ElementTy, uint64_t Index,
                             HandlerTys &... Handlers) {
    (void)std::initializer_list<int>{
        (Handlers.nextElement(ElementTy, Index), 0)...};
    visitField(Owner, ArrayField, ElementTy, Handlers...);
  }

  template <typename... HandlerTys>
  void visitFirstArrayElement(const CXXRecordDecl *Owner, FieldDecl *ArrayField,
                              QualType ElementTy, HandlerTys &... Handlers) {
    visitArrayElementImpl(Owner, ArrayField, ElementTy, 0, Handlers...);
  }
  template <typename... HandlerTys>
  void visitNthArrayElement(const CXXRecordDecl *Owner, FieldDecl *ArrayField,
                            QualType ElementTy, uint64_t Index,
                            HandlerTys &... Handlers);

  template <typename... HandlerTys>
  void visitArray(const CXXRecordDecl *Owner, FieldDecl *Field,
                  QualType ArrayTy, HandlerTys &... Handlers) {
    // Array workflow is:
    // handleArrayType
    // enterArray
    // nextElement
    // VisitField (same as before, note that The FieldDecl is the of array
    // itself, not the element)
    // ... repeat per element, opt-out for duplicates.
    // leaveArray

    if (!KF_FOR_EACH(handleArrayType, Field, ArrayTy))
      return;

    const ConstantArrayType *CAT =
        SemaRef.getASTContext().getAsConstantArrayType(ArrayTy);
    assert(CAT && "Should only be called on constant-size array.");
    QualType ET = CAT->getElementType();
    uint64_t ElemCount = CAT->getSize().getZExtValue();
    assert(ElemCount > 0 && "SYCL prohibits 0 sized arrays");

    (void)std::initializer_list<int>{
        (Handlers.enterArray(Field, ArrayTy, ET), 0)...};

    visitFirstArrayElement(Owner, Field, ET, Handlers...);
    for (uint64_t Index = 1; Index < ElemCount; ++Index)
      visitNthArrayElement(Owner, Field, ET, Index, Handlers...);

    (void)std::initializer_list<int>{
        (Handlers.leaveArray(Field, ArrayTy, ET), 0)...};
  }

  template <typename... HandlerTys>
  void visitField(const CXXRecordDecl *Owner, FieldDecl *Field,
                  QualType FieldTy, HandlerTys &... Handlers) {
    if (Util::isSyclAccessorType(FieldTy))
      KF_FOR_EACH(handleSyclAccessorType, Field, FieldTy);
    else if (Util::isSyclSamplerType(FieldTy))
      KF_FOR_EACH(handleSyclSamplerType, Field, FieldTy);
    else if (Util::isSyclHalfType(FieldTy))
      KF_FOR_EACH(handleSyclHalfType, Field, FieldTy);
    else if (Util::isSyclSpecConstantType(FieldTy))
      KF_FOR_EACH(handleSyclSpecConstantType, Field, FieldTy);
    else if (Util::isSyclStreamType(FieldTy)) {
      CXXRecordDecl *RD = FieldTy->getAsCXXRecordDecl();
      // Handle accessors in stream class.
      KF_FOR_EACH(handleSyclStreamType, Field, FieldTy);
      visitStreamRecord(Owner, Field, RD, FieldTy, Handlers...);
    } else if (FieldTy->isStructureOrClassType()) {
      if (KF_FOR_EACH(handleStructType, Field, FieldTy)) {
        CXXRecordDecl *RD = FieldTy->getAsCXXRecordDecl();
        visitRecord(Owner, Field, RD, FieldTy, Handlers...);
      }
    } else if (FieldTy->isUnionType()) {
      if (KF_FOR_EACH(handleUnionType, Field, FieldTy)) {
        CXXRecordDecl *RD = FieldTy->getAsCXXRecordDecl();
        VisitUnion(Owner, Field, RD, Handlers...);
      }
    } else if (FieldTy->isReferenceType())
      KF_FOR_EACH(handleReferenceType, Field, FieldTy);
    else if (FieldTy->isPointerType())
      KF_FOR_EACH(handlePointerType, Field, FieldTy);
    else if (FieldTy->isArrayType())
      visitArray(Owner, Field, FieldTy, Handlers...);
    else if (FieldTy->isScalarType() || FieldTy->isVectorType())
      KF_FOR_EACH(handleScalarType, Field, FieldTy);
    else
      KF_FOR_EACH(handleOtherType, Field, FieldTy);
  }

public:
  KernelObjVisitor(Sema &S) : SemaRef(S) {}

  template <typename... HandlerTys>
  void VisitRecordBases(const CXXRecordDecl *KernelFunctor,
                        HandlerTys &... Handlers) {
    VisitRecordHelper(KernelFunctor, KernelFunctor->bases(), Handlers...);
  }

  // A visitor function that dispatches to functions as defined in
  // SyclKernelFieldHandler for the purposes of kernel generation.
  template <typename... HandlerTys>
  void VisitRecordFields(const CXXRecordDecl *Owner, HandlerTys &... Handlers) {
    for (const auto Field : Owner->fields())
      visitField(Owner, Field, Field->getType(), Handlers...);
  }
#undef KF_FOR_EACH
};

// A base type that the SYCL OpenCL Kernel construction task uses to implement
// individual tasks.
class SyclKernelFieldHandlerBase {
public:
  static constexpr const bool VisitUnionBody = false;
  static constexpr const bool VisitNthArrayElement = true;
  // Mark these virtual so that we can use override in the implementer classes,
  // despite virtual dispatch never being used.

  // Accessor can be a base class or a field decl, so both must be handled.
  virtual bool handleSyclAccessorType(const CXXRecordDecl *,
                                      const CXXBaseSpecifier &, QualType) {
    return true;
  }
  virtual bool handleSyclAccessorType(FieldDecl *, QualType) { return true; }
  virtual bool handleSyclSamplerType(const CXXRecordDecl *,
                                     const CXXBaseSpecifier &, QualType) {
    return true;
  }
  virtual bool handleSyclSamplerType(FieldDecl *, QualType) { return true; }
  virtual bool handleSyclSpecConstantType(FieldDecl *, QualType) {
    return true;
  }
  virtual bool handleSyclStreamType(const CXXRecordDecl *,
                                    const CXXBaseSpecifier &, QualType) {
    return true;
  }
  virtual bool handleSyclStreamType(FieldDecl *, QualType) { return true; }
  virtual bool handleSyclHalfType(const CXXRecordDecl *,
                                  const CXXBaseSpecifier &, QualType) {
    return true;
  }
  virtual bool handleSyclHalfType(FieldDecl *, QualType) { return true; }
  virtual bool handleStructType(FieldDecl *, QualType) { return true; }
  virtual bool handleUnionType(FieldDecl *, QualType) { return true; }
  virtual bool handleReferenceType(FieldDecl *, QualType) { return true; }
  virtual bool handlePointerType(FieldDecl *, QualType) { return true; }
  virtual bool handleArrayType(FieldDecl *, QualType) { return true; }
  virtual bool handleScalarType(FieldDecl *, QualType) { return true; }
  // Most handlers shouldn't be handling this, just the field checker.
  virtual bool handleOtherType(FieldDecl *, QualType) { return true; }

  // The following are only used for keeping track of where we are in the base
  // class/field graph. Int Headers use this to calculate offset, most others
  // don't have a need for these.

  virtual bool enterStruct(const CXXRecordDecl *, FieldDecl *, QualType) {
    return true;
  }
  virtual bool leaveStruct(const CXXRecordDecl *, FieldDecl *, QualType) {
    return true;
  }
  virtual bool enterStream(const CXXRecordDecl *, FieldDecl *, QualType) {
    return true;
  }
  virtual bool leaveStream(const CXXRecordDecl *, FieldDecl *, QualType) {
    return true;
  }
  virtual bool enterStruct(const CXXRecordDecl *, const CXXBaseSpecifier &,
                           QualType) {
    return true;
  }
  virtual bool leaveStruct(const CXXRecordDecl *, const CXXBaseSpecifier &,
                           QualType) {
    return true;
  }
  virtual bool enterUnion(const CXXRecordDecl *, FieldDecl *) { return true; }
  virtual bool leaveUnion(const CXXRecordDecl *, FieldDecl *) { return true; }

  // The following are used for stepping through array elements.
  virtual bool enterArray(FieldDecl *, QualType ArrayTy, QualType ElementTy) {
    return true;
  }
  virtual bool leaveArray(FieldDecl *, QualType ArrayTy, QualType ElementTy) {
    return true;
  }

  virtual bool nextElement(QualType, uint64_t) { return true; }

  virtual ~SyclKernelFieldHandlerBase() = default;
};

// A class to act as the direct base for all the SYCL OpenCL Kernel construction
// tasks that contains a reference to Sema (and potentially any other
// universally required data).
class SyclKernelFieldHandler : public SyclKernelFieldHandlerBase {
protected:
  Sema &SemaRef;
  SyclKernelFieldHandler(Sema &S) : SemaRef(S) {}
};

// A class to represent the 'do nothing' case for filtering purposes.
class SyclEmptyHandler final : public SyclKernelFieldHandlerBase {};
SyclEmptyHandler GlobalEmptyHandler;

template <bool Keep, typename H> struct HandlerFilter;
template <typename H> struct HandlerFilter<true, H> {
  H &Handler;
  HandlerFilter(H &Handler) : Handler(Handler) {}
};
template <typename H> struct HandlerFilter<false, H> {
  SyclEmptyHandler &Handler = GlobalEmptyHandler;
  HandlerFilter(H &Handler) {}
};

template <bool B, bool... Rest> struct AnyTrue;

template <bool B> struct AnyTrue<B> { static constexpr bool Value = B; };

template <bool B, bool... Rest> struct AnyTrue {
  static constexpr bool Value = B || AnyTrue<Rest...>::Value;
};

template <typename ParentTy, typename... Handlers>
void KernelObjVisitor::VisitUnion(const CXXRecordDecl *Owner, ParentTy &Parent,
                                  const CXXRecordDecl *Wrapper,
                                  Handlers &... handlers) {
  // Don't continue descending if none of the handlers 'care'. This could be 'if
  // constexpr' starting in C++17.  Until then, we have to count on the
  // optimizer to realize "if (false)" is a dead branch.
  if (AnyTrue<Handlers::VisitUnionBody...>::Value)
    VisitUnionImpl(
        Owner, Parent, Wrapper,
        HandlerFilter<Handlers::VisitUnionBody, Handlers>(handlers).Handler...);
}

template <typename... Handlers>
void KernelObjVisitor::visitNthArrayElement(const CXXRecordDecl *Owner,
                                            FieldDecl *ArrayField,
                                            QualType ElementTy, uint64_t Index,
                                            Handlers &... handlers) {
  // Don't continue descending if none of the handlers 'care'. This could be 'if
  // constexpr' starting in C++17.  Until then, we have to count on the
  // optimizer to realize "if (false)" is a dead branch.
  if (AnyTrue<Handlers::VisitNthArrayElement...>::Value)
    visitArrayElementImpl(
        Owner, ArrayField, ElementTy, Index,
        HandlerFilter<Handlers::VisitNthArrayElement, Handlers>(handlers)
            .Handler...);
}

// A type to check the validity of all of the argument types.
class SyclKernelFieldChecker : public SyclKernelFieldHandler {
  bool IsInvalid = false;
  DiagnosticsEngine &Diag;
  // Check whether the object should be disallowed from being copied to kernel.
  // Return true if not copyable, false if copyable.
  bool checkNotCopyableToKernel(const FieldDecl *FD, const QualType &FieldTy) {
    if (FieldTy->isArrayType()) {
      if (const auto *CAT =
              SemaRef.getASTContext().getAsConstantArrayType(FieldTy)) {
        QualType ET = CAT->getElementType();
        return checkNotCopyableToKernel(FD, ET);
      }
      return Diag.Report(FD->getLocation(),
                         diag::err_sycl_non_constant_array_type)
             << FieldTy;
    }

    if (SemaRef.getASTContext().getLangOpts().SYCLStdLayoutKernelParams)
      if (!FieldTy->isStandardLayoutType())
        return Diag.Report(FD->getLocation(),
                           diag::err_sycl_non_std_layout_type)
               << FieldTy;

    if (!FieldTy->isStructureOrClassType())
      return false;

    CXXRecordDecl *RD =
        cast<CXXRecordDecl>(FieldTy->getAs<RecordType>()->getDecl());
    if (!RD->hasTrivialCopyConstructor())
      return Diag.Report(FD->getLocation(),
                         diag::err_sycl_non_trivially_copy_ctor_dtor_type)
             << 0 << FieldTy;
    if (!RD->hasTrivialDestructor())
      return Diag.Report(FD->getLocation(),
                         diag::err_sycl_non_trivially_copy_ctor_dtor_type)
             << 1 << FieldTy;

    return false;
  }

  void checkPropertyListType(TemplateArgument PropList, SourceLocation Loc) {
    if (PropList.getKind() != TemplateArgument::ArgKind::Type) {
      SemaRef.Diag(Loc,
                   diag::err_sycl_invalid_accessor_property_template_param);
      return;
    }
    QualType PropListTy = PropList.getAsType();
    if (!Util::isAccessorPropertyListType(PropListTy)) {
      SemaRef.Diag(Loc,
                   diag::err_sycl_invalid_accessor_property_template_param);
      return;
    }
    const auto *AccPropListDecl =
        cast<ClassTemplateSpecializationDecl>(PropListTy->getAsRecordDecl());
    if (AccPropListDecl->getTemplateArgs().size() != 1) {
      SemaRef.Diag(Loc, diag::err_sycl_invalid_property_list_param_number)
          << "accessor_property_list";
      return;
    }
    const auto TemplArg = AccPropListDecl->getTemplateArgs()[0];
    if (TemplArg.getKind() != TemplateArgument::ArgKind::Pack) {
      SemaRef.Diag(Loc,
                   diag::err_sycl_invalid_accessor_property_list_template_param)
          << /*accessor_property_list*/ 0 << /*parameter pack*/ 0;
      return;
    }
    for (TemplateArgument::pack_iterator Prop = TemplArg.pack_begin();
         Prop != TemplArg.pack_end(); ++Prop) {
      if (Prop->getKind() != TemplateArgument::ArgKind::Type) {
        SemaRef.Diag(
            Loc, diag::err_sycl_invalid_accessor_property_list_template_param)
            << /*accessor_property_list pack argument*/ 1 << /*type*/ 1;
        return;
      }
      QualType PropTy = Prop->getAsType();
      if (Util::isSyclBufferLocationType(PropTy))
        checkBufferLocationType(PropTy, Loc);
    }
  }

  void checkBufferLocationType(QualType PropTy, SourceLocation Loc) {
    const auto *PropDecl =
        cast<ClassTemplateSpecializationDecl>(PropTy->getAsRecordDecl());
    if (PropDecl->getTemplateArgs().size() != 1) {
      SemaRef.Diag(Loc, diag::err_sycl_invalid_property_list_param_number)
          << "buffer_location";
      return;
    }
    const auto BufferLoc = PropDecl->getTemplateArgs()[0];
    if (BufferLoc.getKind() != TemplateArgument::ArgKind::Integral) {
      SemaRef.Diag(Loc,
                   diag::err_sycl_invalid_accessor_property_list_template_param)
          << /*buffer_location*/ 2 << /*non-negative integer*/ 2;
      return;
    }
    int LocationID = static_cast<int>(BufferLoc.getAsIntegral().getExtValue());
    if (LocationID < 0) {
      SemaRef.Diag(Loc,
                   diag::err_sycl_invalid_accessor_property_list_template_param)
          << /*buffer_location*/ 2 << /*non-negative integer*/ 2;
      return;
    }
  }

  void checkAccessorType(QualType Ty, SourceRange Loc) {
    assert(Util::isSyclAccessorType(Ty) &&
           "Should only be called on SYCL accessor types.");

    const RecordDecl *RecD = Ty->getAsRecordDecl();
    if (const ClassTemplateSpecializationDecl *CTSD =
            dyn_cast<ClassTemplateSpecializationDecl>(RecD)) {
      const TemplateArgumentList &TAL = CTSD->getTemplateArgs();
      TemplateArgument TA = TAL.get(0);
      const QualType TemplateArgTy = TA.getAsType();

      if (TAL.size() > 5)
        checkPropertyListType(TAL.get(5), Loc.getBegin());
      llvm::DenseSet<QualType> Visited;
      checkSYCLType(SemaRef, TemplateArgTy, Loc, Visited);
    }
  }

public:
  SyclKernelFieldChecker(Sema &S)
      : SyclKernelFieldHandler(S), Diag(S.getASTContext().getDiagnostics()) {}
  static constexpr const bool VisitNthArrayElement = false;
  bool isValid() { return !IsInvalid; }

  bool handleReferenceType(FieldDecl *FD, QualType FieldTy) final {
    Diag.Report(FD->getLocation(), diag::err_bad_kernel_param_type) << FieldTy;
    IsInvalid = true;
    return isValid();
  }

  bool handleStructType(FieldDecl *FD, QualType FieldTy) final {
    IsInvalid |= checkNotCopyableToKernel(FD, FieldTy);
    return isValid();
  }

  bool handleSyclAccessorType(const CXXRecordDecl *, const CXXBaseSpecifier &BS,
                              QualType FieldTy) final {
    checkAccessorType(FieldTy, BS.getBeginLoc());
    return isValid();
  }

  bool handleSyclAccessorType(FieldDecl *FD, QualType FieldTy) final {
    checkAccessorType(FieldTy, FD->getLocation());
    return isValid();
  }

  bool handleArrayType(FieldDecl *FD, QualType FieldTy) final {
    IsInvalid |= checkNotCopyableToKernel(FD, FieldTy);
    return isValid();
  }

  bool handlePointerType(FieldDecl *FD, QualType FieldTy) final {
    while (FieldTy->isAnyPointerType()) {
      FieldTy = QualType{FieldTy->getPointeeOrArrayElementType(), 0};
      if (FieldTy->isVariableArrayType()) {
        Diag.Report(FD->getLocation(), diag::err_vla_unsupported);
        IsInvalid = true;
        break;
      }
    }
    return isValid();
  }

  bool handleOtherType(FieldDecl *FD, QualType FieldTy) final {
    Diag.Report(FD->getLocation(), diag::err_bad_kernel_param_type) << FieldTy;
    IsInvalid = true;
    return isValid();
  }
};

// A type to check the validity of accessing accessor/sampler/stream
// types as kernel parameters inside union.
class SyclKernelUnionChecker : public SyclKernelFieldHandler {
  int UnionCount = 0;
  bool IsInvalid = false;
  DiagnosticsEngine &Diag;

public:
  SyclKernelUnionChecker(Sema &S)
      : SyclKernelFieldHandler(S), Diag(S.getASTContext().getDiagnostics()) {}
  bool isValid() { return !IsInvalid; }
  static constexpr const bool VisitUnionBody = true;
  static constexpr const bool VisitNthArrayElement = false;

  bool checkType(SourceLocation Loc, QualType Ty) {
    if (UnionCount) {
      IsInvalid = true;
      Diag.Report(Loc, diag::err_bad_union_kernel_param_members) << Ty;
    }
    return isValid();
  }

  bool enterUnion(const CXXRecordDecl *RD, FieldDecl *FD) {
    ++UnionCount;
    return true;
  }

  bool leaveUnion(const CXXRecordDecl *RD, FieldDecl *FD) {
    --UnionCount;
    return true;
  }

  bool handleSyclAccessorType(FieldDecl *FD, QualType FieldTy) final {
    return checkType(FD->getLocation(), FieldTy);
  }

  bool handleSyclAccessorType(const CXXRecordDecl *, const CXXBaseSpecifier &BS,
                              QualType FieldTy) final {
    return checkType(BS.getBeginLoc(), FieldTy);
  }

  bool handleSyclSamplerType(FieldDecl *FD, QualType FieldTy) final {
    return checkType(FD->getLocation(), FieldTy);
  }

  bool handleSyclSamplerType(const CXXRecordDecl *, const CXXBaseSpecifier &BS,
                             QualType FieldTy) final {
    return checkType(BS.getBeginLoc(), FieldTy);
  }

  bool handleSyclStreamType(FieldDecl *FD, QualType FieldTy) final {
    return checkType(FD->getLocation(), FieldTy);
  }

  bool handleSyclStreamType(const CXXRecordDecl *, const CXXBaseSpecifier &BS,
                            QualType FieldTy) final {
    return checkType(BS.getBeginLoc(), FieldTy);
  }
};

// A type to Create and own the FunctionDecl for the kernel.
class SyclKernelDeclCreator : public SyclKernelFieldHandler {
  FunctionDecl *KernelDecl;
  llvm::SmallVector<ParmVarDecl *, 8> Params;
  Sema::ContextRAII FuncContext;
  // Holds the last handled field's first parameter. This doesn't store an
  // iterator as push_back invalidates iterators.
  size_t LastParamIndex = 0;
  // Keeps track of whether we are currently handling fields inside a struct.
  int StructDepth = 0;

  void addParam(const FieldDecl *FD, QualType FieldTy) {
    ParamDesc newParamDesc = makeParamDesc(FD, FieldTy);
    addParam(newParamDesc, FieldTy);
  }

  void addParam(const CXXBaseSpecifier &BS, QualType FieldTy) {
    ParamDesc newParamDesc =
        makeParamDesc(SemaRef.getASTContext(), BS, FieldTy);
    addParam(newParamDesc, FieldTy);
  }

  void addParam(ParamDesc newParamDesc, QualType FieldTy) {
    // Create a new ParmVarDecl based on the new info.
    ASTContext &Ctx = SemaRef.getASTContext();
    auto *NewParam = ParmVarDecl::Create(
        Ctx, KernelDecl, SourceLocation(), SourceLocation(),
        std::get<1>(newParamDesc), std::get<0>(newParamDesc),
        std::get<2>(newParamDesc), SC_None, /*DefArg*/ nullptr);
    NewParam->setScopeInfo(0, Params.size());
    NewParam->setIsUsed();

    LastParamIndex = Params.size();
    Params.push_back(NewParam);
  }

  // Handle accessor properties. If any properties were found in
  // the accessor_property_list - add the appropriate attributes to ParmVarDecl.
  void handleAccessorPropertyList(ParmVarDecl *Param,
                                  const CXXRecordDecl *RecordDecl,
                                  SourceLocation Loc) {
    const auto *AccTy = cast<ClassTemplateSpecializationDecl>(RecordDecl);
    if (AccTy->getTemplateArgs().size() < 6)
      return;
    const auto PropList = cast<TemplateArgument>(AccTy->getTemplateArgs()[5]);
    QualType PropListTy = PropList.getAsType();
    const auto *AccPropListDecl =
        cast<ClassTemplateSpecializationDecl>(PropListTy->getAsRecordDecl());
    const auto TemplArg = AccPropListDecl->getTemplateArgs()[0];
    // Move through TemplateArgs list of a property list and search for
    // properties. If found - apply the appropriate attribute to ParmVarDecl.
    for (TemplateArgument::pack_iterator Prop = TemplArg.pack_begin();
         Prop != TemplArg.pack_end(); ++Prop) {
      QualType PropTy = Prop->getAsType();
      if (Util::isSyclBufferLocationType(PropTy))
        handleBufferLocationProperty(Param, PropTy, Loc);
    }
  }

  // Obtain an integer value stored in a template parameter of buffer_location
  // property to pass it to buffer_location kernel attribute
  void handleBufferLocationProperty(ParmVarDecl *Param, QualType PropTy,
                                    SourceLocation Loc) {
    // If we have more than 1 buffer_location properties on a single
    // accessor - emit an error
    if (Param->hasAttr<SYCLIntelBufferLocationAttr>()) {
      SemaRef.Diag(Loc, diag::err_sycl_compiletime_property_duplication)
          << "buffer_location";
      return;
    }
    ASTContext &Ctx = SemaRef.getASTContext();
    const auto *PropDecl =
        cast<ClassTemplateSpecializationDecl>(PropTy->getAsRecordDecl());
    const auto BufferLoc = PropDecl->getTemplateArgs()[0];
    int LocationID = static_cast<int>(BufferLoc.getAsIntegral().getExtValue());
    Param->addAttr(
        SYCLIntelBufferLocationAttr::CreateImplicit(Ctx, LocationID));
  }

  // All special SYCL objects must have __init method. We extract types for
  // kernel parameters from __init method parameters. We will use __init method
  // and kernel parameters which we build here to initialize special objects in
  // the kernel body.
  bool handleSpecialType(FieldDecl *FD, QualType FieldTy,
                         bool isAccessorType = false) {
    const auto *RecordDecl = FieldTy->getAsCXXRecordDecl();
    assert(RecordDecl && "The accessor/sampler must be a RecordDecl");
    CXXMethodDecl *InitMethod = getMethodByName(RecordDecl, InitMethodName);
    assert(InitMethod && "The accessor/sampler must have the __init method");

    // Don't do -1 here because we count on this to be the first parameter added
    // (if any).
    size_t ParamIndex = Params.size();
    for (const ParmVarDecl *Param : InitMethod->parameters()) {
      QualType ParamTy = Param->getType();
      addParam(FD, ParamTy.getCanonicalType());
      if (ParamTy.getTypePtr()->isPointerType() && isAccessorType)
        handleAccessorPropertyList(Params.back(), RecordDecl,
                                   FD->getLocation());
    }
    LastParamIndex = ParamIndex;
    return true;
  }

  static void setKernelImplicitAttrs(ASTContext &Context, FunctionDecl *FD,
                                     StringRef Name, bool IsSIMDKernel) {
    // Set implicit attributes.
    FD->addAttr(OpenCLKernelAttr::CreateImplicit(Context));
    FD->addAttr(AsmLabelAttr::CreateImplicit(Context, Name));
    FD->addAttr(ArtificialAttr::CreateImplicit(Context));
    if (IsSIMDKernel)
      FD->addAttr(SYCLSimdAttr::CreateImplicit(Context));
  }

  static FunctionDecl *createKernelDecl(ASTContext &Ctx, StringRef Name,
                                        SourceLocation Loc, bool IsInline,
                                        bool IsSIMDKernel) {
    // Create this with no prototype, and we can fix this up after we've seen
    // all the params.
    FunctionProtoType::ExtProtoInfo Info(CC_OpenCLKernel);
    QualType FuncType = Ctx.getFunctionType(Ctx.VoidTy, {}, Info);

    FunctionDecl *FD = FunctionDecl::Create(
        Ctx, Ctx.getTranslationUnitDecl(), Loc, Loc, &Ctx.Idents.get(Name),
        FuncType, Ctx.getTrivialTypeSourceInfo(Ctx.VoidTy), SC_None);
    FD->setImplicitlyInline(IsInline);
    setKernelImplicitAttrs(Ctx, FD, Name, IsSIMDKernel);

    // Add kernel to translation unit to see it in AST-dump.
    Ctx.getTranslationUnitDecl()->addDecl(FD);
    return FD;
  }

public:
  SyclKernelDeclCreator(Sema &S, StringRef Name, SourceLocation Loc,
                        bool IsInline, bool IsSIMDKernel)
      : SyclKernelFieldHandler(S),
        KernelDecl(createKernelDecl(S.getASTContext(), Name, Loc, IsInline,
                                    IsSIMDKernel)),
        FuncContext(SemaRef, KernelDecl) {}

  ~SyclKernelDeclCreator() {
    ASTContext &Ctx = SemaRef.getASTContext();
    FunctionProtoType::ExtProtoInfo Info(CC_OpenCLKernel);

    SmallVector<QualType, 8> ArgTys;
    std::transform(std::begin(Params), std::end(Params),
                   std::back_inserter(ArgTys),
                   [](const ParmVarDecl *PVD) { return PVD->getType(); });

    QualType FuncType = Ctx.getFunctionType(Ctx.VoidTy, ArgTys, Info);
    KernelDecl->setType(FuncType);
    KernelDecl->setParams(Params);

    SemaRef.addSyclDeviceDecl(KernelDecl);
  }

  bool enterStream(const CXXRecordDecl *RD, FieldDecl *FD, QualType Ty) final {
    return enterStruct(RD, FD, Ty);
  }

  bool leaveStream(const CXXRecordDecl *RD, FieldDecl *FD, QualType Ty) final {
    return leaveStruct(RD, FD, Ty);
  }

  bool enterStruct(const CXXRecordDecl *, FieldDecl *, QualType) final {
    ++StructDepth;
    return true;
  }

  bool leaveStruct(const CXXRecordDecl *, FieldDecl *, QualType) final {
    --StructDepth;
    return true;
  }

  bool handleSyclAccessorType(const CXXRecordDecl *, const CXXBaseSpecifier &BS,
                              QualType FieldTy) final {
    const auto *RecordDecl = FieldTy->getAsCXXRecordDecl();
    assert(RecordDecl && "The accessor/sampler must be a RecordDecl");
    CXXMethodDecl *InitMethod = getMethodByName(RecordDecl, InitMethodName);
    assert(InitMethod && "The accessor/sampler must have the __init method");

    // Don't do -1 here because we count on this to be the first parameter added
    // (if any).
    size_t ParamIndex = Params.size();
    for (const ParmVarDecl *Param : InitMethod->parameters()) {
      QualType ParamTy = Param->getType();
      addParam(BS, ParamTy.getCanonicalType());
      if (ParamTy.getTypePtr()->isPointerType())
        handleAccessorPropertyList(Params.back(), RecordDecl, BS.getBeginLoc());
    }
    LastParamIndex = ParamIndex;
    return true;
  }

  bool handleSyclAccessorType(FieldDecl *FD, QualType FieldTy) final {
    return handleSpecialType(FD, FieldTy, /*isAccessorType*/ true);
  }

  bool handleSyclSamplerType(FieldDecl *FD, QualType FieldTy) final {
    return handleSpecialType(FD, FieldTy);
  }

  RecordDecl *wrapField(FieldDecl *Field, QualType FieldTy) {
    RecordDecl *WrapperClass =
        SemaRef.getASTContext().buildImplicitRecord("__wrapper_class");
    WrapperClass->startDefinition();
    Field = FieldDecl::Create(
        SemaRef.getASTContext(), WrapperClass, SourceLocation(),
        SourceLocation(), /*Id=*/nullptr, FieldTy,
        SemaRef.getASTContext().getTrivialTypeSourceInfo(FieldTy,
                                                         SourceLocation()),
        /*BW=*/nullptr, /*Mutable=*/false, /*InitStyle=*/ICIS_NoInit);
    Field->setAccess(AS_public);
    WrapperClass->addDecl(Field);
    WrapperClass->completeDefinition();
    return WrapperClass;
  };

  bool handlePointerType(FieldDecl *FD, QualType FieldTy) final {
    // USM allows to use raw pointers instead of buffers/accessors, but these
    // pointers point to the specially allocated memory. For pointer fields we
    // add a kernel argument with the same type as field but global address
    // space, because OpenCL requires it.
    QualType PointeeTy = FieldTy->getPointeeType();
    Qualifiers Quals = PointeeTy.getQualifiers();
    auto AS = Quals.getAddressSpace();
    // Leave global_device and global_host address spaces as is to help FPGA
    // device in memory allocations
    if (AS != LangAS::opencl_global_device && AS != LangAS::opencl_global_host)
      Quals.setAddressSpace(LangAS::opencl_global);
    PointeeTy = SemaRef.getASTContext().getQualifiedType(
        PointeeTy.getUnqualifiedType(), Quals);
    QualType ModTy = SemaRef.getASTContext().getPointerType(PointeeTy);
    // When the kernel is generated, struct type kernel arguments are
    // decomposed; i.e. the parameters of the kernel are the fields of the
    // struct, and not the struct itself. This causes an error in the backend
    // when the struct field is a pointer, since non-USM pointers cannot be
    // passed directly. To work around this issue, all pointers inside the
    // struct are wrapped in a generated '__wrapper_class'.
    if (StructDepth) {
      RecordDecl *WrappedPointer = wrapField(FD, ModTy);
      ModTy = SemaRef.getASTContext().getRecordType(WrappedPointer);
    }

    addParam(FD, ModTy);
    return true;
  }

  bool handleScalarType(FieldDecl *FD, QualType FieldTy) final {
    addParam(FD, FieldTy);
    return true;
  }

  bool handleUnionType(FieldDecl *FD, QualType FieldTy) final {
    return handleScalarType(FD, FieldTy);
  }

  bool handleSyclHalfType(FieldDecl *FD, QualType FieldTy) final {
    addParam(FD, FieldTy);
    return true;
  }

  bool handleSyclStreamType(FieldDecl *FD, QualType FieldTy) final {
    addParam(FD, FieldTy);
    return true;
  }

  bool handleSyclStreamType(const CXXRecordDecl *, const CXXBaseSpecifier &,
                            QualType FieldTy) final {
    // FIXME SYCL stream should be usable as a base type
    // See https://github.com/intel/llvm/issues/1552
    return true;
  }

  void setBody(CompoundStmt *KB) { KernelDecl->setBody(KB); }

  FunctionDecl *getKernelDecl() { return KernelDecl; }

  llvm::ArrayRef<ParmVarDecl *> getParamVarDeclsForCurrentField() {
    return ArrayRef<ParmVarDecl *>(std::begin(Params) + LastParamIndex,
                                   std::end(Params));
  }
  using SyclKernelFieldHandler::handleSyclHalfType;
  using SyclKernelFieldHandler::handleSyclSamplerType;
  // Required to handle pointers inside structs
  using SyclKernelFieldHandler::enterStruct;
  using SyclKernelFieldHandler::leaveStruct;
};

class SyclKernelArgsSizeChecker : public SyclKernelFieldHandler {
  SourceLocation KernelLoc;
  unsigned SizeOfParams = 0;

  void addParam(QualType ArgTy) {
    SizeOfParams +=
        SemaRef.getASTContext().getTypeSizeInChars(ArgTy).getQuantity();
  }

  bool handleSpecialType(QualType FieldTy) {
    const CXXRecordDecl *RecordDecl = FieldTy->getAsCXXRecordDecl();
    assert(RecordDecl && "The accessor/sampler must be a RecordDecl");
    CXXMethodDecl *InitMethod = getMethodByName(RecordDecl, InitMethodName);
    assert(InitMethod && "The accessor/sampler must have the __init method");
    for (const ParmVarDecl *Param : InitMethod->parameters())
      addParam(Param->getType());
    return true;
  }

public:
  SyclKernelArgsSizeChecker(Sema &S, SourceLocation Loc)
      : SyclKernelFieldHandler(S), KernelLoc(Loc) {}

  ~SyclKernelArgsSizeChecker() {
    if (SemaRef.Context.getTargetInfo().getTriple().getSubArch() ==
        llvm::Triple::SPIRSubArch_gen)
      if (SizeOfParams > GPUMaxKernelArgsSize)
        SemaRef.Diag(KernelLoc, diag::warn_sycl_kernel_too_big_args)
            << SizeOfParams << GPUMaxKernelArgsSize;
  }

  bool handleSyclAccessorType(FieldDecl *FD, QualType FieldTy) final {
    return handleSpecialType(FieldTy);
  }

  bool handleSyclAccessorType(const CXXRecordDecl *, const CXXBaseSpecifier &,
                              QualType FieldTy) final {
    return handleSpecialType(FieldTy);
  }

  bool handleSyclSamplerType(FieldDecl *FD, QualType FieldTy) final {
    return handleSpecialType(FieldTy);
  }

  bool handleSyclSamplerType(const CXXRecordDecl *, const CXXBaseSpecifier &BS,
                             QualType FieldTy) final {
    return handleSpecialType(FieldTy);
  }

  bool handlePointerType(FieldDecl *FD, QualType FieldTy) final {
    addParam(FieldTy);
    return true;
  }

  bool handleScalarType(FieldDecl *FD, QualType FieldTy) final {
    addParam(FieldTy);
    return true;
  }

  bool handleUnionType(FieldDecl *FD, QualType FieldTy) final {
    return handleScalarType(FD, FieldTy);
  }

  bool handleSyclHalfType(FieldDecl *FD, QualType FieldTy) final {
    addParam(FieldTy);
    return true;
  }

  bool handleSyclStreamType(FieldDecl *FD, QualType FieldTy) final {
    addParam(FieldTy);
    return true;
  }
  bool handleSyclStreamType(const CXXRecordDecl *, const CXXBaseSpecifier &,
                            QualType FieldTy) final {
    addParam(FieldTy);
    return true;
  }
  using SyclKernelFieldHandler::handleSyclHalfType;
};

class SyclKernelBodyCreator : public SyclKernelFieldHandler {
  SyclKernelDeclCreator &DeclCreator;
  llvm::SmallVector<Stmt *, 16> BodyStmts;
  llvm::SmallVector<InitListExpr *, 16> CollectionInitExprs;
  llvm::SmallVector<Stmt *, 16> FinalizeStmts;
  // This collection contains the information required to add/remove information
  // about arrays as we enter them.  The InitializedEntity component is
  // necessary for initializing child members.  uin64_t is the index of the
  // current element being worked on, which is updated every time we visit
  // nextElement.
  llvm::SmallVector<std::pair<InitializedEntity, uint64_t>, 8> ArrayInfos;
  VarDecl *KernelObjClone;
  InitializedEntity VarEntity;
  const CXXRecordDecl *KernelObj;
  llvm::SmallVector<Expr *, 16> MemberExprBases;
  FunctionDecl *KernelCallerFunc;
  SourceLocation KernelCallerSrcLoc; // KernelCallerFunc source location.
  // Contains a count of how many containers we're in.  This is used by the
  // pointer-struct-wrapping code to ensure that we don't try to wrap
  // non-top-level pointers.
  uint64_t StructDepth = 0;

  // Using the statements/init expressions that we've created, this generates
  // the kernel body compound stmt. CompoundStmt needs to know its number of
  // statements in advance to allocate it, so we cannot do this as we go along.
  CompoundStmt *createKernelBody() {
    assert(CollectionInitExprs.size() == 1 &&
           "Should have been popped down to just the first one");
    KernelObjClone->setInit(CollectionInitExprs.back());
    Stmt *FunctionBody = KernelCallerFunc->getBody();

    ParmVarDecl *KernelObjParam = *(KernelCallerFunc->param_begin());

    // DeclRefExpr with valid source location but with decl which is not marked
    // as used is invalid.
    KernelObjClone->setIsUsed();
    std::pair<DeclaratorDecl *, DeclaratorDecl *> MappingPair =
        std::make_pair(KernelObjParam, KernelObjClone);

    // Push the Kernel function scope to ensure the scope isn't empty
    SemaRef.PushFunctionScope();
    KernelBodyTransform KBT(MappingPair, SemaRef);
    Stmt *NewBody = KBT.TransformStmt(FunctionBody).get();
    BodyStmts.push_back(NewBody);

    BodyStmts.insert(BodyStmts.end(), FinalizeStmts.begin(),
                     FinalizeStmts.end());
    return CompoundStmt::Create(SemaRef.getASTContext(), BodyStmts, {}, {});
  }

  void markParallelWorkItemCalls() {
    if (getKernelInvocationKind(KernelCallerFunc) ==
        InvokeParallelForWorkGroup) {
      FindPFWGLambdaFnVisitor V(KernelObj);
      V.TraverseStmt(KernelCallerFunc->getBody());
      CXXMethodDecl *WGLambdaFn = V.getLambdaFn();
      assert(WGLambdaFn && "PFWG lambda not found");
      // Mark the function that it "works" in a work group scope:
      // NOTE: In case of parallel_for_work_item the marker call itself is
      // marked with work item scope attribute, here  the '()' operator of the
      // object passed as parameter is marked. This is an optimization -
      // there are a lot of locals created at parallel_for_work_group
      // scope before calling the lambda - it is more efficient to have
      // all of them in the private address space rather then sharing via
      // the local AS. See parallel_for_work_group implementation in the
      // SYCL headers.
      if (!WGLambdaFn->hasAttr<SYCLScopeAttr>()) {
        WGLambdaFn->addAttr(SYCLScopeAttr::CreateImplicit(
            SemaRef.getASTContext(), SYCLScopeAttr::Level::WorkGroup));
        // Search and mark parallel_for_work_item calls:
        MarkWIScopeFnVisitor MarkWIScope(SemaRef.getASTContext());
        MarkWIScope.TraverseDecl(WGLambdaFn);
        // Now mark local variables declared in the PFWG lambda with work group
        // scope attribute
        addScopeAttrToLocalVars(*WGLambdaFn);
      }
    }
  }

  // Creates a DeclRefExpr to the ParmVar that represents the current field.
  Expr *createParamReferenceExpr() {
    ParmVarDecl *KernelParameter =
        DeclCreator.getParamVarDeclsForCurrentField()[0];

    QualType ParamType = KernelParameter->getOriginalType();
    Expr *DRE = SemaRef.BuildDeclRefExpr(KernelParameter, ParamType, VK_LValue,
                                         KernelCallerSrcLoc);
    return DRE;
  }

  // Creates a DeclRefExpr to the ParmVar that represents the current pointer
  // field.
  Expr *createPointerParamReferenceExpr(QualType PointerTy, bool Wrapped) {
    ParmVarDecl *KernelParameter =
        DeclCreator.getParamVarDeclsForCurrentField()[0];

    QualType ParamType = KernelParameter->getOriginalType();
    Expr *DRE = SemaRef.BuildDeclRefExpr(KernelParameter, ParamType, VK_LValue,
                                         KernelCallerSrcLoc);

    // Struct Type kernel arguments are decomposed. The pointer fields are
    // then wrapped inside a compiler generated struct. Therefore when
    // generating the initializers, we have to 'unwrap' the pointer.
    if (Wrapped) {
      CXXRecordDecl *WrapperStruct = ParamType->getAsCXXRecordDecl();
      // Pointer field wrapped inside __wrapper_class
      FieldDecl *Pointer = *(WrapperStruct->field_begin());
      DRE = buildMemberExpr(DRE, Pointer);
      ParamType = Pointer->getType();
    }

    DRE = ImplicitCastExpr::Create(SemaRef.Context, ParamType,
                                   CK_LValueToRValue, DRE, /*BasePath=*/nullptr,
                                   VK_RValue, FPOptionsOverride());

    if (PointerTy->getPointeeType().getAddressSpace() !=
        ParamType->getPointeeType().getAddressSpace())
      DRE = ImplicitCastExpr::Create(SemaRef.Context, PointerTy,
                                     CK_AddressSpaceConversion, DRE, nullptr,
                                     VK_RValue, FPOptionsOverride());

    return DRE;
  }

  // Returns 'true' if the thing we're visiting (Based on the FD/QualType pair)
  // is an element of an array.  This will determine whether we do
  // MemberExprBases in some cases or not, AND determines how we initialize
  // values.
  bool isArrayElement(const FieldDecl *FD, QualType Ty) const {
    return !SemaRef.getASTContext().hasSameType(FD->getType(), Ty);
  }

  // Creates an initialized entity for a field/item. In the case where this is a
  // field, returns a normal member initializer, if we're in a sub-array of a MD
  // array, returns an element initializer.
  InitializedEntity getFieldEntity(FieldDecl *FD, QualType Ty) {
    if (isArrayElement(FD, Ty))
      return InitializedEntity::InitializeElement(SemaRef.getASTContext(),
                                                  ArrayInfos.back().second,
                                                  ArrayInfos.back().first);
    return InitializedEntity::InitializeMember(FD, &VarEntity);
  }

  void addFieldInit(FieldDecl *FD, QualType Ty, MultiExprArg ParamRef) {
    InitializationKind InitKind =
        InitializationKind::CreateCopy(KernelCallerSrcLoc, KernelCallerSrcLoc);
    addFieldInit(FD, Ty, ParamRef, InitKind);
  }

  void addFieldInit(FieldDecl *FD, QualType Ty, MultiExprArg ParamRef,
                    InitializationKind InitKind) {
    InitializedEntity Entity = getFieldEntity(FD, Ty);

    InitializationSequence InitSeq(SemaRef, Entity, InitKind, ParamRef);
    ExprResult Init = InitSeq.Perform(SemaRef, Entity, InitKind, ParamRef);

    InitListExpr *ParentILE = CollectionInitExprs.back();
    ParentILE->updateInit(SemaRef.getASTContext(), ParentILE->getNumInits(),
                          Init.get());
  }

  void addBaseInit(const CXXBaseSpecifier &BS, QualType Ty,
                   InitializationKind InitKind) {
    InitializedEntity Entity = InitializedEntity::InitializeBase(
        SemaRef.Context, &BS, /*IsInheritedVirtualBase*/ false, &VarEntity);
    InitializationSequence InitSeq(SemaRef, Entity, InitKind, None);
    ExprResult Init = InitSeq.Perform(SemaRef, Entity, InitKind, None);

    InitListExpr *ParentILE = CollectionInitExprs.back();
    ParentILE->updateInit(SemaRef.getASTContext(), ParentILE->getNumInits(),
                          Init.get());
  }

  // Adds an initializer that handles a simple initialization of a field.
  void addSimpleFieldInit(FieldDecl *FD, QualType Ty) {
    Expr *ParamRef = createParamReferenceExpr();
    addFieldInit(FD, Ty, ParamRef);
  }

  MemberExpr *buildMemberExpr(Expr *Base, ValueDecl *Member) {
    DeclAccessPair MemberDAP = DeclAccessPair::make(Member, AS_none);
    MemberExpr *Result = SemaRef.BuildMemberExpr(
        Base, /*IsArrow */ false, KernelCallerSrcLoc, NestedNameSpecifierLoc(),
        KernelCallerSrcLoc, Member, MemberDAP,
        /*HadMultipleCandidates*/ false,
        DeclarationNameInfo(Member->getDeclName(), KernelCallerSrcLoc),
        Member->getType(), VK_LValue, OK_Ordinary);
    return Result;
  }

  void addFieldMemberExpr(FieldDecl *FD, QualType Ty) {
    if (!isArrayElement(FD, Ty))
      MemberExprBases.push_back(buildMemberExpr(MemberExprBases.back(), FD));
  }

  void removeFieldMemberExpr(const FieldDecl *FD, QualType Ty) {
    if (!isArrayElement(FD, Ty))
      MemberExprBases.pop_back();
  }

  void createSpecialMethodCall(const CXXRecordDecl *RD, StringRef MethodName,
                               SmallVectorImpl<Stmt *> &AddTo) {
    CXXMethodDecl *Method = getMethodByName(RD, MethodName);
    if (!Method)
      return;

    unsigned NumParams = Method->getNumParams();
    llvm::SmallVector<Expr *, 4> ParamDREs(NumParams);
    llvm::ArrayRef<ParmVarDecl *> KernelParameters =
        DeclCreator.getParamVarDeclsForCurrentField();
    for (size_t I = 0; I < NumParams; ++I) {
      QualType ParamType = KernelParameters[I]->getOriginalType();
      ParamDREs[I] = SemaRef.BuildDeclRefExpr(KernelParameters[I], ParamType,
                                              VK_LValue, KernelCallerSrcLoc);
    }

    MemberExpr *MethodME = buildMemberExpr(MemberExprBases.back(), Method);

    QualType ResultTy = Method->getReturnType();
    ExprValueKind VK = Expr::getValueKindForType(ResultTy);
    ResultTy = ResultTy.getNonLValueExprType(SemaRef.Context);
    llvm::SmallVector<Expr *, 4> ParamStmts;
    const auto *Proto = cast<FunctionProtoType>(Method->getType());
    SemaRef.GatherArgumentsForCall(KernelCallerSrcLoc, Method, Proto, 0,
                                   ParamDREs, ParamStmts);
    // [kernel_obj or wrapper object].accessor.__init(_ValueType*,
    // range<int>, range<int>, id<int>)
    AddTo.push_back(CXXMemberCallExpr::Create(
        SemaRef.Context, MethodME, ParamStmts, ResultTy, VK, KernelCallerSrcLoc,
        FPOptionsOverride()));
  }

  // Creates an empty InitListExpr of the correct number of child-inits
  // of this to append into.
  void addCollectionInitListExpr(const CXXRecordDecl *RD) {
    const ASTRecordLayout &Info =
        SemaRef.getASTContext().getASTRecordLayout(RD);
    uint64_t NumInitExprs = Info.getFieldCount() + RD->getNumBases();
    addCollectionInitListExpr(QualType(RD->getTypeForDecl(), 0), NumInitExprs);
  }

  InitListExpr *createInitListExpr(const CXXRecordDecl *RD) {
    const ASTRecordLayout &Info =
        SemaRef.getASTContext().getASTRecordLayout(RD);
    uint64_t NumInitExprs = Info.getFieldCount() + RD->getNumBases();
    return createInitListExpr(QualType(RD->getTypeForDecl(), 0), NumInitExprs);
  }

  InitListExpr *createInitListExpr(QualType InitTy, uint64_t NumChildInits) {
    InitListExpr *ILE = new (SemaRef.getASTContext()) InitListExpr(
        SemaRef.getASTContext(), KernelCallerSrcLoc, {}, KernelCallerSrcLoc);
    ILE->reserveInits(SemaRef.getASTContext(), NumChildInits);
    ILE->setType(InitTy);

    return ILE;
  }

  // Create an empty InitListExpr of the type/size for the rest of the visitor
  // to append into.
  void addCollectionInitListExpr(QualType InitTy, uint64_t NumChildInits) {

    InitListExpr *ILE = createInitListExpr(InitTy, NumChildInits);
    InitListExpr *ParentILE = CollectionInitExprs.back();
    ParentILE->updateInit(SemaRef.getASTContext(), ParentILE->getNumInits(),
                          ILE);

    CollectionInitExprs.push_back(ILE);
  }

  // FIXME Avoid creation of kernel obj clone.
  // See https://github.com/intel/llvm/issues/1544 for details.
  static VarDecl *createKernelObjClone(ASTContext &Ctx, DeclContext *DC,
                                       const CXXRecordDecl *KernelObj) {
    TypeSourceInfo *TSInfo =
        KernelObj->isLambda() ? KernelObj->getLambdaTypeInfo() : nullptr;
    VarDecl *VD = VarDecl::Create(
        Ctx, DC, KernelObj->getLocation(), KernelObj->getLocation(),
        KernelObj->getIdentifier(), QualType(KernelObj->getTypeForDecl(), 0),
        TSInfo, SC_None);

    return VD;
  }

  // Default inits the type, then calls the init-method in the body.
  bool handleSpecialType(FieldDecl *FD, QualType Ty) {
    addFieldInit(FD, Ty, None,
                 InitializationKind::CreateDefault(KernelCallerSrcLoc));

    addFieldMemberExpr(FD, Ty);

    const auto *RecordDecl = Ty->getAsCXXRecordDecl();
    createSpecialMethodCall(RecordDecl, InitMethodName, BodyStmts);

    removeFieldMemberExpr(FD, Ty);

    return true;
  }

  bool handleSpecialType(const CXXBaseSpecifier &BS, QualType Ty) {
    const auto *RecordDecl = Ty->getAsCXXRecordDecl();
    addBaseInit(BS, Ty, InitializationKind::CreateDefault(KernelCallerSrcLoc));
    createSpecialMethodCall(RecordDecl, InitMethodName, BodyStmts);
    return true;
  }

public:
  SyclKernelBodyCreator(Sema &S, SyclKernelDeclCreator &DC,
                        const CXXRecordDecl *KernelObj,
                        FunctionDecl *KernelCallerFunc)
      : SyclKernelFieldHandler(S), DeclCreator(DC),
        KernelObjClone(createKernelObjClone(S.getASTContext(),
                                            DC.getKernelDecl(), KernelObj)),
        VarEntity(InitializedEntity::InitializeVariable(KernelObjClone)),
        KernelObj(KernelObj), KernelCallerFunc(KernelCallerFunc),
        KernelCallerSrcLoc(KernelCallerFunc->getLocation()) {
    CollectionInitExprs.push_back(createInitListExpr(KernelObj));
    markParallelWorkItemCalls();

    Stmt *DS = new (S.Context) DeclStmt(DeclGroupRef(KernelObjClone),
                                        KernelCallerSrcLoc, KernelCallerSrcLoc);
    BodyStmts.push_back(DS);
    DeclRefExpr *KernelObjCloneRef = DeclRefExpr::Create(
        S.Context, NestedNameSpecifierLoc(), KernelCallerSrcLoc, KernelObjClone,
        false, DeclarationNameInfo(), QualType(KernelObj->getTypeForDecl(), 0),
        VK_LValue);
    MemberExprBases.push_back(KernelObjCloneRef);
  }

  ~SyclKernelBodyCreator() {
    CompoundStmt *KernelBody = createKernelBody();
    DeclCreator.setBody(KernelBody);
  }

  bool handleSyclAccessorType(FieldDecl *FD, QualType Ty) final {
    return handleSpecialType(FD, Ty);
  }

  bool handleSyclAccessorType(const CXXRecordDecl *, const CXXBaseSpecifier &BS,
                              QualType Ty) final {
    return handleSpecialType(BS, Ty);
  }

  bool handleSyclSamplerType(FieldDecl *FD, QualType Ty) final {
    return handleSpecialType(FD, Ty);
  }

  bool handleSyclSpecConstantType(FieldDecl *FD, QualType Ty) final {
    return handleSpecialType(FD, Ty);
  }

  bool handleSyclStreamType(FieldDecl *FD, QualType Ty) final {
    // Streams just get copied as a new init.
    addSimpleFieldInit(FD, Ty);
    return true;
  }

  bool handleSyclStreamType(const CXXRecordDecl *, const CXXBaseSpecifier &BS,
                            QualType Ty) final {
    // FIXME SYCL stream should be usable as a base type
    // See https://github.com/intel/llvm/issues/1552
    return true;
  }

  bool handleSyclHalfType(FieldDecl *FD, QualType Ty) final {
    addSimpleFieldInit(FD, Ty);
    return true;
  }

  bool handlePointerType(FieldDecl *FD, QualType FieldTy) final {
    Expr *PointerRef =
        createPointerParamReferenceExpr(FieldTy, StructDepth != 0);
    addFieldInit(FD, FieldTy, PointerRef);
    return true;
  }

  bool handleScalarType(FieldDecl *FD, QualType FieldTy) final {
    addSimpleFieldInit(FD, FieldTy);
    return true;
  }

  bool handleUnionType(FieldDecl *FD, QualType FieldTy) final {
    addSimpleFieldInit(FD, FieldTy);
    return true;
  }

  bool enterStream(const CXXRecordDecl *RD, FieldDecl *FD, QualType Ty) final {
    ++StructDepth;
    // Add a dummy init expression to catch the accessor initializers.
    const auto *StreamDecl = Ty->getAsCXXRecordDecl();
    CollectionInitExprs.push_back(createInitListExpr(StreamDecl));

    addFieldMemberExpr(FD, Ty);
    return true;
  }

  bool leaveStream(const CXXRecordDecl *RD, FieldDecl *FD, QualType Ty) final {
    --StructDepth;
    // Stream requires that its 'init' calls happen after its accessors init
    // calls, so add them here instead.
    const auto *StreamDecl = Ty->getAsCXXRecordDecl();

    createSpecialMethodCall(StreamDecl, InitMethodName, BodyStmts);
    createSpecialMethodCall(StreamDecl, FinalizeMethodName, FinalizeStmts);

    removeFieldMemberExpr(FD, Ty);

    CollectionInitExprs.pop_back();
    return true;
  }

  bool enterStruct(const CXXRecordDecl *RD, FieldDecl *FD, QualType Ty) final {
    ++StructDepth;
    addCollectionInitListExpr(Ty->getAsCXXRecordDecl());

    addFieldMemberExpr(FD, Ty);
    return true;
  }

  bool leaveStruct(const CXXRecordDecl *, FieldDecl *FD, QualType Ty) final {
    --StructDepth;
    CollectionInitExprs.pop_back();

    removeFieldMemberExpr(FD, Ty);
    return true;
  }

  bool enterStruct(const CXXRecordDecl *RD, const CXXBaseSpecifier &BS,
                   QualType) final {
    ++StructDepth;

    CXXCastPath BasePath;
    QualType DerivedTy(RD->getTypeForDecl(), 0);
    QualType BaseTy = BS.getType();
    SemaRef.CheckDerivedToBaseConversion(DerivedTy, BaseTy, KernelCallerSrcLoc,
                                         SourceRange(), &BasePath,
                                         /*IgnoreBaseAccess*/ true);
    auto Cast = ImplicitCastExpr::Create(
        SemaRef.Context, BaseTy, CK_DerivedToBase, MemberExprBases.back(),
        /* CXXCastPath=*/&BasePath, VK_LValue, FPOptionsOverride());
    MemberExprBases.push_back(Cast);

    addCollectionInitListExpr(BaseTy->getAsCXXRecordDecl());
    return true;
  }

  bool leaveStruct(const CXXRecordDecl *RD, const CXXBaseSpecifier &BS,
                   QualType) final {
    --StructDepth;
    MemberExprBases.pop_back();
    CollectionInitExprs.pop_back();
    return true;
  }

  bool enterArray(FieldDecl *FD, QualType ArrayType,
                  QualType ElementType) final {
    uint64_t ArraySize = SemaRef.getASTContext()
                             .getAsConstantArrayType(ArrayType)
                             ->getSize()
                             .getZExtValue();
    addCollectionInitListExpr(ArrayType, ArraySize);
    ArrayInfos.emplace_back(getFieldEntity(FD, ArrayType), 0);

    // If this is the top-level array, we need to make a MemberExpr in addition
    // to an array subscript.
    addFieldMemberExpr(FD, ArrayType);
    return true;
  }

  bool nextElement(QualType, uint64_t Index) final {
    ArrayInfos.back().second = Index;

    // Pop off the last member expr base.
    if (Index != 0)
      MemberExprBases.pop_back();

    QualType SizeT = SemaRef.getASTContext().getSizeType();

    llvm::APInt IndexVal{
        static_cast<unsigned>(SemaRef.getASTContext().getTypeSize(SizeT)),
        Index, SizeT->isSignedIntegerType()};

    auto IndexLiteral = IntegerLiteral::Create(
        SemaRef.getASTContext(), IndexVal, SizeT, KernelCallerSrcLoc);

    ExprResult IndexExpr = SemaRef.CreateBuiltinArraySubscriptExpr(
        MemberExprBases.back(), KernelCallerSrcLoc, IndexLiteral,
        KernelCallerSrcLoc);

    assert(!IndexExpr.isInvalid());
    MemberExprBases.push_back(IndexExpr.get());
    return true;
  }

  bool leaveArray(FieldDecl *FD, QualType ArrayType,
                  QualType ElementType) final {
    CollectionInitExprs.pop_back();
    ArrayInfos.pop_back();

    assert(
        !SemaRef.getASTContext().getAsConstantArrayType(ArrayType)->getSize() ==
            0 &&
        "Constant arrays must have at least 1 element");
    // Remove the IndexExpr.
    MemberExprBases.pop_back();

    // Remove the field access expr as well.
    removeFieldMemberExpr(FD, ArrayType);
    return true;
  }

  using SyclKernelFieldHandler::handleSyclHalfType;
  using SyclKernelFieldHandler::handleSyclSamplerType;
};

class SyclKernelIntHeaderCreator : public SyclKernelFieldHandler {
  SYCLIntegrationHeader &Header;
  int64_t CurOffset = 0;
  llvm::SmallVector<size_t, 16> ArrayBaseOffsets;
  int StructDepth = 0;

  // A series of functions to calculate the change in offset based on the type.
  int64_t offsetOf(const FieldDecl *FD, QualType ArgTy) const {
    return isArrayElement(FD, ArgTy)
               ? 0
               : SemaRef.getASTContext().getFieldOffset(FD) / 8;
  }

  int64_t offsetOf(const CXXRecordDecl *RD, const CXXRecordDecl *Base) const {
    const ASTRecordLayout &Layout =
        SemaRef.getASTContext().getASTRecordLayout(RD);
    return Layout.getBaseClassOffset(Base).getQuantity();
  }

  void addParam(const FieldDecl *FD, QualType ArgTy,
                SYCLIntegrationHeader::kernel_param_kind_t Kind) {
    addParam(FD, ArgTy, Kind, offsetOf(FD, ArgTy));
  }
  void addParam(const FieldDecl *FD, QualType ArgTy,
                SYCLIntegrationHeader::kernel_param_kind_t Kind,
                uint64_t OffsetAdj) {
    uint64_t Size;
    Size = SemaRef.getASTContext().getTypeSizeInChars(ArgTy).getQuantity();
    Header.addParamDesc(Kind, static_cast<unsigned>(Size),
                        static_cast<unsigned>(CurOffset + OffsetAdj));
  }

  // Returns 'true' if the thing we're visiting (Based on the FD/QualType pair)
  // is an element of an array.  This will determine whether we do
  // MemberExprBases in some cases or not, AND determines how we initialize
  // values.
  bool isArrayElement(const FieldDecl *FD, QualType Ty) const {
    return !SemaRef.getASTContext().hasSameType(FD->getType(), Ty);
  }

public:
  SyclKernelIntHeaderCreator(Sema &S, SYCLIntegrationHeader &H,
                             const CXXRecordDecl *KernelObj, QualType NameType,
                             StringRef Name, StringRef StableName)
      : SyclKernelFieldHandler(S), Header(H) {
    Header.startKernel(Name, NameType, StableName, KernelObj->getLocation());
  }

  bool handleSyclAccessorType(const CXXRecordDecl *RD,
                              const CXXBaseSpecifier &BC,
                              QualType FieldTy) final {
    const auto *AccTy =
        cast<ClassTemplateSpecializationDecl>(FieldTy->getAsRecordDecl());
    assert(AccTy->getTemplateArgs().size() >= 2 &&
           "Incorrect template args for Accessor Type");
    int Dims = static_cast<int>(
        AccTy->getTemplateArgs()[1].getAsIntegral().getExtValue());
    int Info = getAccessTarget(AccTy) | (Dims << 11);
    Header.addParamDesc(SYCLIntegrationHeader::kind_accessor, Info,
                        CurOffset +
                            offsetOf(RD, BC.getType()->getAsCXXRecordDecl()));
    return true;
  }

  bool handleSyclAccessorType(FieldDecl *FD, QualType FieldTy) final {
    const auto *AccTy =
        cast<ClassTemplateSpecializationDecl>(FieldTy->getAsRecordDecl());
    assert(AccTy->getTemplateArgs().size() >= 2 &&
           "Incorrect template args for Accessor Type");
    int Dims = static_cast<int>(
        AccTy->getTemplateArgs()[1].getAsIntegral().getExtValue());
    int Info = getAccessTarget(AccTy) | (Dims << 11);

    Header.addParamDesc(SYCLIntegrationHeader::kind_accessor, Info,
                        CurOffset + offsetOf(FD, FieldTy));
    return true;
  }

  bool handleSyclSamplerType(FieldDecl *FD, QualType FieldTy) final {
    const auto *SamplerTy = FieldTy->getAsCXXRecordDecl();
    assert(SamplerTy && "Sampler type must be a C++ record type");
    CXXMethodDecl *InitMethod = getMethodByName(SamplerTy, InitMethodName);
    assert(InitMethod && "sampler must have __init method");

    // sampler __init method has only one argument
    const ParmVarDecl *SamplerArg = InitMethod->getParamDecl(0);
    assert(SamplerArg && "sampler __init method must have sampler parameter");

    // For samplers, we do some special work to ONLY initialize the first item
    // to the InitMethod as a performance improvement presumably, so the normal
    // offsetOf calculation wouldn't work correctly. Therefore, we need to call
    // a version of addParam where we calculate the offset based on the true
    // FieldDecl/FieldType pair, rather than the SampleArg type.
    addParam(FD, SamplerArg->getType(), SYCLIntegrationHeader::kind_sampler,
             offsetOf(FD, FieldTy));
    return true;
  }

  bool handleSyclSpecConstantType(FieldDecl *FD, QualType FieldTy) final {
    const TemplateArgumentList &TemplateArgs =
        cast<ClassTemplateSpecializationDecl>(FieldTy->getAsRecordDecl())
            ->getTemplateInstantiationArgs();
    assert(TemplateArgs.size() == 2 &&
           "Incorrect template args for spec constant type");
    // Get specialization constant ID type, which is the second template
    // argument.
    QualType SpecConstIDTy = TemplateArgs.get(1).getAsType().getCanonicalType();
    const std::string SpecConstName = PredefinedExpr::ComputeName(
        SemaRef.getASTContext(), PredefinedExpr::UniqueStableNameType,
        SpecConstIDTy);
    Header.addSpecConstant(SpecConstName, SpecConstIDTy);
    return true;
  }

  bool handlePointerType(FieldDecl *FD, QualType FieldTy) final {
    addParam(FD, FieldTy,
             ((StructDepth) ? SYCLIntegrationHeader::kind_std_layout
                            : SYCLIntegrationHeader::kind_pointer));
    return true;
  }

  bool handleScalarType(FieldDecl *FD, QualType FieldTy) final {
    addParam(FD, FieldTy, SYCLIntegrationHeader::kind_std_layout);
    return true;
  }

  bool handleUnionType(FieldDecl *FD, QualType FieldTy) final {
    return handleScalarType(FD, FieldTy);
  }

  bool handleSyclStreamType(FieldDecl *FD, QualType FieldTy) final {
    addParam(FD, FieldTy, SYCLIntegrationHeader::kind_std_layout);
    return true;
  }

  bool handleSyclStreamType(const CXXRecordDecl *, const CXXBaseSpecifier &BC,
                            QualType FieldTy) final {
    // FIXME SYCL stream should be usable as a base type
    // See https://github.com/intel/llvm/issues/1552
    return true;
  }

  bool handleSyclHalfType(FieldDecl *FD, QualType FieldTy) final {
    addParam(FD, FieldTy, SYCLIntegrationHeader::kind_std_layout);
    return true;
  }

  bool enterStream(const CXXRecordDecl *, FieldDecl *FD, QualType Ty) final {
    ++StructDepth;
    CurOffset += offsetOf(FD, Ty);
    return true;
  }

  bool leaveStream(const CXXRecordDecl *, FieldDecl *FD, QualType Ty) final {
    --StructDepth;
    CurOffset -= offsetOf(FD, Ty);
    return true;
  }

  bool enterStruct(const CXXRecordDecl *, FieldDecl *FD, QualType Ty) final {
    ++StructDepth;
    CurOffset += offsetOf(FD, Ty);
    return true;
  }

  bool leaveStruct(const CXXRecordDecl *, FieldDecl *FD, QualType Ty) final {
    --StructDepth;
    CurOffset -= offsetOf(FD, Ty);
    return true;
  }

  bool enterStruct(const CXXRecordDecl *RD, const CXXBaseSpecifier &BS,
                   QualType) final {
    CurOffset += offsetOf(RD, BS.getType()->getAsCXXRecordDecl());
    return true;
  }

  bool leaveStruct(const CXXRecordDecl *RD, const CXXBaseSpecifier &BS,
                   QualType) final {
    CurOffset -= offsetOf(RD, BS.getType()->getAsCXXRecordDecl());
    return true;
  }

  bool enterArray(FieldDecl *FD, QualType ArrayTy, QualType) final {
    ArrayBaseOffsets.push_back(CurOffset + offsetOf(FD, ArrayTy));
    return true;
  }

  bool nextElement(QualType ET, uint64_t Index) final {
    int64_t Size = SemaRef.getASTContext().getTypeSizeInChars(ET).getQuantity();
    CurOffset = ArrayBaseOffsets.back() + Size * Index;
    return true;
  }

  bool leaveArray(FieldDecl *FD, QualType ArrayTy, QualType) final {
    CurOffset = ArrayBaseOffsets.pop_back_val();
    CurOffset -= offsetOf(FD, ArrayTy);
    return true;
  }

  using SyclKernelFieldHandler::enterStruct;
  using SyclKernelFieldHandler::handleSyclHalfType;
  using SyclKernelFieldHandler::handleSyclSamplerType;
  using SyclKernelFieldHandler::leaveStruct;
};

} // namespace

void Sema::CheckSYCLKernelCall(FunctionDecl *KernelFunc, SourceRange CallLoc,
                               ArrayRef<const Expr *> Args) {
  const CXXRecordDecl *KernelObj = getKernelObjectType(KernelFunc);
  if (!KernelObj) {
    Diag(Args[0]->getExprLoc(), diag::err_sycl_kernel_not_function_object);
    KernelFunc->setInvalidDecl();
    return;
  }

  if (KernelObj->isLambda()) {
    for (const LambdaCapture &LC : KernelObj->captures())
      if (LC.capturesThis() && LC.isImplicit()) {
        Diag(LC.getLocation(), diag::err_implicit_this_capture);
        Diag(CallLoc.getBegin(), diag::note_used_here);
        KernelFunc->setInvalidDecl();
      }
  }

  SyclKernelFieldChecker FieldChecker(*this);
  SyclKernelUnionChecker UnionChecker(*this);
  SyclKernelArgsSizeChecker ArgsSizeChecker(*this, Args[0]->getExprLoc());
  // check that calling kernel conforms to spec
  QualType KernelParamTy = KernelFunc->getParamDecl(0)->getType();
  if (KernelParamTy->isReferenceType()) {
    // passing by reference, so emit warning if not using SYCL 2020
    if (LangOpts.SYCLVersion < 2020)
      Diag(KernelFunc->getLocation(), diag::warn_sycl_pass_by_reference_future);
  } else {
    // passing by value.  emit warning if using SYCL 2020 or greater
    if (LangOpts.SYCLVersion > 2017)
      Diag(KernelFunc->getLocation(), diag::warn_sycl_pass_by_value_deprecated);
  }

  // Do not visit invalid kernel object.
  if (KernelObj->isInvalidDecl())
    return;

  KernelObjVisitor Visitor{*this};
  DiagnosingSYCLKernel = true;
  Visitor.VisitRecordBases(KernelObj, FieldChecker, UnionChecker,
                           ArgsSizeChecker);
  Visitor.VisitRecordFields(KernelObj, FieldChecker, UnionChecker,
                            ArgsSizeChecker);
  DiagnosingSYCLKernel = false;
  if (!FieldChecker.isValid() || !UnionChecker.isValid())
    KernelFunc->setInvalidDecl();
}

// Generates the OpenCL kernel using KernelCallerFunc (kernel caller
// function) defined is SYCL headers.
// Generated OpenCL kernel contains the body of the kernel caller function,
// receives OpenCL like parameters and additionally does some manipulation to
// initialize captured lambda/functor fields with these parameters.
// SYCL runtime marks kernel caller function with sycl_kernel attribute.
// To be able to generate OpenCL kernel from KernelCallerFunc we put
// the following requirements to the function which SYCL runtime can mark with
// sycl_kernel attribute:
//   - Must be template function with at least two template parameters.
//     First parameter must represent "unique kernel name"
//     Second parameter must be the function object type
//   - Must have only one function parameter - function object.
//
// Example of kernel caller function:
//   template <typename KernelName, typename KernelType/*, ...*/>
//   __attribute__((sycl_kernel)) void kernel_caller_function(KernelType
//                                                            KernelFuncObj) {
//     KernelFuncObj();
//   }
//
//
void Sema::ConstructOpenCLKernel(FunctionDecl *KernelCallerFunc,
                                 MangleContext &MC) {
  // The first argument to the KernelCallerFunc is the lambda object.
  const CXXRecordDecl *KernelObj = getKernelObjectType(KernelCallerFunc);
  assert(KernelObj && "invalid kernel caller");

  // Do not visit invalid kernel object.
  if (KernelObj->isInvalidDecl())
    return;

  // Calculate both names, since Integration headers need both.
  std::string CalculatedName, StableName;
  std::tie(CalculatedName, StableName) =
      constructKernelName(*this, KernelCallerFunc, MC);
  StringRef KernelName(getLangOpts().SYCLUnnamedLambda ? StableName
                                                       : CalculatedName);
  SyclKernelDeclCreator kernel_decl(*this, KernelName, KernelObj->getLocation(),
                                    KernelCallerFunc->isInlined(),
                                    KernelCallerFunc->hasAttr<SYCLSimdAttr>());
  SyclKernelBodyCreator kernel_body(*this, kernel_decl, KernelObj,
                                    KernelCallerFunc);
  SyclKernelIntHeaderCreator int_header(
      *this, getSyclIntegrationHeader(), KernelObj,
      calculateKernelNameType(Context, KernelCallerFunc), KernelName,
      StableName);

  KernelObjVisitor Visitor{*this};
  Visitor.VisitRecordBases(KernelObj, kernel_decl, kernel_body, int_header);
  Visitor.VisitRecordFields(KernelObj, kernel_decl, kernel_body, int_header);
}

// This function marks all the callees of explicit SIMD kernel
// with !sycl_explicit_simd. We want to have different semantics
// for functions that are called from SYCL and E-SIMD contexts.
// Later, functions marked with !sycl_explicit_simd will be cloned
// to maintain two different semantics.
void Sema::MarkSyclSimd() {
  for (Decl *D : syclDeviceDecls())
    if (auto SYCLKernel = dyn_cast<FunctionDecl>(D))
      if (SYCLKernel->hasAttr<SYCLSimdAttr>()) {
        MarkDeviceFunction Marker(*this);
        Marker.SYCLCG.addToCallGraph(getASTContext().getTranslationUnitDecl());
        llvm::SmallPtrSet<FunctionDecl *, 10> VisitedSet;
        Marker.CollectKernelSet(SYCLKernel, SYCLKernel, VisitedSet);
        for (const auto &elt : Marker.KernelSet) {
          if (FunctionDecl *Def = elt->getDefinition())
            if (!Def->hasAttr<SYCLSimdAttr>())
              Def->addAttr(SYCLSimdAttr::CreateImplicit(getASTContext()));
        }
      }
}

void Sema::MarkDevice(void) {
  // Create the call graph so we can detect recursion and check the validity
  // of new operator overrides. Add the kernel function itself in case
  // it is recursive.
  MarkDeviceFunction Marker(*this);
  Marker.SYCLCG.addToCallGraph(getASTContext().getTranslationUnitDecl());

  // Iterate through SYCL_EXTERNAL functions and add them to the device decls.
  for (const auto &entry : *Marker.SYCLCG.getRoot()) {
    if (auto *FD = dyn_cast<FunctionDecl>(entry.Callee->getDecl())) {
      if (FD->hasAttr<SYCLDeviceAttr>() && !FD->hasAttr<SYCLKernelAttr>() &&
          FD->hasBody())
        addSyclDeviceDecl(FD);
    }
  }

  for (Decl *D : syclDeviceDecls()) {
    if (auto SYCLKernel = dyn_cast<FunctionDecl>(D)) {
      llvm::SmallPtrSet<FunctionDecl *, 10> VisitedSet;
      Marker.CollectKernelSet(SYCLKernel, SYCLKernel, VisitedSet);

      // Let's propagate attributes from device functions to a SYCL kernels
      llvm::SmallPtrSet<Attr *, 4> Attrs;
      // This function collects all kernel attributes which might be applied to
      // a device functions, but need to be propagated down to callers, i.e.
      // SYCL kernels
      FunctionDecl *KernelBody =
          Marker.CollectPossibleKernelAttributes(SYCLKernel, Attrs);

      for (auto *A : Attrs) {
        switch (A->getKind()) {
        case attr::Kind::IntelReqdSubGroupSize: {
          auto *Attr = cast<IntelReqdSubGroupSizeAttr>(A);
          const auto *KBSimdAttr =
              KernelBody ? KernelBody->getAttr<SYCLSimdAttr>() : nullptr;
          if (auto *Existing =
                  SYCLKernel->getAttr<IntelReqdSubGroupSizeAttr>()) {
            if (getIntExprValue(Existing->getSubGroupSize(), getASTContext()) !=
                getIntExprValue(Attr->getSubGroupSize(), getASTContext())) {
              Diag(SYCLKernel->getLocation(),
                   diag::err_conflicting_sycl_kernel_attributes);
              Diag(Existing->getLocation(), diag::note_conflicting_attribute);
              Diag(Attr->getLocation(), diag::note_conflicting_attribute);
              SYCLKernel->setInvalidDecl();
            }
          } else if (KBSimdAttr && (getIntExprValue(Attr->getSubGroupSize(),
                                                    getASTContext()) != 1)) {
            reportConflictingAttrs(*this, KernelBody, KBSimdAttr, Attr);
          } else {
            SYCLKernel->addAttr(A);
          }
          break;
        }
        case attr::Kind::ReqdWorkGroupSize: {
          auto *Attr = cast<ReqdWorkGroupSizeAttr>(A);
          if (auto *Existing = SYCLKernel->getAttr<ReqdWorkGroupSizeAttr>()) {
            if (Existing->getXDim() != Attr->getXDim() ||
                Existing->getYDim() != Attr->getYDim() ||
                Existing->getZDim() != Attr->getZDim()) {
              Diag(SYCLKernel->getLocation(),
                   diag::err_conflicting_sycl_kernel_attributes);
              Diag(Existing->getLocation(), diag::note_conflicting_attribute);
              Diag(Attr->getLocation(), diag::note_conflicting_attribute);
              SYCLKernel->setInvalidDecl();
            }
          } else if (auto *Existing =
                         SYCLKernel->getAttr<SYCLIntelMaxWorkGroupSizeAttr>()) {
            if (Existing->getXDim() < Attr->getXDim() ||
                Existing->getYDim() < Attr->getYDim() ||
                Existing->getZDim() < Attr->getZDim()) {
              Diag(SYCLKernel->getLocation(),
                   diag::err_conflicting_sycl_kernel_attributes);
              Diag(Existing->getLocation(), diag::note_conflicting_attribute);
              Diag(Attr->getLocation(), diag::note_conflicting_attribute);
              SYCLKernel->setInvalidDecl();
            } else {
              SYCLKernel->addAttr(A);
            }
          } else {
            SYCLKernel->addAttr(A);
          }
          break;
        }
        case attr::Kind::SYCLIntelMaxWorkGroupSize: {
          auto *Attr = cast<SYCLIntelMaxWorkGroupSizeAttr>(A);
          if (auto *Existing = SYCLKernel->getAttr<ReqdWorkGroupSizeAttr>()) {
            if (Existing->getXDim() > Attr->getXDim() ||
                Existing->getYDim() > Attr->getYDim() ||
                Existing->getZDim() > Attr->getZDim()) {
              Diag(SYCLKernel->getLocation(),
                   diag::err_conflicting_sycl_kernel_attributes);
              Diag(Existing->getLocation(), diag::note_conflicting_attribute);
              Diag(Attr->getLocation(), diag::note_conflicting_attribute);
              SYCLKernel->setInvalidDecl();
            } else {
              SYCLKernel->addAttr(A);
            }
          } else {
            SYCLKernel->addAttr(A);
          }
          break;
        }
        case attr::Kind::SYCLIntelKernelArgsRestrict:
        case attr::Kind::SYCLIntelNumSimdWorkItems:
        case attr::Kind::SYCLIntelMaxGlobalWorkDim:
        case attr::Kind::SYCLIntelNoGlobalWorkOffset:
        case attr::Kind::SYCLSimd: {
          if ((A->getKind() == attr::Kind::SYCLSimd) && KernelBody &&
              !KernelBody->getAttr<SYCLSimdAttr>()) {
            // Usual kernel can't call ESIMD functions.
            Diag(KernelBody->getLocation(),
                 diag::err_sycl_function_attribute_mismatch)
                << A;
            Diag(A->getLocation(), diag::note_attribute);
            KernelBody->setInvalidDecl();
          } else
            SYCLKernel->addAttr(A);
          break;
        }
        // TODO: vec_len_hint should be handled here
        default:
          // Seeing this means that CollectPossibleKernelAttributes was
          // updated while this switch wasn't...or something went wrong
          llvm_unreachable("Unexpected attribute was collected by "
                           "CollectPossibleKernelAttributes");
        }
      }
    }
  }
  for (const auto &elt : Marker.KernelSet) {
    if (FunctionDecl *Def = elt->getDefinition())
      Marker.TraverseStmt(Def->getBody());
  }
}

// -----------------------------------------------------------------------------
// SYCL device specific diagnostics implementation
// -----------------------------------------------------------------------------

Sema::SemaDiagnosticBuilder Sema::SYCLDiagIfDeviceCode(SourceLocation Loc,
                                                       unsigned DiagID) {
  assert(getLangOpts().SYCLIsDevice &&
         "Should only be called during SYCL compilation");
  FunctionDecl *FD = dyn_cast<FunctionDecl>(getCurLexicalContext());
<<<<<<< HEAD
  DeviceDiagBuilder::Kind DiagKind = [this, FD] {
    if (DiagnosingSYCLKernel)
      return DeviceDiagBuilder::K_ImmediateWithCallStack;
=======
  SemaDiagnosticBuilder::Kind DiagKind = [this, FD] {
>>>>>>> 40df06cd
    if (!FD)
      return SemaDiagnosticBuilder::K_Nop;
    if (getEmissionStatus(FD) == Sema::FunctionEmissionStatus::Emitted)
      return SemaDiagnosticBuilder::K_ImmediateWithCallStack;
    return SemaDiagnosticBuilder::K_Deferred;
  }();
  return SemaDiagnosticBuilder(DiagKind, Loc, DiagID, FD, *this);
}

bool Sema::checkSYCLDeviceFunction(SourceLocation Loc, FunctionDecl *Callee) {
  assert(getLangOpts().SYCLIsDevice &&
         "Should only be called during SYCL compilation");
  assert(Callee && "Callee may not be null.");

  // Errors in unevaluated context don't need to be generated,
  // so we can safely skip them.
  if (isUnevaluatedContext() || isConstantEvaluated())
    return true;

<<<<<<< HEAD
  FunctionDecl *Caller = dyn_cast<FunctionDecl>(getCurLexicalContext());

  if (!Caller)
    return true;

  DeviceDiagBuilder::Kind DiagKind = DeviceDiagBuilder::K_Nop;

  // TODO Set DiagKind to K_Immediate/K_Deferred to emit diagnostics for Callee

  DeviceDiagBuilder(DiagKind, Loc, diag::err_sycl_restrict, Caller, *this)
      << Sema::KernelCallUndefinedFunction;
  DeviceDiagBuilder(DiagKind, Callee->getLocation(), diag::note_previous_decl,
                    Caller, *this)
      << Callee;

  return DiagKind != DeviceDiagBuilder::K_Immediate &&
         DiagKind != DeviceDiagBuilder::K_ImmediateWithCallStack;
}

void Sema::finalizeSYCLDelayedAnalysis(const FunctionDecl *Caller,
                                       const FunctionDecl *Callee,
                                       SourceLocation Loc) {
  // Somehow an unspecialized template appears to be in callgraph or list of
  // device functions. We don't want to emit diagnostic here.
  if (Callee->getTemplatedKind() == FunctionDecl::TK_FunctionTemplate)
    return;

  Callee = Callee->getMostRecentDecl();
  bool HasAttr =
      Callee->hasAttr<SYCLDeviceAttr>() || Callee->hasAttr<SYCLKernelAttr>();

  // Disallow functions with neither definition nor SYCL_EXTERNAL mark
  bool NotDefinedNoAttr = !Callee->isDefined() && !HasAttr;

  if (NotDefinedNoAttr && !Callee->getBuiltinID()) {
    Diag(Loc, diag::err_sycl_restrict)
        << Sema::KernelCallUndefinedFunction;
    Diag(Callee->getLocation(), diag::note_previous_decl) << Callee;
    Diag(Caller->getLocation(), diag::note_called_by) << Caller;
  }
}

bool Sema::checkAllowedSYCLInitializer(VarDecl *VD, bool CheckValueDependent) {
  assert(getLangOpts().SYCLIsDevice &&
         "Should only be called during SYCL compilation");

  if (VD->isInvalidDecl() || !VD->hasInit() || !VD->hasGlobalStorage())
    return true;

  const Expr *Init = VD->getInit();
  bool ValueDependent = CheckValueDependent && Init->isValueDependent();
  bool isConstantInit =
      Init && !ValueDependent && Init->isConstantInitializer(Context, false);
  if (!VD->isConstexpr() && Init && !ValueDependent && !isConstantInit)
    return false;

  return true;
}

// -----------------------------------------------------------------------------
// Integration header functionality implementation
// -----------------------------------------------------------------------------

/// Returns a string ID of given parameter kind - used in header
/// emission.
static const char *paramKind2Str(KernelParamKind K) {
#define CASE(x)                                                                \
  case SYCLIntegrationHeader::kind_##x:                                        \
    return "kind_" #x
  switch (K) {
    CASE(accessor);
    CASE(std_layout);
    CASE(sampler);
    CASE(pointer);
  default:
    return "<ERROR>";
  }
#undef CASE
}

// Removes all "(anonymous namespace)::" substrings from given string, and emits
// it.
static void emitWithoutAnonNamespaces(llvm::raw_ostream &OS, StringRef Source) {
  const char S1[] = "(anonymous namespace)::";

  size_t Pos;

  while ((Pos = Source.find(S1)) != StringRef::npos) {
    OS << Source.take_front(Pos);
    Source = Source.drop_front(Pos + sizeof(S1) - 1);
  }

  OS << Source;
}

static bool checkEnumTemplateParameter(const EnumDecl *ED,
                                       DiagnosticsEngine &Diag,
                                       SourceLocation KernelLocation) {
  if (!ED->isScoped() && !ED->isFixed()) {
    Diag.Report(KernelLocation, diag::err_sycl_kernel_incorrectly_named) << 2;
    Diag.Report(ED->getSourceRange().getBegin(), diag::note_entity_declared_at)
        << ED;
    return true;
  }
  return false;
}

// Emits a forward declaration
void SYCLIntegrationHeader::emitFwdDecl(raw_ostream &O, const Decl *D,
                                        SourceLocation KernelLocation) {
  // wrap the declaration into namespaces if needed
  unsigned NamespaceCnt = 0;
  std::string NSStr = "";
  const DeclContext *DC = D->getDeclContext();

  while (DC) {
    auto *NS = dyn_cast_or_null<NamespaceDecl>(DC);

    if (!NS) {
      if (!DC->isTranslationUnit()) {
        const TagDecl *TD = isa<ClassTemplateDecl>(D)
                                ? cast<ClassTemplateDecl>(D)->getTemplatedDecl()
                                : dyn_cast<TagDecl>(D);

        if (TD && !UnnamedLambdaSupport) {
          // defined class constituting the kernel name is not globally
          // accessible - contradicts the spec
          const bool KernelNameIsMissing = TD->getName().empty();
          if (KernelNameIsMissing) {
            Diag.Report(KernelLocation, diag::err_sycl_kernel_incorrectly_named)
                << /* kernel name is missing */ 0;
            // Don't emit note if kernel name was completely omitted
          } else {
            if (TD->isCompleteDefinition())
              Diag.Report(KernelLocation,
                          diag::err_sycl_kernel_incorrectly_named)
                  << /* kernel name is not globally-visible */ 1;
            else
              Diag.Report(KernelLocation, diag::warn_sycl_implicit_decl);
            Diag.Report(D->getSourceRange().getBegin(),
                        diag::note_previous_decl)
                << TD->getName();
          }
        }
      }
      break;
    }

    if (NS->isStdNamespace()) {
      Diag.Report(KernelLocation, diag::err_sycl_kernel_incorrectly_named)
          << /* name cannot be a type in the std namespace */ 3;
      return;
    }

    ++NamespaceCnt;
    const StringRef NSInlinePrefix = NS->isInline() ? "inline " : "";
    NSStr.insert(
        0, Twine(NSInlinePrefix + "namespace " + NS->getName() + " { ").str());
    DC = NS->getDeclContext();
  }
  O << NSStr;
  if (NamespaceCnt > 0)
    O << "\n";
  // print declaration into a string:
  PrintingPolicy P(D->getASTContext().getLangOpts());
  P.adjustForCPlusPlusFwdDecl();
  P.SuppressTypedefs = true;
  P.SuppressUnwrittenScope = true;
  std::string S;
  llvm::raw_string_ostream SO(S);
  D->print(SO, P);
  O << SO.str();

  if (const auto *ED = dyn_cast<EnumDecl>(D)) {
    QualType T = ED->getIntegerType();
    // Backup since getIntegerType() returns null for enum forward
    // declaration with no fixed underlying type
    if (T.isNull())
      T = ED->getPromotionType();
    O << " : " << T.getAsString();
  }

  O << ";\n";

  // print closing braces for namespaces if needed
  for (unsigned I = 0; I < NamespaceCnt; ++I)
    O << "}";
  if (NamespaceCnt > 0)
    O << "\n";
}

// Emits forward declarations of classes and template classes on which
// declaration of given type depends.
// For example, consider SimpleVadd
// class specialization in parallel_for below:
//
//   template <typename T1, unsigned int N, typename ... T2>
//   class SimpleVadd;
//   ...
//   template <unsigned int N, typename T1, typename ... T2>
//   void simple_vadd(const std::array<T1, N>& VA, const std::array<T1, N>&
//   VB,
//     std::array<T1, N>& VC, int param, T2 ... varargs) {
//     ...
//     deviceQueue.submit([&](cl::sycl::handler& cgh) {
//       ...
//       cgh.parallel_for<class SimpleVadd<T1, N, T2...>>(...)
//       ...
//     }
//     ...
//   }
//   ...
//   class MyClass {...};
//   template <typename T> class MyInnerTmplClass { ... }
//   template <typename T> class MyTmplClass { ... }
//   ...
//   MyClass *c = new MyClass();
//   MyInnerTmplClass<MyClass**> c1(&c);
//   simple_vadd(A, B, C, 5, 'a', 1.f,
//     new MyTmplClass<MyInnerTmplClass<MyClass**>>(c1));
//
// it will generate the following forward declarations:
//   class MyClass;
//   template <typename T> class MyInnerTmplClass;
//   template <typename T> class MyTmplClass;
//   template <typename T1, unsigned int N, typename ...T2> class SimpleVadd;
//
void SYCLIntegrationHeader::emitForwardClassDecls(
    raw_ostream &O, QualType T, SourceLocation KernelLocation,
    llvm::SmallPtrSetImpl<const void *> &Printed) {

  // peel off the pointer types and get the class/struct type:
  for (; T->isPointerType(); T = T->getPointeeType())
    ;
  const CXXRecordDecl *RD = T->getAsCXXRecordDecl();

  if (!RD) {
    if (T->isNullPtrType())
      Diag.Report(KernelLocation, diag::err_sycl_kernel_incorrectly_named)
          << /* name cannot be a type in the std namespace */ 3;

    return;
  }

  // see if this is a template specialization ...
  if (const auto *TSD = dyn_cast<ClassTemplateSpecializationDecl>(RD)) {
    // ... yes, it is template specialization:
    // - first, recurse into template parameters and emit needed forward
    //   declarations
    const TemplateArgumentList &Args = TSD->getTemplateArgs();

    for (unsigned I = 0; I < Args.size(); I++) {
      const TemplateArgument &Arg = Args[I];

      switch (Arg.getKind()) {
      case TemplateArgument::ArgKind::Type:
      case TemplateArgument::ArgKind::Integral: {
        QualType T = (Arg.getKind() == TemplateArgument::ArgKind::Type)
                         ? Arg.getAsType()
                         : Arg.getIntegralType();

        // Handle Kernel Name Type templated using enum type and value.
        if (const auto *ET = T->getAs<EnumType>()) {
          const EnumDecl *ED = ET->getDecl();
          if (!checkEnumTemplateParameter(ED, Diag, KernelLocation))
            emitFwdDecl(O, ED, KernelLocation);
        } else if (Arg.getKind() == TemplateArgument::ArgKind::Type)
          emitForwardClassDecls(O, T, KernelLocation, Printed);
        break;
      }
      case TemplateArgument::ArgKind::Pack: {
        ArrayRef<TemplateArgument> Pack = Arg.getPackAsArray();

        for (const auto &T : Pack) {
          if (T.getKind() == TemplateArgument::ArgKind::Type) {
            emitForwardClassDecls(O, T.getAsType(), KernelLocation, Printed);
          }
        }
        break;
      }
      case TemplateArgument::ArgKind::Template: {
        // recursion is not required, since the maximum possible nesting level
        // equals two for template argument
        //
        // for example:
        //   template <typename T> class Bar;
        //   template <template <typename> class> class Baz;
        //   template <template <template <typename> class> class T>
        //   class Foo;
        //
        // The Baz is a template class. The Baz<Bar> is a class. The class Foo
        // should be specialized with template class, not a class. The correct
        // specialization of template class Foo is Foo<Baz>. The incorrect
        // specialization of template class Foo is Foo<Baz<Bar>>. In this case
        // template class Foo specialized by class Baz<Bar>, not a template
        // class template <template <typename> class> class T as it should.
        TemplateDecl *TD = Arg.getAsTemplate().getAsTemplateDecl();
        TemplateParameterList *TemplateParams = TD->getTemplateParameters();
        for (NamedDecl *P : *TemplateParams) {
          // If template template paramter type has an enum value template
          // parameter, forward declaration of enum type is required. Only enum
          // values (not types) need to be handled. For example, consider the
          // following kernel name type:
          //
          // template <typename EnumTypeOut, template <EnumValueIn EnumValue,
          // typename TypeIn> class T> class Foo;
          //
          // The correct specialization for Foo (with enum type) is:
          // Foo<EnumTypeOut, Baz>, where Baz is a template class.
          //
          // Therefore the forward class declarations generated in the
          // integration header are:
          // template <EnumValueIn EnumValue, typename TypeIn> class Baz;
          // template <typename EnumTypeOut, template <EnumValueIn EnumValue,
          // typename EnumTypeIn> class T> class Foo;
          //
          // This requires the following enum forward declarations:
          // enum class EnumTypeOut : int; (Used to template Foo)
          // enum class EnumValueIn : int; (Used to template Baz)
          if (NonTypeTemplateParmDecl *TemplateParam =
                  dyn_cast<NonTypeTemplateParmDecl>(P)) {
            QualType T = TemplateParam->getType();
            if (const auto *ET = T->getAs<EnumType>()) {
              const EnumDecl *ED = ET->getDecl();
              if (!checkEnumTemplateParameter(ED, Diag, KernelLocation))
                emitFwdDecl(O, ED, KernelLocation);
            }
          }
        }
        if (Printed.insert(TD).second) {
          emitFwdDecl(O, TD, KernelLocation);
        }
        break;
      }
      default:
        break; // nop
      }
    }
    // - second, emit forward declaration for the template class being
    //   specialized
    ClassTemplateDecl *CTD = TSD->getSpecializedTemplate();
    assert(CTD && "template declaration must be available");

    if (Printed.insert(CTD).second) {
      emitFwdDecl(O, CTD, KernelLocation);
    }
  } else if (Printed.insert(RD).second) {
    // emit forward declarations for "leaf" classes in the template parameter
    // tree;
    emitFwdDecl(O, RD, KernelLocation);
  }
}

static void emitCPPTypeString(raw_ostream &OS, QualType Ty) {
  LangOptions LO;
  PrintingPolicy P(LO);
  P.SuppressTypedefs = true;
  emitWithoutAnonNamespaces(OS, Ty.getAsString(P));
}

static void printArguments(ASTContext &Ctx, raw_ostream &ArgOS,
                           ArrayRef<TemplateArgument> Args,
                           const PrintingPolicy &P);

static void emitKernelNameType(QualType T, ASTContext &Ctx, raw_ostream &OS,
                               const PrintingPolicy &TypePolicy);

static void printArgument(ASTContext &Ctx, raw_ostream &ArgOS,
                          TemplateArgument Arg, const PrintingPolicy &P) {
  switch (Arg.getKind()) {
  case TemplateArgument::ArgKind::Pack: {
    printArguments(Ctx, ArgOS, Arg.getPackAsArray(), P);
    break;
  }
  case TemplateArgument::ArgKind::Integral: {
    QualType T = Arg.getIntegralType();
    const EnumType *ET = T->getAs<EnumType>();

    if (ET) {
      const llvm::APSInt &Val = Arg.getAsIntegral();
      ArgOS << "static_cast<"
            << ET->getDecl()->getQualifiedNameAsString(
                   /*WithGlobalNsPrefix*/ true)
            << ">"
            << "(" << Val << ")";
    } else {
      Arg.print(P, ArgOS);
    }
    break;
  }
  case TemplateArgument::ArgKind::Type: {
    LangOptions LO;
    PrintingPolicy TypePolicy(LO);
    TypePolicy.SuppressTypedefs = true;
    TypePolicy.SuppressTagKeyword = true;
    QualType T = Arg.getAsType();

    emitKernelNameType(T, Ctx, ArgOS, TypePolicy);
    break;
  }
  case TemplateArgument::ArgKind::Template: {
    TemplateDecl *TD = Arg.getAsTemplate().getAsTemplateDecl();
    ArgOS << TD->getQualifiedNameAsString();
    break;
  }
  default:
    Arg.print(P, ArgOS);
  }
}

static void printArguments(ASTContext &Ctx, raw_ostream &ArgOS,
                           ArrayRef<TemplateArgument> Args,
                           const PrintingPolicy &P) {
  for (unsigned I = 0; I < Args.size(); I++) {
    const TemplateArgument &Arg = Args[I];

    // If argument is an empty pack argument, skip printing comma and argument.
    if (Arg.getKind() == TemplateArgument::ArgKind::Pack && !Arg.pack_size())
      continue;

    if (I != 0)
      ArgOS << ", ";

    printArgument(Ctx, ArgOS, Arg, P);
  }
}

static void printTemplateArguments(ASTContext &Ctx, raw_ostream &ArgOS,
                                   ArrayRef<TemplateArgument> Args,
                                   const PrintingPolicy &P) {
  ArgOS << "<";
  printArguments(Ctx, ArgOS, Args, P);
  ArgOS << ">";
}

static void emitRecordType(raw_ostream &OS, QualType T, const CXXRecordDecl *RD,
                           const PrintingPolicy &TypePolicy) {
  SmallString<64> Buf;
  llvm::raw_svector_ostream RecOS(Buf);
  T.getCanonicalType().getQualifiers().print(RecOS, TypePolicy,
                                             /*appendSpaceIfNotEmpty*/ true);
  if (const auto *TSD = dyn_cast<ClassTemplateSpecializationDecl>(RD)) {

    // Print template class name
    TSD->printQualifiedName(RecOS, TypePolicy, /*WithGlobalNsPrefix*/ true);

    // Print template arguments substituting enumerators
    ASTContext &Ctx = RD->getASTContext();
    const TemplateArgumentList &Args = TSD->getTemplateArgs();
    printTemplateArguments(Ctx, RecOS, Args.asArray(), TypePolicy);

    emitWithoutAnonNamespaces(OS, RecOS.str());
    return;
  }
  if (RD->getDeclContext()->isFunctionOrMethod()) {
    emitWithoutAnonNamespaces(OS, T.getCanonicalType().getAsString(TypePolicy));
    return;
  }

  const NamespaceDecl *NS = dyn_cast<NamespaceDecl>(RD->getDeclContext());
  RD->printQualifiedName(RecOS, TypePolicy,
                         !(NS && NS->isAnonymousNamespace()));
  emitWithoutAnonNamespaces(OS, RecOS.str());
}

static void emitKernelNameType(QualType T, ASTContext &Ctx, raw_ostream &OS,
                               const PrintingPolicy &TypePolicy) {
  if (T->isRecordType()) {
    emitRecordType(OS, T, T->getAsCXXRecordDecl(), TypePolicy);
    return;
  }

  if (T->isEnumeralType())
    OS << "::";
  emitWithoutAnonNamespaces(OS, T.getCanonicalType().getAsString(TypePolicy));
}

void SYCLIntegrationHeader::emit(raw_ostream &O) {
  O << "// This is auto-generated SYCL integration header.\n";
  O << "\n";

  O << "#include <CL/sycl/detail/defines.hpp>\n";
  O << "#include <CL/sycl/detail/kernel_desc.hpp>\n";

  O << "\n";

  if (SpecConsts.size() > 0) {
    // Remove duplicates.
    std::sort(SpecConsts.begin(), SpecConsts.end(),
              [](const SpecConstID &SC1, const SpecConstID &SC2) {
                // Sort by string IDs for stable spec consts order in the
                // header.
                return SC1.second.compare(SC2.second) < 0;
              });
    SpecConstID *End =
        std::unique(SpecConsts.begin(), SpecConsts.end(),
                    [](const SpecConstID &SC1, const SpecConstID &SC2) {
                      // Here can do faster comparison of types.
                      return SC1.first == SC2.first;
                    });
    O << "// Specialization constants IDs:\n";
    for (const auto &P : llvm::make_range(SpecConsts.begin(), End)) {
      O << "template <> struct sycl::detail::SpecConstantInfo<";
      emitCPPTypeString(O, P.first);
      O << "> {\n";
      O << "  static constexpr const char* getName() {\n";
      O << "    return \"" << P.second << "\";\n";
      O << "  }\n";
      O << "};\n";
    }
  }

  if (!UnnamedLambdaSupport) {
    O << "// Forward declarations of templated kernel function types:\n";

    llvm::SmallPtrSet<const void *, 4> Printed;
    for (const KernelDesc &K : KernelDescs) {
      emitForwardClassDecls(O, K.NameType, K.KernelLocation, Printed);
    }
  }
  O << "\n";

  O << "__SYCL_INLINE_NAMESPACE(cl) {\n";
  O << "namespace sycl {\n";
  O << "namespace detail {\n";

  O << "\n";

  O << "// names of all kernels defined in the corresponding source\n";
  O << "static constexpr\n";
  O << "const char* const kernel_names[] = {\n";

  for (unsigned I = 0; I < KernelDescs.size(); I++) {
    O << "  \"" << KernelDescs[I].Name << "\"";

    if (I < KernelDescs.size() - 1)
      O << ",";
    O << "\n";
  }
  O << "};\n\n";

  O << "// array representing signatures of all kernels defined in the\n";
  O << "// corresponding source\n";
  O << "static constexpr\n";
  O << "const kernel_param_desc_t kernel_signatures[] = {\n";

  for (unsigned I = 0; I < KernelDescs.size(); I++) {
    auto &K = KernelDescs[I];
    O << "  //--- " << K.Name << "\n";

    for (const auto &P : K.Params) {
      std::string TyStr = paramKind2Str(P.Kind);
      O << "  { kernel_param_kind_t::" << TyStr << ", ";
      O << P.Info << ", " << P.Offset << " },\n";
    }
    O << "\n";
  }
  O << "};\n\n";

  O << "// indices into the kernel_signatures array, each representing a "
       "start"
       " of\n";
  O << "// kernel signature descriptor subarray of the kernel_signatures"
       " array;\n";
  O << "// the index order in this array corresponds to the kernel name order"
       " in the\n";
  O << "// kernel_names array\n";
  O << "static constexpr\n";
  O << "const unsigned kernel_signature_start[] = {\n";
  unsigned CurStart = 0;

  for (unsigned I = 0; I < KernelDescs.size(); I++) {
    auto &K = KernelDescs[I];
    O << "  " << CurStart;
    if (I < KernelDescs.size() - 1)
      O << ",";
    O << " // " << K.Name << "\n";
    CurStart += K.Params.size() + 1;
  }
  O << "};\n\n";

  O << "// Specializations of KernelInfo for kernel function types:\n";
  CurStart = 0;

  for (const KernelDesc &K : KernelDescs) {
    const size_t N = K.Params.size();
    if (UnnamedLambdaSupport) {
      O << "template <> struct KernelInfoData<";
      O << "'" << K.StableName.front();
      for (char c : StringRef(K.StableName).substr(1))
        O << "', '" << c;
      O << "'> {\n";
    } else {
      LangOptions LO;
      PrintingPolicy P(LO);
      P.SuppressTypedefs = true;
      O << "template <> struct KernelInfo<";
      emitKernelNameType(K.NameType, S.getASTContext(), O, P);
      O << "> {\n";
    }
    O << "  DLL_LOCAL\n";
    O << "  static constexpr const char* getName() { return \"" << K.Name
      << "\"; }\n";
    O << "  DLL_LOCAL\n";
    O << "  static constexpr unsigned getNumParams() { return " << N << "; }\n";
    O << "  DLL_LOCAL\n";
    O << "  static constexpr const kernel_param_desc_t& ";
    O << "getParamDesc(unsigned i) {\n";
    O << "    return kernel_signatures[i+" << CurStart << "];\n";
    O << "  }\n";
    O << "};\n";
    CurStart += N;
  }
  O << "\n";
  O << "} // namespace detail\n";
  O << "} // namespace sycl\n";
  O << "} // __SYCL_INLINE_NAMESPACE(cl)\n";
  O << "\n";
}

bool SYCLIntegrationHeader::emit(const StringRef &IntHeaderName) {
  if (IntHeaderName.empty())
    return false;
  int IntHeaderFD = 0;
  std::error_code EC =
      llvm::sys::fs::openFileForWrite(IntHeaderName, IntHeaderFD);
  if (EC) {
    llvm::errs() << "Error: " << EC.message() << "\n";
    // compilation will fail on absent include file - don't need to fail here
    return false;
  }
  llvm::raw_fd_ostream Out(IntHeaderFD, true /*close in destructor*/);
  emit(Out);
  return true;
}

void SYCLIntegrationHeader::startKernel(StringRef KernelName,
                                        QualType KernelNameType,
                                        StringRef KernelStableName,
                                        SourceLocation KernelLocation) {
  KernelDescs.resize(KernelDescs.size() + 1);
  KernelDescs.back().Name = std::string(KernelName);
  KernelDescs.back().NameType = KernelNameType;
  KernelDescs.back().StableName = std::string(KernelStableName);
  KernelDescs.back().KernelLocation = KernelLocation;
}

void SYCLIntegrationHeader::addParamDesc(kernel_param_kind_t Kind, int Info,
                                         unsigned Offset) {
  auto *K = getCurKernelDesc();
  assert(K && "no kernels");
  K->Params.push_back(KernelParamDesc());
  KernelParamDesc &PD = K->Params.back();
  PD.Kind = Kind;
  PD.Info = Info;
  PD.Offset = Offset;
}

void SYCLIntegrationHeader::endKernel() {
  // nop for now
}

void SYCLIntegrationHeader::addSpecConstant(StringRef IDName, QualType IDType) {
  SpecConsts.emplace_back(std::make_pair(IDType, IDName.str()));
}

SYCLIntegrationHeader::SYCLIntegrationHeader(DiagnosticsEngine &_Diag,
                                             bool _UnnamedLambdaSupport,
                                             Sema &_S)
    : Diag(_Diag), UnnamedLambdaSupport(_UnnamedLambdaSupport), S(_S) {}

// -----------------------------------------------------------------------------
// Utility class methods
// -----------------------------------------------------------------------------

bool Util::isSyclAccessorType(const QualType &Ty) {
  return isSyclType(Ty, "accessor", true /*Tmpl*/);
}

bool Util::isSyclSamplerType(const QualType &Ty) {
  return isSyclType(Ty, "sampler");
}

bool Util::isSyclStreamType(const QualType &Ty) {
  return isSyclType(Ty, "stream");
}

bool Util::isSyclHalfType(const QualType &Ty) {
  const StringRef &Name = "half";
  std::array<DeclContextDesc, 5> Scopes = {
      Util::DeclContextDesc{clang::Decl::Kind::Namespace, "cl"},
      Util::DeclContextDesc{clang::Decl::Kind::Namespace, "sycl"},
      Util::DeclContextDesc{clang::Decl::Kind::Namespace, "detail"},
      Util::DeclContextDesc{clang::Decl::Kind::Namespace, "half_impl"},
      Util::DeclContextDesc{Decl::Kind::CXXRecord, Name}};
  return matchQualifiedTypeName(Ty, Scopes);
}

bool Util::isSyclSpecConstantType(const QualType &Ty) {
  const StringRef &Name = "spec_constant";
  std::array<DeclContextDesc, 5> Scopes = {
      Util::DeclContextDesc{clang::Decl::Kind::Namespace, "cl"},
      Util::DeclContextDesc{clang::Decl::Kind::Namespace, "sycl"},
      Util::DeclContextDesc{clang::Decl::Kind::Namespace, "ONEAPI"},
      Util::DeclContextDesc{clang::Decl::Kind::Namespace, "experimental"},
      Util::DeclContextDesc{Decl::Kind::ClassTemplateSpecialization, Name}};
  return matchQualifiedTypeName(Ty, Scopes);
}

bool Util::isSyclBufferLocationType(const QualType &Ty) {
  const StringRef &PropertyName = "buffer_location";
  const StringRef &InstanceName = "instance";
  std::array<DeclContextDesc, 6> Scopes = {
      Util::DeclContextDesc{Decl::Kind::Namespace, "cl"},
      Util::DeclContextDesc{Decl::Kind::Namespace, "sycl"},
      Util::DeclContextDesc{Decl::Kind::Namespace, "INTEL"},
      Util::DeclContextDesc{Decl::Kind::Namespace, "property"},
      Util::DeclContextDesc{Decl::Kind::CXXRecord, PropertyName},
      Util::DeclContextDesc{Decl::Kind::ClassTemplateSpecialization,
                            InstanceName}};
  return matchQualifiedTypeName(Ty, Scopes);
}

bool Util::isSyclType(const QualType &Ty, StringRef Name, bool Tmpl) {
  Decl::Kind ClassDeclKind =
      Tmpl ? Decl::Kind::ClassTemplateSpecialization : Decl::Kind::CXXRecord;
  std::array<DeclContextDesc, 3> Scopes = {
      Util::DeclContextDesc{clang::Decl::Kind::Namespace, "cl"},
      Util::DeclContextDesc{clang::Decl::Kind::Namespace, "sycl"},
      Util::DeclContextDesc{ClassDeclKind, Name}};
  return matchQualifiedTypeName(Ty, Scopes);
}

bool Util::isAccessorPropertyListType(const QualType &Ty) {
  const StringRef &Name = "accessor_property_list";
  std::array<DeclContextDesc, 4> Scopes = {
      Util::DeclContextDesc{clang::Decl::Kind::Namespace, "cl"},
      Util::DeclContextDesc{clang::Decl::Kind::Namespace, "sycl"},
      Util::DeclContextDesc{clang::Decl::Kind::Namespace, "ONEAPI"},
      Util::DeclContextDesc{Decl::Kind::ClassTemplateSpecialization, Name}};
  return matchQualifiedTypeName(Ty, Scopes);
}

bool Util::matchQualifiedTypeName(const QualType &Ty,
                                  ArrayRef<Util::DeclContextDesc> Scopes) {
  // The idea: check the declaration context chain starting from the type
  // itself. At each step check the context is of expected kind
  // (namespace) and name.
  const CXXRecordDecl *RecTy = Ty->getAsCXXRecordDecl();

  if (!RecTy)
    return false; // only classes/structs supported
  const auto *Ctx = cast<DeclContext>(RecTy);
  StringRef Name = "";

  for (const auto &Scope : llvm::reverse(Scopes)) {
    clang::Decl::Kind DK = Ctx->getDeclKind();

    if (DK != Scope.first)
      return false;

    switch (DK) {
    case clang::Decl::Kind::ClassTemplateSpecialization:
      // ClassTemplateSpecializationDecl inherits from CXXRecordDecl
    case clang::Decl::Kind::CXXRecord:
      Name = cast<CXXRecordDecl>(Ctx)->getName();
      break;
    case clang::Decl::Kind::Namespace:
      Name = cast<NamespaceDecl>(Ctx)->getName();
      break;
    default:
      llvm_unreachable("matchQualifiedTypeName: decl kind not supported");
    }
    if (Name != Scope.second)
      return false;
    Ctx = Ctx->getParent();
  }
  return Ctx->isTranslationUnit();
=======
  SemaDiagnosticBuilder::Kind DiagKind = SemaDiagnosticBuilder::K_Nop;

  return DiagKind != SemaDiagnosticBuilder::K_Immediate &&
         DiagKind != SemaDiagnosticBuilder::K_ImmediateWithCallStack;
>>>>>>> 40df06cd
}<|MERGE_RESOLUTION|>--- conflicted
+++ resolved
@@ -2739,13 +2739,9 @@
   assert(getLangOpts().SYCLIsDevice &&
          "Should only be called during SYCL compilation");
   FunctionDecl *FD = dyn_cast<FunctionDecl>(getCurLexicalContext());
-<<<<<<< HEAD
-  DeviceDiagBuilder::Kind DiagKind = [this, FD] {
+  SemaDiagnosticBuilder::Kind DiagKind = [this, FD] {
     if (DiagnosingSYCLKernel)
-      return DeviceDiagBuilder::K_ImmediateWithCallStack;
-=======
-  SemaDiagnosticBuilder::Kind DiagKind = [this, FD] {
->>>>>>> 40df06cd
+      return SemaDiagnosticBuilder::K_ImmediateWithCallStack;
     if (!FD)
       return SemaDiagnosticBuilder::K_Nop;
     if (getEmissionStatus(FD) == Sema::FunctionEmissionStatus::Emitted)
@@ -2765,24 +2761,23 @@
   if (isUnevaluatedContext() || isConstantEvaluated())
     return true;
 
-<<<<<<< HEAD
   FunctionDecl *Caller = dyn_cast<FunctionDecl>(getCurLexicalContext());
 
   if (!Caller)
     return true;
 
-  DeviceDiagBuilder::Kind DiagKind = DeviceDiagBuilder::K_Nop;
+  SemaDiagnosticBuilder::Kind DiagKind = SemaDiagnosticBuilder::K_Nop;
 
   // TODO Set DiagKind to K_Immediate/K_Deferred to emit diagnostics for Callee
 
-  DeviceDiagBuilder(DiagKind, Loc, diag::err_sycl_restrict, Caller, *this)
+  SemaDiagnosticBuilder(DiagKind, Loc, diag::err_sycl_restrict, Caller, *this)
       << Sema::KernelCallUndefinedFunction;
-  DeviceDiagBuilder(DiagKind, Callee->getLocation(), diag::note_previous_decl,
-                    Caller, *this)
+  SemaDiagnosticBuilder(DiagKind, Callee->getLocation(),
+                        diag::note_previous_decl, Caller, *this)
       << Callee;
 
-  return DiagKind != DeviceDiagBuilder::K_Immediate &&
-         DiagKind != DeviceDiagBuilder::K_ImmediateWithCallStack;
+  return DiagKind != SemaDiagnosticBuilder::K_Immediate &&
+         DiagKind != SemaDiagnosticBuilder::K_ImmediateWithCallStack;
 }
 
 void Sema::finalizeSYCLDelayedAnalysis(const FunctionDecl *Caller,
@@ -3544,10 +3539,4 @@
     Ctx = Ctx->getParent();
   }
   return Ctx->isTranslationUnit();
-=======
-  SemaDiagnosticBuilder::Kind DiagKind = SemaDiagnosticBuilder::K_Nop;
-
-  return DiagKind != SemaDiagnosticBuilder::K_Immediate &&
-         DiagKind != SemaDiagnosticBuilder::K_ImmediateWithCallStack;
->>>>>>> 40df06cd
 }