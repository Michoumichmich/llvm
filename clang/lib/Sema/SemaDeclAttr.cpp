//===--- SemaDeclAttr.cpp - Declaration Attribute Handling ----------------===//
//
// Part of the LLVM Project, under the Apache License v2.0 with LLVM Exceptions.
// See https://llvm.org/LICENSE.txt for license information.
// SPDX-License-Identifier: Apache-2.0 WITH LLVM-exception
//
//===----------------------------------------------------------------------===//
//
//  This file implements decl-related attribute processing.
//
//===----------------------------------------------------------------------===//

#include "clang/AST/ASTConsumer.h"
#include "clang/AST/ASTContext.h"
#include "clang/AST/ASTMutationListener.h"
#include "clang/AST/CXXInheritance.h"
#include "clang/AST/DeclCXX.h"
#include "clang/AST/DeclObjC.h"
#include "clang/AST/DeclTemplate.h"
#include "clang/AST/Expr.h"
#include "clang/AST/ExprCXX.h"
#include "clang/AST/Mangle.h"
#include "clang/AST/RecursiveASTVisitor.h"
#include "clang/Basic/CharInfo.h"
#include "clang/Basic/SourceManager.h"
#include "clang/Basic/TargetBuiltins.h"
#include "clang/Basic/TargetInfo.h"
#include "clang/Lex/Preprocessor.h"
#include "clang/Sema/DeclSpec.h"
#include "clang/Sema/DelayedDiagnostic.h"
#include "clang/Sema/Initialization.h"
#include "clang/Sema/Lookup.h"
#include "clang/Sema/Scope.h"
#include "clang/Sema/ScopeInfo.h"
#include "clang/Sema/SemaInternal.h"
#include "llvm/ADT/STLExtras.h"
#include "llvm/ADT/StringExtras.h"
#include "llvm/Support/MathExtras.h"

using namespace clang;
using namespace sema;

namespace AttributeLangSupport {
  enum LANG {
    C,
    Cpp,
    ObjC
  };
} // end namespace AttributeLangSupport

//===----------------------------------------------------------------------===//
//  Helper functions
//===----------------------------------------------------------------------===//

/// isFunctionOrMethod - Return true if the given decl has function
/// type (function or function-typed variable) or an Objective-C
/// method.
static bool isFunctionOrMethod(const Decl *D) {
  return (D->getFunctionType() != nullptr) || isa<ObjCMethodDecl>(D);
}

/// Return true if the given decl has function type (function or
/// function-typed variable) or an Objective-C method or a block.
static bool isFunctionOrMethodOrBlock(const Decl *D) {
  return isFunctionOrMethod(D) || isa<BlockDecl>(D);
}

/// Return true if the given decl has a declarator that should have
/// been processed by Sema::GetTypeForDeclarator.
static bool hasDeclarator(const Decl *D) {
  // In some sense, TypedefDecl really *ought* to be a DeclaratorDecl.
  return isa<DeclaratorDecl>(D) || isa<BlockDecl>(D) || isa<TypedefNameDecl>(D) ||
         isa<ObjCPropertyDecl>(D);
}

/// hasFunctionProto - Return true if the given decl has a argument
/// information. This decl should have already passed
/// isFunctionOrMethod or isFunctionOrMethodOrBlock.
static bool hasFunctionProto(const Decl *D) {
  if (const FunctionType *FnTy = D->getFunctionType())
    return isa<FunctionProtoType>(FnTy);
  return isa<ObjCMethodDecl>(D) || isa<BlockDecl>(D);
}

/// getFunctionOrMethodNumParams - Return number of function or method
/// parameters. It is an error to call this on a K&R function (use
/// hasFunctionProto first).
static unsigned getFunctionOrMethodNumParams(const Decl *D) {
  if (const FunctionType *FnTy = D->getFunctionType())
    return cast<FunctionProtoType>(FnTy)->getNumParams();
  if (const auto *BD = dyn_cast<BlockDecl>(D))
    return BD->getNumParams();
  return cast<ObjCMethodDecl>(D)->param_size();
}

static const ParmVarDecl *getFunctionOrMethodParam(const Decl *D,
                                                   unsigned Idx) {
  if (const auto *FD = dyn_cast<FunctionDecl>(D))
    return FD->getParamDecl(Idx);
  if (const auto *MD = dyn_cast<ObjCMethodDecl>(D))
    return MD->getParamDecl(Idx);
  if (const auto *BD = dyn_cast<BlockDecl>(D))
    return BD->getParamDecl(Idx);
  return nullptr;
}

static QualType getFunctionOrMethodParamType(const Decl *D, unsigned Idx) {
  if (const FunctionType *FnTy = D->getFunctionType())
    return cast<FunctionProtoType>(FnTy)->getParamType(Idx);
  if (const auto *BD = dyn_cast<BlockDecl>(D))
    return BD->getParamDecl(Idx)->getType();

  return cast<ObjCMethodDecl>(D)->parameters()[Idx]->getType();
}

static SourceRange getFunctionOrMethodParamRange(const Decl *D, unsigned Idx) {
  if (auto *PVD = getFunctionOrMethodParam(D, Idx))
    return PVD->getSourceRange();
  return SourceRange();
}

static QualType getFunctionOrMethodResultType(const Decl *D) {
  if (const FunctionType *FnTy = D->getFunctionType())
    return FnTy->getReturnType();
  return cast<ObjCMethodDecl>(D)->getReturnType();
}

static SourceRange getFunctionOrMethodResultSourceRange(const Decl *D) {
  if (const auto *FD = dyn_cast<FunctionDecl>(D))
    return FD->getReturnTypeSourceRange();
  if (const auto *MD = dyn_cast<ObjCMethodDecl>(D))
    return MD->getReturnTypeSourceRange();
  return SourceRange();
}

static bool isFunctionOrMethodVariadic(const Decl *D) {
  if (const FunctionType *FnTy = D->getFunctionType())
    return cast<FunctionProtoType>(FnTy)->isVariadic();
  if (const auto *BD = dyn_cast<BlockDecl>(D))
    return BD->isVariadic();
  return cast<ObjCMethodDecl>(D)->isVariadic();
}

static bool isInstanceMethod(const Decl *D) {
  if (const auto *MethodDecl = dyn_cast<CXXMethodDecl>(D))
    return MethodDecl->isInstance();
  return false;
}

static inline bool isNSStringType(QualType T, ASTContext &Ctx) {
  const auto *PT = T->getAs<ObjCObjectPointerType>();
  if (!PT)
    return false;

  ObjCInterfaceDecl *Cls = PT->getObjectType()->getInterface();
  if (!Cls)
    return false;

  IdentifierInfo* ClsName = Cls->getIdentifier();

  // FIXME: Should we walk the chain of classes?
  return ClsName == &Ctx.Idents.get("NSString") ||
         ClsName == &Ctx.Idents.get("NSMutableString");
}

static inline bool isCFStringType(QualType T, ASTContext &Ctx) {
  const auto *PT = T->getAs<PointerType>();
  if (!PT)
    return false;

  const auto *RT = PT->getPointeeType()->getAs<RecordType>();
  if (!RT)
    return false;

  const RecordDecl *RD = RT->getDecl();
  if (RD->getTagKind() != TTK_Struct)
    return false;

  return RD->getIdentifier() == &Ctx.Idents.get("__CFString");
}

static unsigned getNumAttributeArgs(const ParsedAttr &AL) {
  // FIXME: Include the type in the argument list.
  return AL.getNumArgs() + AL.hasParsedType();
}

template <typename Compare>
static bool checkAttributeNumArgsImpl(Sema &S, const ParsedAttr &AL,
                                      unsigned Num, unsigned Diag,
                                      Compare Comp) {
  if (Comp(getNumAttributeArgs(AL), Num)) {
    S.Diag(AL.getLoc(), Diag) << AL << Num;
    return false;
  }

  return true;
}

/// Check if the attribute has exactly as many args as Num. May
/// output an error.
static bool checkAttributeNumArgs(Sema &S, const ParsedAttr &AL, unsigned Num) {
  return checkAttributeNumArgsImpl(S, AL, Num,
                                   diag::err_attribute_wrong_number_arguments,
                                   std::not_equal_to<unsigned>());
}

/// Check if the attribute has at least as many args as Num. May
/// output an error.
static bool checkAttributeAtLeastNumArgs(Sema &S, const ParsedAttr &AL,
                                         unsigned Num) {
  return checkAttributeNumArgsImpl(S, AL, Num,
                                   diag::err_attribute_too_few_arguments,
                                   std::less<unsigned>());
}

/// Check if the attribute has at most as many args as Num. May
/// output an error.
static bool checkAttributeAtMostNumArgs(Sema &S, const ParsedAttr &AL,
                                        unsigned Num) {
  return checkAttributeNumArgsImpl(S, AL, Num,
                                   diag::err_attribute_too_many_arguments,
                                   std::greater<unsigned>());
}

/// A helper function to provide Attribute Location for the Attr types
/// AND the ParsedAttr.
template <typename AttrInfo>
static std::enable_if_t<std::is_base_of<Attr, AttrInfo>::value, SourceLocation>
getAttrLoc(const AttrInfo &AL) {
  return AL.getLocation();
}
static SourceLocation getAttrLoc(const ParsedAttr &AL) { return AL.getLoc(); }

/// If Expr is a valid integer constant, get the value of the integer
/// expression and return success or failure. May output an error.
///
/// Negative argument is implicitly converted to unsigned, unless
/// \p StrictlyUnsigned is true.
template <typename AttrInfo>
static bool checkUInt32Argument(Sema &S, const AttrInfo &AI, const Expr *Expr,
                                uint32_t &Val, unsigned Idx = UINT_MAX,
                                bool StrictlyUnsigned = false) {
  llvm::APSInt I(32);
  if (Expr->isTypeDependent() || Expr->isValueDependent() ||
      !Expr->isIntegerConstantExpr(I, S.Context)) {
    if (Idx != UINT_MAX)
      S.Diag(getAttrLoc(AI), diag::err_attribute_argument_n_type)
          << &AI << Idx << AANT_ArgumentIntegerConstant
          << Expr->getSourceRange();
    else
      S.Diag(getAttrLoc(AI), diag::err_attribute_argument_type)
          << &AI << AANT_ArgumentIntegerConstant << Expr->getSourceRange();
    return false;
  }

  if (!I.isIntN(32)) {
    S.Diag(Expr->getExprLoc(), diag::err_ice_too_large)
        << I.toString(10, false) << 32 << /* Unsigned */ 1;
    return false;
  }

  if (StrictlyUnsigned && I.isSigned() && I.isNegative()) {
    S.Diag(getAttrLoc(AI), diag::err_attribute_requires_positive_integer)
        << &AI << /*non-negative*/ 1;
    return false;
  }

  Val = (uint32_t)I.getZExtValue();
  return true;
}

/// Wrapper around checkUInt32Argument, with an extra check to be sure
/// that the result will fit into a regular (signed) int. All args have the same
/// purpose as they do in checkUInt32Argument.
template <typename AttrInfo>
static bool checkPositiveIntArgument(Sema &S, const AttrInfo &AI, const Expr *Expr,
                                     int &Val, unsigned Idx = UINT_MAX) {
  uint32_t UVal;
  if (!checkUInt32Argument(S, AI, Expr, UVal, Idx))
    return false;

  if (UVal > (uint32_t)std::numeric_limits<int>::max()) {
    llvm::APSInt I(32); // for toString
    I = UVal;
    S.Diag(Expr->getExprLoc(), diag::err_ice_too_large)
        << I.toString(10, false) << 32 << /* Unsigned */ 0;
    return false;
  }

  Val = UVal;
  return true;
}

/// Diagnose mutually exclusive attributes when present on a given
/// declaration. Returns true if diagnosed.
template <typename AttrTy>
static bool checkAttrMutualExclusion(Sema &S, Decl *D, const ParsedAttr &AL) {
  if (const auto *A = D->getAttr<AttrTy>()) {
    S.Diag(AL.getLoc(), diag::err_attributes_are_not_compatible) << AL << A;
    S.Diag(A->getLocation(), diag::note_conflicting_attribute);
    return true;
  }
  return false;
}

template <typename AttrTy>
static bool checkAttrMutualExclusion(Sema &S, Decl *D, const Attr &AL) {
  if (const auto *A = D->getAttr<AttrTy>()) {
    S.Diag(AL.getLocation(), diag::err_attributes_are_not_compatible) << &AL
                                                                      << A;
    S.Diag(A->getLocation(), diag::note_conflicting_attribute);
    return true;
  }
  return false;
}

/// Check if IdxExpr is a valid parameter index for a function or
/// instance method D.  May output an error.
///
/// \returns true if IdxExpr is a valid index.
template <typename AttrInfo>
static bool checkFunctionOrMethodParameterIndex(
    Sema &S, const Decl *D, const AttrInfo &AI, unsigned AttrArgNum,
    const Expr *IdxExpr, ParamIdx &Idx, bool CanIndexImplicitThis = false) {
  assert(isFunctionOrMethodOrBlock(D));

  // In C++ the implicit 'this' function parameter also counts.
  // Parameters are counted from one.
  bool HP = hasFunctionProto(D);
  bool HasImplicitThisParam = isInstanceMethod(D);
  bool IV = HP && isFunctionOrMethodVariadic(D);
  unsigned NumParams =
      (HP ? getFunctionOrMethodNumParams(D) : 0) + HasImplicitThisParam;

  llvm::APSInt IdxInt;
  if (IdxExpr->isTypeDependent() || IdxExpr->isValueDependent() ||
      !IdxExpr->isIntegerConstantExpr(IdxInt, S.Context)) {
    S.Diag(getAttrLoc(AI), diag::err_attribute_argument_n_type)
        << &AI << AttrArgNum << AANT_ArgumentIntegerConstant
        << IdxExpr->getSourceRange();
    return false;
  }

  unsigned IdxSource = IdxInt.getLimitedValue(UINT_MAX);
  if (IdxSource < 1 || (!IV && IdxSource > NumParams)) {
    S.Diag(getAttrLoc(AI), diag::err_attribute_argument_out_of_bounds)
        << &AI << AttrArgNum << IdxExpr->getSourceRange();
    return false;
  }
  if (HasImplicitThisParam && !CanIndexImplicitThis) {
    if (IdxSource == 1) {
      S.Diag(getAttrLoc(AI), diag::err_attribute_invalid_implicit_this_argument)
          << &AI << IdxExpr->getSourceRange();
      return false;
    }
  }

  Idx = ParamIdx(IdxSource, D);
  return true;
}

/// Check if the argument \p ArgNum of \p Attr is a ASCII string literal.
/// If not emit an error and return false. If the argument is an identifier it
/// will emit an error with a fixit hint and treat it as if it was a string
/// literal.
bool Sema::checkStringLiteralArgumentAttr(const ParsedAttr &AL, unsigned ArgNum,
                                          StringRef &Str,
                                          SourceLocation *ArgLocation) {
  // Look for identifiers. If we have one emit a hint to fix it to a literal.
  if (AL.isArgIdent(ArgNum)) {
    IdentifierLoc *Loc = AL.getArgAsIdent(ArgNum);
    Diag(Loc->Loc, diag::err_attribute_argument_type)
        << AL << AANT_ArgumentString
        << FixItHint::CreateInsertion(Loc->Loc, "\"")
        << FixItHint::CreateInsertion(getLocForEndOfToken(Loc->Loc), "\"");
    Str = Loc->Ident->getName();
    if (ArgLocation)
      *ArgLocation = Loc->Loc;
    return true;
  }

  // Now check for an actual string literal.
  Expr *ArgExpr = AL.getArgAsExpr(ArgNum);
  const auto *Literal = dyn_cast<StringLiteral>(ArgExpr->IgnoreParenCasts());
  if (ArgLocation)
    *ArgLocation = ArgExpr->getBeginLoc();

  if (!Literal || !Literal->isAscii()) {
    Diag(ArgExpr->getBeginLoc(), diag::err_attribute_argument_type)
        << AL << AANT_ArgumentString;
    return false;
  }

  Str = Literal->getString();
  return true;
}

/// Applies the given attribute to the Decl without performing any
/// additional semantic checking.
template <typename AttrType>
static void handleSimpleAttribute(Sema &S, Decl *D,
                                  const AttributeCommonInfo &CI) {
  D->addAttr(::new (S.Context) AttrType(S.Context, CI));
}

template <typename... DiagnosticArgs>
static const Sema::SemaDiagnosticBuilder&
appendDiagnostics(const Sema::SemaDiagnosticBuilder &Bldr) {
  return Bldr;
}

template <typename T, typename... DiagnosticArgs>
static const Sema::SemaDiagnosticBuilder&
appendDiagnostics(const Sema::SemaDiagnosticBuilder &Bldr, T &&ExtraArg,
                  DiagnosticArgs &&... ExtraArgs) {
  return appendDiagnostics(Bldr << std::forward<T>(ExtraArg),
                           std::forward<DiagnosticArgs>(ExtraArgs)...);
}

/// Add an attribute {@code AttrType} to declaration {@code D}, provided that
/// {@code PassesCheck} is true.
/// Otherwise, emit diagnostic {@code DiagID}, passing in all parameters
/// specified in {@code ExtraArgs}.
template <typename AttrType, typename... DiagnosticArgs>
static void handleSimpleAttributeOrDiagnose(Sema &S, Decl *D,
                                            const AttributeCommonInfo &CI,
                                            bool PassesCheck, unsigned DiagID,
                                            DiagnosticArgs &&... ExtraArgs) {
  if (!PassesCheck) {
    Sema::SemaDiagnosticBuilder DB = S.Diag(D->getBeginLoc(), DiagID);
    appendDiagnostics(DB, std::forward<DiagnosticArgs>(ExtraArgs)...);
    return;
  }
  handleSimpleAttribute<AttrType>(S, D, CI);
}

template <typename AttrType>
static void handleSimpleAttributeWithExclusions(Sema &S, Decl *D,
                                                const ParsedAttr &AL) {
  handleSimpleAttribute<AttrType>(S, D, AL);
}

/// Applies the given attribute to the Decl so long as the Decl doesn't
/// already have one of the given incompatible attributes.
template <typename AttrType, typename IncompatibleAttrType,
          typename... IncompatibleAttrTypes>
static void handleSimpleAttributeWithExclusions(Sema &S, Decl *D,
                                                const ParsedAttr &AL) {
  if (checkAttrMutualExclusion<IncompatibleAttrType>(S, D, AL))
    return;
  handleSimpleAttributeWithExclusions<AttrType, IncompatibleAttrTypes...>(S, D,
                                                                          AL);
}

/// Check if the passed-in expression is of type int or bool.
static bool isIntOrBool(Expr *Exp) {
  QualType QT = Exp->getType();
  return QT->isBooleanType() || QT->isIntegerType();
}


// Check to see if the type is a smart pointer of some kind.  We assume
// it's a smart pointer if it defines both operator-> and operator*.
static bool threadSafetyCheckIsSmartPointer(Sema &S, const RecordType* RT) {
  auto IsOverloadedOperatorPresent = [&S](const RecordDecl *Record,
                                          OverloadedOperatorKind Op) {
    DeclContextLookupResult Result =
        Record->lookup(S.Context.DeclarationNames.getCXXOperatorName(Op));
    return !Result.empty();
  };

  const RecordDecl *Record = RT->getDecl();
  bool foundStarOperator = IsOverloadedOperatorPresent(Record, OO_Star);
  bool foundArrowOperator = IsOverloadedOperatorPresent(Record, OO_Arrow);
  if (foundStarOperator && foundArrowOperator)
    return true;

  const CXXRecordDecl *CXXRecord = dyn_cast<CXXRecordDecl>(Record);
  if (!CXXRecord)
    return false;

  for (auto BaseSpecifier : CXXRecord->bases()) {
    if (!foundStarOperator)
      foundStarOperator = IsOverloadedOperatorPresent(
          BaseSpecifier.getType()->getAsRecordDecl(), OO_Star);
    if (!foundArrowOperator)
      foundArrowOperator = IsOverloadedOperatorPresent(
          BaseSpecifier.getType()->getAsRecordDecl(), OO_Arrow);
  }

  if (foundStarOperator && foundArrowOperator)
    return true;

  return false;
}

/// Check if passed in Decl is a pointer type.
/// Note that this function may produce an error message.
/// \return true if the Decl is a pointer type; false otherwise
static bool threadSafetyCheckIsPointer(Sema &S, const Decl *D,
                                       const ParsedAttr &AL) {
  const auto *VD = cast<ValueDecl>(D);
  QualType QT = VD->getType();
  if (QT->isAnyPointerType())
    return true;

  if (const auto *RT = QT->getAs<RecordType>()) {
    // If it's an incomplete type, it could be a smart pointer; skip it.
    // (We don't want to force template instantiation if we can avoid it,
    // since that would alter the order in which templates are instantiated.)
    if (RT->isIncompleteType())
      return true;

    if (threadSafetyCheckIsSmartPointer(S, RT))
      return true;
  }

  S.Diag(AL.getLoc(), diag::warn_thread_attribute_decl_not_pointer) << AL << QT;
  return false;
}

/// Checks that the passed in QualType either is of RecordType or points
/// to RecordType. Returns the relevant RecordType, null if it does not exit.
static const RecordType *getRecordType(QualType QT) {
  if (const auto *RT = QT->getAs<RecordType>())
    return RT;

  // Now check if we point to record type.
  if (const auto *PT = QT->getAs<PointerType>())
    return PT->getPointeeType()->getAs<RecordType>();

  return nullptr;
}

template <typename AttrType>
static bool checkRecordDeclForAttr(const RecordDecl *RD) {
  // Check if the record itself has the attribute.
  if (RD->hasAttr<AttrType>())
    return true;

  // Else check if any base classes have the attribute.
  if (const auto *CRD = dyn_cast<CXXRecordDecl>(RD)) {
    CXXBasePaths BPaths(false, false);
    if (CRD->lookupInBases(
            [](const CXXBaseSpecifier *BS, CXXBasePath &) {
              const auto &Ty = *BS->getType();
              // If it's type-dependent, we assume it could have the attribute.
              if (Ty.isDependentType())
                return true;
              return Ty.castAs<RecordType>()->getDecl()->hasAttr<AttrType>();
            },
            BPaths, true))
      return true;
  }
  return false;
}

static bool checkRecordTypeForCapability(Sema &S, QualType Ty) {
  const RecordType *RT = getRecordType(Ty);

  if (!RT)
    return false;

  // Don't check for the capability if the class hasn't been defined yet.
  if (RT->isIncompleteType())
    return true;

  // Allow smart pointers to be used as capability objects.
  // FIXME -- Check the type that the smart pointer points to.
  if (threadSafetyCheckIsSmartPointer(S, RT))
    return true;

  return checkRecordDeclForAttr<CapabilityAttr>(RT->getDecl());
}

static bool checkTypedefTypeForCapability(QualType Ty) {
  const auto *TD = Ty->getAs<TypedefType>();
  if (!TD)
    return false;

  TypedefNameDecl *TN = TD->getDecl();
  if (!TN)
    return false;

  return TN->hasAttr<CapabilityAttr>();
}

static bool typeHasCapability(Sema &S, QualType Ty) {
  if (checkTypedefTypeForCapability(Ty))
    return true;

  if (checkRecordTypeForCapability(S, Ty))
    return true;

  return false;
}

static bool isCapabilityExpr(Sema &S, const Expr *Ex) {
  // Capability expressions are simple expressions involving the boolean logic
  // operators &&, || or !, a simple DeclRefExpr, CastExpr or a ParenExpr. Once
  // a DeclRefExpr is found, its type should be checked to determine whether it
  // is a capability or not.

  if (const auto *E = dyn_cast<CastExpr>(Ex))
    return isCapabilityExpr(S, E->getSubExpr());
  else if (const auto *E = dyn_cast<ParenExpr>(Ex))
    return isCapabilityExpr(S, E->getSubExpr());
  else if (const auto *E = dyn_cast<UnaryOperator>(Ex)) {
    if (E->getOpcode() == UO_LNot || E->getOpcode() == UO_AddrOf ||
        E->getOpcode() == UO_Deref)
      return isCapabilityExpr(S, E->getSubExpr());
    return false;
  } else if (const auto *E = dyn_cast<BinaryOperator>(Ex)) {
    if (E->getOpcode() == BO_LAnd || E->getOpcode() == BO_LOr)
      return isCapabilityExpr(S, E->getLHS()) &&
             isCapabilityExpr(S, E->getRHS());
    return false;
  }

  return typeHasCapability(S, Ex->getType());
}

/// Checks that all attribute arguments, starting from Sidx, resolve to
/// a capability object.
/// \param Sidx The attribute argument index to start checking with.
/// \param ParamIdxOk Whether an argument can be indexing into a function
/// parameter list.
static void checkAttrArgsAreCapabilityObjs(Sema &S, Decl *D,
                                           const ParsedAttr &AL,
                                           SmallVectorImpl<Expr *> &Args,
                                           unsigned Sidx = 0,
                                           bool ParamIdxOk = false) {
  if (Sidx == AL.getNumArgs()) {
    // If we don't have any capability arguments, the attribute implicitly
    // refers to 'this'. So we need to make sure that 'this' exists, i.e. we're
    // a non-static method, and that the class is a (scoped) capability.
    const auto *MD = dyn_cast<const CXXMethodDecl>(D);
    if (MD && !MD->isStatic()) {
      const CXXRecordDecl *RD = MD->getParent();
      // FIXME -- need to check this again on template instantiation
      if (!checkRecordDeclForAttr<CapabilityAttr>(RD) &&
          !checkRecordDeclForAttr<ScopedLockableAttr>(RD))
        S.Diag(AL.getLoc(),
               diag::warn_thread_attribute_not_on_capability_member)
            << AL << MD->getParent();
    } else {
      S.Diag(AL.getLoc(), diag::warn_thread_attribute_not_on_non_static_member)
          << AL;
    }
  }

  for (unsigned Idx = Sidx; Idx < AL.getNumArgs(); ++Idx) {
    Expr *ArgExp = AL.getArgAsExpr(Idx);

    if (ArgExp->isTypeDependent()) {
      // FIXME -- need to check this again on template instantiation
      Args.push_back(ArgExp);
      continue;
    }

    if (const auto *StrLit = dyn_cast<StringLiteral>(ArgExp)) {
      if (StrLit->getLength() == 0 ||
          (StrLit->isAscii() && StrLit->getString() == StringRef("*"))) {
        // Pass empty strings to the analyzer without warnings.
        // Treat "*" as the universal lock.
        Args.push_back(ArgExp);
        continue;
      }

      // We allow constant strings to be used as a placeholder for expressions
      // that are not valid C++ syntax, but warn that they are ignored.
      S.Diag(AL.getLoc(), diag::warn_thread_attribute_ignored) << AL;
      Args.push_back(ArgExp);
      continue;
    }

    QualType ArgTy = ArgExp->getType();

    // A pointer to member expression of the form  &MyClass::mu is treated
    // specially -- we need to look at the type of the member.
    if (const auto *UOp = dyn_cast<UnaryOperator>(ArgExp))
      if (UOp->getOpcode() == UO_AddrOf)
        if (const auto *DRE = dyn_cast<DeclRefExpr>(UOp->getSubExpr()))
          if (DRE->getDecl()->isCXXInstanceMember())
            ArgTy = DRE->getDecl()->getType();

    // First see if we can just cast to record type, or pointer to record type.
    const RecordType *RT = getRecordType(ArgTy);

    // Now check if we index into a record type function param.
    if(!RT && ParamIdxOk) {
      const auto *FD = dyn_cast<FunctionDecl>(D);
      const auto *IL = dyn_cast<IntegerLiteral>(ArgExp);
      if(FD && IL) {
        unsigned int NumParams = FD->getNumParams();
        llvm::APInt ArgValue = IL->getValue();
        uint64_t ParamIdxFromOne = ArgValue.getZExtValue();
        uint64_t ParamIdxFromZero = ParamIdxFromOne - 1;
        if (!ArgValue.isStrictlyPositive() || ParamIdxFromOne > NumParams) {
          S.Diag(AL.getLoc(),
                 diag::err_attribute_argument_out_of_bounds_extra_info)
              << AL << Idx + 1 << NumParams;
          continue;
        }
        ArgTy = FD->getParamDecl(ParamIdxFromZero)->getType();
      }
    }

    // If the type does not have a capability, see if the components of the
    // expression have capabilities. This allows for writing C code where the
    // capability may be on the type, and the expression is a capability
    // boolean logic expression. Eg) requires_capability(A || B && !C)
    if (!typeHasCapability(S, ArgTy) && !isCapabilityExpr(S, ArgExp))
      S.Diag(AL.getLoc(), diag::warn_thread_attribute_argument_not_lockable)
          << AL << ArgTy;

    Args.push_back(ArgExp);
  }
}

//===----------------------------------------------------------------------===//
// Attribute Implementations
//===----------------------------------------------------------------------===//

static void handlePtGuardedVarAttr(Sema &S, Decl *D, const ParsedAttr &AL) {
  if (!threadSafetyCheckIsPointer(S, D, AL))
    return;

  D->addAttr(::new (S.Context) PtGuardedVarAttr(S.Context, AL));
}

static bool checkGuardedByAttrCommon(Sema &S, Decl *D, const ParsedAttr &AL,
                                     Expr *&Arg) {
  SmallVector<Expr *, 1> Args;
  // check that all arguments are lockable objects
  checkAttrArgsAreCapabilityObjs(S, D, AL, Args);
  unsigned Size = Args.size();
  if (Size != 1)
    return false;

  Arg = Args[0];

  return true;
}

static void handleGuardedByAttr(Sema &S, Decl *D, const ParsedAttr &AL) {
  Expr *Arg = nullptr;
  if (!checkGuardedByAttrCommon(S, D, AL, Arg))
    return;

  D->addAttr(::new (S.Context) GuardedByAttr(S.Context, AL, Arg));
}

static void handlePtGuardedByAttr(Sema &S, Decl *D, const ParsedAttr &AL) {
  Expr *Arg = nullptr;
  if (!checkGuardedByAttrCommon(S, D, AL, Arg))
    return;

  if (!threadSafetyCheckIsPointer(S, D, AL))
    return;

  D->addAttr(::new (S.Context) PtGuardedByAttr(S.Context, AL, Arg));
}

static bool checkAcquireOrderAttrCommon(Sema &S, Decl *D, const ParsedAttr &AL,
                                        SmallVectorImpl<Expr *> &Args) {
  if (!checkAttributeAtLeastNumArgs(S, AL, 1))
    return false;

  // Check that this attribute only applies to lockable types.
  QualType QT = cast<ValueDecl>(D)->getType();
  if (!QT->isDependentType() && !typeHasCapability(S, QT)) {
    S.Diag(AL.getLoc(), diag::warn_thread_attribute_decl_not_lockable) << AL;
    return false;
  }

  // Check that all arguments are lockable objects.
  checkAttrArgsAreCapabilityObjs(S, D, AL, Args);
  if (Args.empty())
    return false;

  return true;
}

static void handleAcquiredAfterAttr(Sema &S, Decl *D, const ParsedAttr &AL) {
  SmallVector<Expr *, 1> Args;
  if (!checkAcquireOrderAttrCommon(S, D, AL, Args))
    return;

  Expr **StartArg = &Args[0];
  D->addAttr(::new (S.Context)
                 AcquiredAfterAttr(S.Context, AL, StartArg, Args.size()));
}

static void handleAcquiredBeforeAttr(Sema &S, Decl *D, const ParsedAttr &AL) {
  SmallVector<Expr *, 1> Args;
  if (!checkAcquireOrderAttrCommon(S, D, AL, Args))
    return;

  Expr **StartArg = &Args[0];
  D->addAttr(::new (S.Context)
                 AcquiredBeforeAttr(S.Context, AL, StartArg, Args.size()));
}

static bool checkLockFunAttrCommon(Sema &S, Decl *D, const ParsedAttr &AL,
                                   SmallVectorImpl<Expr *> &Args) {
  // zero or more arguments ok
  // check that all arguments are lockable objects
  checkAttrArgsAreCapabilityObjs(S, D, AL, Args, 0, /*ParamIdxOk=*/true);

  return true;
}

static void handleAssertSharedLockAttr(Sema &S, Decl *D, const ParsedAttr &AL) {
  SmallVector<Expr *, 1> Args;
  if (!checkLockFunAttrCommon(S, D, AL, Args))
    return;

  unsigned Size = Args.size();
  Expr **StartArg = Size == 0 ? nullptr : &Args[0];
  D->addAttr(::new (S.Context)
                 AssertSharedLockAttr(S.Context, AL, StartArg, Size));
}

static void handleAssertExclusiveLockAttr(Sema &S, Decl *D,
                                          const ParsedAttr &AL) {
  SmallVector<Expr *, 1> Args;
  if (!checkLockFunAttrCommon(S, D, AL, Args))
    return;

  unsigned Size = Args.size();
  Expr **StartArg = Size == 0 ? nullptr : &Args[0];
  D->addAttr(::new (S.Context)
                 AssertExclusiveLockAttr(S.Context, AL, StartArg, Size));
}

/// Checks to be sure that the given parameter number is in bounds, and
/// is an integral type. Will emit appropriate diagnostics if this returns
/// false.
///
/// AttrArgNo is used to actually retrieve the argument, so it's base-0.
template <typename AttrInfo>
static bool checkParamIsIntegerType(Sema &S, const FunctionDecl *FD,
                                    const AttrInfo &AI, unsigned AttrArgNo) {
  assert(AI.isArgExpr(AttrArgNo) && "Expected expression argument");
  Expr *AttrArg = AI.getArgAsExpr(AttrArgNo);
  ParamIdx Idx;
  if (!checkFunctionOrMethodParameterIndex(S, FD, AI, AttrArgNo + 1, AttrArg,
                                           Idx))
    return false;

  const ParmVarDecl *Param = FD->getParamDecl(Idx.getASTIndex());
  if (!Param->getType()->isIntegerType() && !Param->getType()->isCharType()) {
    SourceLocation SrcLoc = AttrArg->getBeginLoc();
    S.Diag(SrcLoc, diag::err_attribute_integers_only)
        << AI << Param->getSourceRange();
    return false;
  }
  return true;
}

static void handleAllocSizeAttr(Sema &S, Decl *D, const ParsedAttr &AL) {
  if (!checkAttributeAtLeastNumArgs(S, AL, 1) ||
      !checkAttributeAtMostNumArgs(S, AL, 2))
    return;

  const auto *FD = cast<FunctionDecl>(D);
  if (!FD->getReturnType()->isPointerType()) {
    S.Diag(AL.getLoc(), diag::warn_attribute_return_pointers_only) << AL;
    return;
  }

  const Expr *SizeExpr = AL.getArgAsExpr(0);
  int SizeArgNoVal;
  // Parameter indices are 1-indexed, hence Index=1
  if (!checkPositiveIntArgument(S, AL, SizeExpr, SizeArgNoVal, /*Idx=*/1))
    return;
  if (!checkParamIsIntegerType(S, FD, AL, /*AttrArgNo=*/0))
    return;
  ParamIdx SizeArgNo(SizeArgNoVal, D);

  ParamIdx NumberArgNo;
  if (AL.getNumArgs() == 2) {
    const Expr *NumberExpr = AL.getArgAsExpr(1);
    int Val;
    // Parameter indices are 1-based, hence Index=2
    if (!checkPositiveIntArgument(S, AL, NumberExpr, Val, /*Idx=*/2))
      return;
    if (!checkParamIsIntegerType(S, FD, AL, /*AttrArgNo=*/1))
      return;
    NumberArgNo = ParamIdx(Val, D);
  }

  D->addAttr(::new (S.Context)
                 AllocSizeAttr(S.Context, AL, SizeArgNo, NumberArgNo));
}

static bool checkTryLockFunAttrCommon(Sema &S, Decl *D, const ParsedAttr &AL,
                                      SmallVectorImpl<Expr *> &Args) {
  if (!checkAttributeAtLeastNumArgs(S, AL, 1))
    return false;

  if (!isIntOrBool(AL.getArgAsExpr(0))) {
    S.Diag(AL.getLoc(), diag::err_attribute_argument_n_type)
        << AL << 1 << AANT_ArgumentIntOrBool;
    return false;
  }

  // check that all arguments are lockable objects
  checkAttrArgsAreCapabilityObjs(S, D, AL, Args, 1);

  return true;
}

static void handleSharedTrylockFunctionAttr(Sema &S, Decl *D,
                                            const ParsedAttr &AL) {
  SmallVector<Expr*, 2> Args;
  if (!checkTryLockFunAttrCommon(S, D, AL, Args))
    return;

  D->addAttr(::new (S.Context) SharedTrylockFunctionAttr(
      S.Context, AL, AL.getArgAsExpr(0), Args.data(), Args.size()));
}

static void handleExclusiveTrylockFunctionAttr(Sema &S, Decl *D,
                                               const ParsedAttr &AL) {
  SmallVector<Expr*, 2> Args;
  if (!checkTryLockFunAttrCommon(S, D, AL, Args))
    return;

  D->addAttr(::new (S.Context) ExclusiveTrylockFunctionAttr(
      S.Context, AL, AL.getArgAsExpr(0), Args.data(), Args.size()));
}

static void handleLockReturnedAttr(Sema &S, Decl *D, const ParsedAttr &AL) {
  // check that the argument is lockable object
  SmallVector<Expr*, 1> Args;
  checkAttrArgsAreCapabilityObjs(S, D, AL, Args);
  unsigned Size = Args.size();
  if (Size == 0)
    return;

  D->addAttr(::new (S.Context) LockReturnedAttr(S.Context, AL, Args[0]));
}

static void handleLocksExcludedAttr(Sema &S, Decl *D, const ParsedAttr &AL) {
  if (!checkAttributeAtLeastNumArgs(S, AL, 1))
    return;

  // check that all arguments are lockable objects
  SmallVector<Expr*, 1> Args;
  checkAttrArgsAreCapabilityObjs(S, D, AL, Args);
  unsigned Size = Args.size();
  if (Size == 0)
    return;
  Expr **StartArg = &Args[0];

  D->addAttr(::new (S.Context)
                 LocksExcludedAttr(S.Context, AL, StartArg, Size));
}

static bool checkFunctionConditionAttr(Sema &S, Decl *D, const ParsedAttr &AL,
                                       Expr *&Cond, StringRef &Msg) {
  Cond = AL.getArgAsExpr(0);
  if (!Cond->isTypeDependent()) {
    ExprResult Converted = S.PerformContextuallyConvertToBool(Cond);
    if (Converted.isInvalid())
      return false;
    Cond = Converted.get();
  }

  if (!S.checkStringLiteralArgumentAttr(AL, 1, Msg))
    return false;

  if (Msg.empty())
    Msg = "<no message provided>";

  SmallVector<PartialDiagnosticAt, 8> Diags;
  if (isa<FunctionDecl>(D) && !Cond->isValueDependent() &&
      !Expr::isPotentialConstantExprUnevaluated(Cond, cast<FunctionDecl>(D),
                                                Diags)) {
    S.Diag(AL.getLoc(), diag::err_attr_cond_never_constant_expr) << AL;
    for (const PartialDiagnosticAt &PDiag : Diags)
      S.Diag(PDiag.first, PDiag.second);
    return false;
  }
  return true;
}

static void handleEnableIfAttr(Sema &S, Decl *D, const ParsedAttr &AL) {
  S.Diag(AL.getLoc(), diag::ext_clang_enable_if);

  Expr *Cond;
  StringRef Msg;
  if (checkFunctionConditionAttr(S, D, AL, Cond, Msg))
    D->addAttr(::new (S.Context) EnableIfAttr(S.Context, AL, Cond, Msg));
}

namespace {
/// Determines if a given Expr references any of the given function's
/// ParmVarDecls, or the function's implicit `this` parameter (if applicable).
class ArgumentDependenceChecker
    : public RecursiveASTVisitor<ArgumentDependenceChecker> {
#ifndef NDEBUG
  const CXXRecordDecl *ClassType;
#endif
  llvm::SmallPtrSet<const ParmVarDecl *, 16> Parms;
  bool Result;

public:
  ArgumentDependenceChecker(const FunctionDecl *FD) {
#ifndef NDEBUG
    if (const auto *MD = dyn_cast<CXXMethodDecl>(FD))
      ClassType = MD->getParent();
    else
      ClassType = nullptr;
#endif
    Parms.insert(FD->param_begin(), FD->param_end());
  }

  bool referencesArgs(Expr *E) {
    Result = false;
    TraverseStmt(E);
    return Result;
  }

  bool VisitCXXThisExpr(CXXThisExpr *E) {
    assert(E->getType()->getPointeeCXXRecordDecl() == ClassType &&
           "`this` doesn't refer to the enclosing class?");
    Result = true;
    return false;
  }

  bool VisitDeclRefExpr(DeclRefExpr *DRE) {
    if (const auto *PVD = dyn_cast<ParmVarDecl>(DRE->getDecl()))
      if (Parms.count(PVD)) {
        Result = true;
        return false;
      }
    return true;
  }
};
}

static void handleDiagnoseIfAttr(Sema &S, Decl *D, const ParsedAttr &AL) {
  S.Diag(AL.getLoc(), diag::ext_clang_diagnose_if);

  Expr *Cond;
  StringRef Msg;
  if (!checkFunctionConditionAttr(S, D, AL, Cond, Msg))
    return;

  StringRef DiagTypeStr;
  if (!S.checkStringLiteralArgumentAttr(AL, 2, DiagTypeStr))
    return;

  DiagnoseIfAttr::DiagnosticType DiagType;
  if (!DiagnoseIfAttr::ConvertStrToDiagnosticType(DiagTypeStr, DiagType)) {
    S.Diag(AL.getArgAsExpr(2)->getBeginLoc(),
           diag::err_diagnose_if_invalid_diagnostic_type);
    return;
  }

  bool ArgDependent = false;
  if (const auto *FD = dyn_cast<FunctionDecl>(D))
    ArgDependent = ArgumentDependenceChecker(FD).referencesArgs(Cond);
  D->addAttr(::new (S.Context) DiagnoseIfAttr(
      S.Context, AL, Cond, Msg, DiagType, ArgDependent, cast<NamedDecl>(D)));
}

static void handleNoBuiltinAttr(Sema &S, Decl *D, const ParsedAttr &AL) {
  static constexpr const StringRef kWildcard = "*";

  llvm::SmallVector<StringRef, 16> Names;
  bool HasWildcard = false;

  const auto AddBuiltinName = [&Names, &HasWildcard](StringRef Name) {
    if (Name == kWildcard)
      HasWildcard = true;
    Names.push_back(Name);
  };

  // Add previously defined attributes.
  if (const auto *NBA = D->getAttr<NoBuiltinAttr>())
    for (StringRef BuiltinName : NBA->builtinNames())
      AddBuiltinName(BuiltinName);

  // Add current attributes.
  if (AL.getNumArgs() == 0)
    AddBuiltinName(kWildcard);
  else
    for (unsigned I = 0, E = AL.getNumArgs(); I != E; ++I) {
      StringRef BuiltinName;
      SourceLocation LiteralLoc;
      if (!S.checkStringLiteralArgumentAttr(AL, I, BuiltinName, &LiteralLoc))
        return;

      if (Builtin::Context::isBuiltinFunc(BuiltinName))
        AddBuiltinName(BuiltinName);
      else
        S.Diag(LiteralLoc, diag::warn_attribute_no_builtin_invalid_builtin_name)
            << BuiltinName << AL.getAttrName()->getName();
    }

  // Repeating the same attribute is fine.
  llvm::sort(Names);
  Names.erase(std::unique(Names.begin(), Names.end()), Names.end());

  // Empty no_builtin must be on its own.
  if (HasWildcard && Names.size() > 1)
    S.Diag(D->getLocation(),
           diag::err_attribute_no_builtin_wildcard_or_builtin_name)
        << AL.getAttrName()->getName();

  if (D->hasAttr<NoBuiltinAttr>())
    D->dropAttr<NoBuiltinAttr>();
  D->addAttr(::new (S.Context)
                 NoBuiltinAttr(S.Context, AL, Names.data(), Names.size()));
}

static void handlePassObjectSizeAttr(Sema &S, Decl *D, const ParsedAttr &AL) {
  if (D->hasAttr<PassObjectSizeAttr>()) {
    S.Diag(D->getBeginLoc(), diag::err_attribute_only_once_per_parameter) << AL;
    return;
  }

  Expr *E = AL.getArgAsExpr(0);
  uint32_t Type;
  if (!checkUInt32Argument(S, AL, E, Type, /*Idx=*/1))
    return;

  // pass_object_size's argument is passed in as the second argument of
  // __builtin_object_size. So, it has the same constraints as that second
  // argument; namely, it must be in the range [0, 3].
  if (Type > 3) {
    S.Diag(E->getBeginLoc(), diag::err_attribute_argument_out_of_range)
        << AL << 0 << 3 << E->getSourceRange();
    return;
  }

  // pass_object_size is only supported on constant pointer parameters; as a
  // kindness to users, we allow the parameter to be non-const for declarations.
  // At this point, we have no clue if `D` belongs to a function declaration or
  // definition, so we defer the constness check until later.
  if (!cast<ParmVarDecl>(D)->getType()->isPointerType()) {
    S.Diag(D->getBeginLoc(), diag::err_attribute_pointers_only) << AL << 1;
    return;
  }

  D->addAttr(::new (S.Context) PassObjectSizeAttr(S.Context, AL, (int)Type));
}

static void handleConsumableAttr(Sema &S, Decl *D, const ParsedAttr &AL) {
  ConsumableAttr::ConsumedState DefaultState;

  if (AL.isArgIdent(0)) {
    IdentifierLoc *IL = AL.getArgAsIdent(0);
    if (!ConsumableAttr::ConvertStrToConsumedState(IL->Ident->getName(),
                                                   DefaultState)) {
      S.Diag(IL->Loc, diag::warn_attribute_type_not_supported) << AL
                                                               << IL->Ident;
      return;
    }
  } else {
    S.Diag(AL.getLoc(), diag::err_attribute_argument_type)
        << AL << AANT_ArgumentIdentifier;
    return;
  }

  D->addAttr(::new (S.Context) ConsumableAttr(S.Context, AL, DefaultState));
}

static bool checkForConsumableClass(Sema &S, const CXXMethodDecl *MD,
                                    const ParsedAttr &AL) {
  QualType ThisType = MD->getThisType()->getPointeeType();

  if (const CXXRecordDecl *RD = ThisType->getAsCXXRecordDecl()) {
    if (!RD->hasAttr<ConsumableAttr>()) {
      S.Diag(AL.getLoc(), diag::warn_attr_on_unconsumable_class) <<
        RD->getNameAsString();

      return false;
    }
  }

  return true;
}

static void handleCallableWhenAttr(Sema &S, Decl *D, const ParsedAttr &AL) {
  if (!checkAttributeAtLeastNumArgs(S, AL, 1))
    return;

  if (!checkForConsumableClass(S, cast<CXXMethodDecl>(D), AL))
    return;

  SmallVector<CallableWhenAttr::ConsumedState, 3> States;
  for (unsigned ArgIndex = 0; ArgIndex < AL.getNumArgs(); ++ArgIndex) {
    CallableWhenAttr::ConsumedState CallableState;

    StringRef StateString;
    SourceLocation Loc;
    if (AL.isArgIdent(ArgIndex)) {
      IdentifierLoc *Ident = AL.getArgAsIdent(ArgIndex);
      StateString = Ident->Ident->getName();
      Loc = Ident->Loc;
    } else {
      if (!S.checkStringLiteralArgumentAttr(AL, ArgIndex, StateString, &Loc))
        return;
    }

    if (!CallableWhenAttr::ConvertStrToConsumedState(StateString,
                                                     CallableState)) {
      S.Diag(Loc, diag::warn_attribute_type_not_supported) << AL << StateString;
      return;
    }

    States.push_back(CallableState);
  }

  D->addAttr(::new (S.Context)
                 CallableWhenAttr(S.Context, AL, States.data(), States.size()));
}

static void handleParamTypestateAttr(Sema &S, Decl *D, const ParsedAttr &AL) {
  ParamTypestateAttr::ConsumedState ParamState;

  if (AL.isArgIdent(0)) {
    IdentifierLoc *Ident = AL.getArgAsIdent(0);
    StringRef StateString = Ident->Ident->getName();

    if (!ParamTypestateAttr::ConvertStrToConsumedState(StateString,
                                                       ParamState)) {
      S.Diag(Ident->Loc, diag::warn_attribute_type_not_supported)
          << AL << StateString;
      return;
    }
  } else {
    S.Diag(AL.getLoc(), diag::err_attribute_argument_type)
        << AL << AANT_ArgumentIdentifier;
    return;
  }

  // FIXME: This check is currently being done in the analysis.  It can be
  //        enabled here only after the parser propagates attributes at
  //        template specialization definition, not declaration.
  //QualType ReturnType = cast<ParmVarDecl>(D)->getType();
  //const CXXRecordDecl *RD = ReturnType->getAsCXXRecordDecl();
  //
  //if (!RD || !RD->hasAttr<ConsumableAttr>()) {
  //    S.Diag(AL.getLoc(), diag::warn_return_state_for_unconsumable_type) <<
  //      ReturnType.getAsString();
  //    return;
  //}

  D->addAttr(::new (S.Context) ParamTypestateAttr(S.Context, AL, ParamState));
}

static void handleReturnTypestateAttr(Sema &S, Decl *D, const ParsedAttr &AL) {
  ReturnTypestateAttr::ConsumedState ReturnState;

  if (AL.isArgIdent(0)) {
    IdentifierLoc *IL = AL.getArgAsIdent(0);
    if (!ReturnTypestateAttr::ConvertStrToConsumedState(IL->Ident->getName(),
                                                        ReturnState)) {
      S.Diag(IL->Loc, diag::warn_attribute_type_not_supported) << AL
                                                               << IL->Ident;
      return;
    }
  } else {
    S.Diag(AL.getLoc(), diag::err_attribute_argument_type)
        << AL << AANT_ArgumentIdentifier;
    return;
  }

  // FIXME: This check is currently being done in the analysis.  It can be
  //        enabled here only after the parser propagates attributes at
  //        template specialization definition, not declaration.
  //QualType ReturnType;
  //
  //if (const ParmVarDecl *Param = dyn_cast<ParmVarDecl>(D)) {
  //  ReturnType = Param->getType();
  //
  //} else if (const CXXConstructorDecl *Constructor =
  //             dyn_cast<CXXConstructorDecl>(D)) {
  //  ReturnType = Constructor->getThisType()->getPointeeType();
  //
  //} else {
  //
  //  ReturnType = cast<FunctionDecl>(D)->getCallResultType();
  //}
  //
  //const CXXRecordDecl *RD = ReturnType->getAsCXXRecordDecl();
  //
  //if (!RD || !RD->hasAttr<ConsumableAttr>()) {
  //    S.Diag(Attr.getLoc(), diag::warn_return_state_for_unconsumable_type) <<
  //      ReturnType.getAsString();
  //    return;
  //}

  D->addAttr(::new (S.Context) ReturnTypestateAttr(S.Context, AL, ReturnState));
}

static void handleSetTypestateAttr(Sema &S, Decl *D, const ParsedAttr &AL) {
  if (!checkForConsumableClass(S, cast<CXXMethodDecl>(D), AL))
    return;

  SetTypestateAttr::ConsumedState NewState;
  if (AL.isArgIdent(0)) {
    IdentifierLoc *Ident = AL.getArgAsIdent(0);
    StringRef Param = Ident->Ident->getName();
    if (!SetTypestateAttr::ConvertStrToConsumedState(Param, NewState)) {
      S.Diag(Ident->Loc, diag::warn_attribute_type_not_supported) << AL
                                                                  << Param;
      return;
    }
  } else {
    S.Diag(AL.getLoc(), diag::err_attribute_argument_type)
        << AL << AANT_ArgumentIdentifier;
    return;
  }

  D->addAttr(::new (S.Context) SetTypestateAttr(S.Context, AL, NewState));
}

static void handleTestTypestateAttr(Sema &S, Decl *D, const ParsedAttr &AL) {
  if (!checkForConsumableClass(S, cast<CXXMethodDecl>(D), AL))
    return;

  TestTypestateAttr::ConsumedState TestState;
  if (AL.isArgIdent(0)) {
    IdentifierLoc *Ident = AL.getArgAsIdent(0);
    StringRef Param = Ident->Ident->getName();
    if (!TestTypestateAttr::ConvertStrToConsumedState(Param, TestState)) {
      S.Diag(Ident->Loc, diag::warn_attribute_type_not_supported) << AL
                                                                  << Param;
      return;
    }
  } else {
    S.Diag(AL.getLoc(), diag::err_attribute_argument_type)
        << AL << AANT_ArgumentIdentifier;
    return;
  }

  D->addAttr(::new (S.Context) TestTypestateAttr(S.Context, AL, TestState));
}

static void handleExtVectorTypeAttr(Sema &S, Decl *D, const ParsedAttr &AL) {
  // Remember this typedef decl, we will need it later for diagnostics.
  S.ExtVectorDecls.push_back(cast<TypedefNameDecl>(D));
}

static void handlePackedAttr(Sema &S, Decl *D, const ParsedAttr &AL) {
  if (auto *TD = dyn_cast<TagDecl>(D))
    TD->addAttr(::new (S.Context) PackedAttr(S.Context, AL));
  else if (auto *FD = dyn_cast<FieldDecl>(D)) {
    bool BitfieldByteAligned = (!FD->getType()->isDependentType() &&
                                !FD->getType()->isIncompleteType() &&
                                FD->isBitField() &&
                                S.Context.getTypeAlign(FD->getType()) <= 8);

    if (S.getASTContext().getTargetInfo().getTriple().isPS4()) {
      if (BitfieldByteAligned)
        // The PS4 target needs to maintain ABI backwards compatibility.
        S.Diag(AL.getLoc(), diag::warn_attribute_ignored_for_field_of_type)
            << AL << FD->getType();
      else
        FD->addAttr(::new (S.Context) PackedAttr(S.Context, AL));
    } else {
      // Report warning about changed offset in the newer compiler versions.
      if (BitfieldByteAligned)
        S.Diag(AL.getLoc(), diag::warn_attribute_packed_for_bitfield);

      FD->addAttr(::new (S.Context) PackedAttr(S.Context, AL));
    }

  } else
    S.Diag(AL.getLoc(), diag::warn_attribute_ignored) << AL;
}

static bool checkIBOutletCommon(Sema &S, Decl *D, const ParsedAttr &AL) {
  // The IBOutlet/IBOutletCollection attributes only apply to instance
  // variables or properties of Objective-C classes.  The outlet must also
  // have an object reference type.
  if (const auto *VD = dyn_cast<ObjCIvarDecl>(D)) {
    if (!VD->getType()->getAs<ObjCObjectPointerType>()) {
      S.Diag(AL.getLoc(), diag::warn_iboutlet_object_type)
          << AL << VD->getType() << 0;
      return false;
    }
  }
  else if (const auto *PD = dyn_cast<ObjCPropertyDecl>(D)) {
    if (!PD->getType()->getAs<ObjCObjectPointerType>()) {
      S.Diag(AL.getLoc(), diag::warn_iboutlet_object_type)
          << AL << PD->getType() << 1;
      return false;
    }
  }
  else {
    S.Diag(AL.getLoc(), diag::warn_attribute_iboutlet) << AL;
    return false;
  }

  return true;
}

static void handleIBOutlet(Sema &S, Decl *D, const ParsedAttr &AL) {
  if (!checkIBOutletCommon(S, D, AL))
    return;

  D->addAttr(::new (S.Context) IBOutletAttr(S.Context, AL));
}

static void handleIBOutletCollection(Sema &S, Decl *D, const ParsedAttr &AL) {

  // The iboutletcollection attribute can have zero or one arguments.
  if (AL.getNumArgs() > 1) {
    S.Diag(AL.getLoc(), diag::err_attribute_wrong_number_arguments) << AL << 1;
    return;
  }

  if (!checkIBOutletCommon(S, D, AL))
    return;

  ParsedType PT;

  if (AL.hasParsedType())
    PT = AL.getTypeArg();
  else {
    PT = S.getTypeName(S.Context.Idents.get("NSObject"), AL.getLoc(),
                       S.getScopeForContext(D->getDeclContext()->getParent()));
    if (!PT) {
      S.Diag(AL.getLoc(), diag::err_iboutletcollection_type) << "NSObject";
      return;
    }
  }

  TypeSourceInfo *QTLoc = nullptr;
  QualType QT = S.GetTypeFromParser(PT, &QTLoc);
  if (!QTLoc)
    QTLoc = S.Context.getTrivialTypeSourceInfo(QT, AL.getLoc());

  // Diagnose use of non-object type in iboutletcollection attribute.
  // FIXME. Gnu attribute extension ignores use of builtin types in
  // attributes. So, __attribute__((iboutletcollection(char))) will be
  // treated as __attribute__((iboutletcollection())).
  if (!QT->isObjCIdType() && !QT->isObjCObjectType()) {
    S.Diag(AL.getLoc(),
           QT->isBuiltinType() ? diag::err_iboutletcollection_builtintype
                               : diag::err_iboutletcollection_type) << QT;
    return;
  }

  D->addAttr(::new (S.Context) IBOutletCollectionAttr(S.Context, AL, QTLoc));
}

bool Sema::isValidPointerAttrType(QualType T, bool RefOkay) {
  if (RefOkay) {
    if (T->isReferenceType())
      return true;
  } else {
    T = T.getNonReferenceType();
  }

  // The nonnull attribute, and other similar attributes, can be applied to a
  // transparent union that contains a pointer type.
  if (const RecordType *UT = T->getAsUnionType()) {
    if (UT && UT->getDecl()->hasAttr<TransparentUnionAttr>()) {
      RecordDecl *UD = UT->getDecl();
      for (const auto *I : UD->fields()) {
        QualType QT = I->getType();
        if (QT->isAnyPointerType() || QT->isBlockPointerType())
          return true;
      }
    }
  }

  return T->isAnyPointerType() || T->isBlockPointerType();
}

static bool attrNonNullArgCheck(Sema &S, QualType T, const ParsedAttr &AL,
                                SourceRange AttrParmRange,
                                SourceRange TypeRange,
                                bool isReturnValue = false) {
  if (!S.isValidPointerAttrType(T)) {
    if (isReturnValue)
      S.Diag(AL.getLoc(), diag::warn_attribute_return_pointers_only)
          << AL << AttrParmRange << TypeRange;
    else
      S.Diag(AL.getLoc(), diag::warn_attribute_pointers_only)
          << AL << AttrParmRange << TypeRange << 0;
    return false;
  }
  return true;
}

static void handleNonNullAttr(Sema &S, Decl *D, const ParsedAttr &AL) {
  SmallVector<ParamIdx, 8> NonNullArgs;
  for (unsigned I = 0; I < AL.getNumArgs(); ++I) {
    Expr *Ex = AL.getArgAsExpr(I);
    ParamIdx Idx;
    if (!checkFunctionOrMethodParameterIndex(S, D, AL, I + 1, Ex, Idx))
      return;

    // Is the function argument a pointer type?
    if (Idx.getASTIndex() < getFunctionOrMethodNumParams(D) &&
        !attrNonNullArgCheck(
            S, getFunctionOrMethodParamType(D, Idx.getASTIndex()), AL,
            Ex->getSourceRange(),
            getFunctionOrMethodParamRange(D, Idx.getASTIndex())))
      continue;

    NonNullArgs.push_back(Idx);
  }

  // If no arguments were specified to __attribute__((nonnull)) then all pointer
  // arguments have a nonnull attribute; warn if there aren't any. Skip this
  // check if the attribute came from a macro expansion or a template
  // instantiation.
  if (NonNullArgs.empty() && AL.getLoc().isFileID() &&
      !S.inTemplateInstantiation()) {
    bool AnyPointers = isFunctionOrMethodVariadic(D);
    for (unsigned I = 0, E = getFunctionOrMethodNumParams(D);
         I != E && !AnyPointers; ++I) {
      QualType T = getFunctionOrMethodParamType(D, I);
      if (T->isDependentType() || S.isValidPointerAttrType(T))
        AnyPointers = true;
    }

    if (!AnyPointers)
      S.Diag(AL.getLoc(), diag::warn_attribute_nonnull_no_pointers);
  }

  ParamIdx *Start = NonNullArgs.data();
  unsigned Size = NonNullArgs.size();
  llvm::array_pod_sort(Start, Start + Size);
  D->addAttr(::new (S.Context) NonNullAttr(S.Context, AL, Start, Size));
}

static void handleNonNullAttrParameter(Sema &S, ParmVarDecl *D,
                                       const ParsedAttr &AL) {
  if (AL.getNumArgs() > 0) {
    if (D->getFunctionType()) {
      handleNonNullAttr(S, D, AL);
    } else {
      S.Diag(AL.getLoc(), diag::warn_attribute_nonnull_parm_no_args)
        << D->getSourceRange();
    }
    return;
  }

  // Is the argument a pointer type?
  if (!attrNonNullArgCheck(S, D->getType(), AL, SourceRange(),
                           D->getSourceRange()))
    return;

  D->addAttr(::new (S.Context) NonNullAttr(S.Context, AL, nullptr, 0));
}

static void handleReturnsNonNullAttr(Sema &S, Decl *D, const ParsedAttr &AL) {
  QualType ResultType = getFunctionOrMethodResultType(D);
  SourceRange SR = getFunctionOrMethodResultSourceRange(D);
  if (!attrNonNullArgCheck(S, ResultType, AL, SourceRange(), SR,
                           /* isReturnValue */ true))
    return;

  D->addAttr(::new (S.Context) ReturnsNonNullAttr(S.Context, AL));
}

static void handleNoEscapeAttr(Sema &S, Decl *D, const ParsedAttr &AL) {
  if (D->isInvalidDecl())
    return;

  // noescape only applies to pointer types.
  QualType T = cast<ParmVarDecl>(D)->getType();
  if (!S.isValidPointerAttrType(T, /* RefOkay */ true)) {
    S.Diag(AL.getLoc(), diag::warn_attribute_pointers_only)
        << AL << AL.getRange() << 0;
    return;
  }

  D->addAttr(::new (S.Context) NoEscapeAttr(S.Context, AL));
}

static void handleAssumeAlignedAttr(Sema &S, Decl *D, const ParsedAttr &AL) {
  Expr *E = AL.getArgAsExpr(0),
       *OE = AL.getNumArgs() > 1 ? AL.getArgAsExpr(1) : nullptr;
  S.AddAssumeAlignedAttr(D, AL, E, OE);
}

static void handleAllocAlignAttr(Sema &S, Decl *D, const ParsedAttr &AL) {
  S.AddAllocAlignAttr(D, AL, AL.getArgAsExpr(0));
}

void Sema::AddAssumeAlignedAttr(Decl *D, const AttributeCommonInfo &CI, Expr *E,
                                Expr *OE) {
  QualType ResultType = getFunctionOrMethodResultType(D);
  SourceRange SR = getFunctionOrMethodResultSourceRange(D);

  AssumeAlignedAttr TmpAttr(Context, CI, E, OE);
  SourceLocation AttrLoc = TmpAttr.getLocation();

  if (!isValidPointerAttrType(ResultType, /* RefOkay */ true)) {
    Diag(AttrLoc, diag::warn_attribute_return_pointers_refs_only)
        << &TmpAttr << TmpAttr.getRange() << SR;
    return;
  }

  if (!E->isValueDependent()) {
    llvm::APSInt I(64);
    if (!E->isIntegerConstantExpr(I, Context)) {
      if (OE)
        Diag(AttrLoc, diag::err_attribute_argument_n_type)
          << &TmpAttr << 1 << AANT_ArgumentIntegerConstant
          << E->getSourceRange();
      else
        Diag(AttrLoc, diag::err_attribute_argument_type)
          << &TmpAttr << AANT_ArgumentIntegerConstant
          << E->getSourceRange();
      return;
    }

    if (!I.isPowerOf2()) {
      Diag(AttrLoc, diag::err_alignment_not_power_of_two)
        << E->getSourceRange();
      return;
    }

    if (I > Sema::MaximumAlignment)
      Diag(CI.getLoc(), diag::warn_assume_aligned_too_great)
          << CI.getRange() << Sema::MaximumAlignment;
  }

  if (OE) {
    if (!OE->isValueDependent()) {
      llvm::APSInt I(64);
      if (!OE->isIntegerConstantExpr(I, Context)) {
        Diag(AttrLoc, diag::err_attribute_argument_n_type)
          << &TmpAttr << 2 << AANT_ArgumentIntegerConstant
          << OE->getSourceRange();
        return;
      }
    }
  }

  D->addAttr(::new (Context) AssumeAlignedAttr(Context, CI, E, OE));
}

void Sema::AddAllocAlignAttr(Decl *D, const AttributeCommonInfo &CI,
                             Expr *ParamExpr) {
  QualType ResultType = getFunctionOrMethodResultType(D);

  AllocAlignAttr TmpAttr(Context, CI, ParamIdx());
  SourceLocation AttrLoc = CI.getLoc();

  if (!ResultType->isDependentType() &&
      !isValidPointerAttrType(ResultType, /* RefOkay */ true)) {
    Diag(AttrLoc, diag::warn_attribute_return_pointers_refs_only)
        << &TmpAttr << CI.getRange() << getFunctionOrMethodResultSourceRange(D);
    return;
  }

  ParamIdx Idx;
  const auto *FuncDecl = cast<FunctionDecl>(D);
  if (!checkFunctionOrMethodParameterIndex(*this, FuncDecl, TmpAttr,
                                           /*AttrArgNum=*/1, ParamExpr, Idx))
    return;

  QualType Ty = getFunctionOrMethodParamType(D, Idx.getASTIndex());
  if (!Ty->isDependentType() && !Ty->isIntegralType(Context) &&
      !Ty->isAlignValT()) {
    Diag(ParamExpr->getBeginLoc(), diag::err_attribute_integers_only)
        << &TmpAttr
        << FuncDecl->getParamDecl(Idx.getASTIndex())->getSourceRange();
    return;
  }

  D->addAttr(::new (Context) AllocAlignAttr(Context, CI, Idx));
}

/// Normalize the attribute, __foo__ becomes foo.
/// Returns true if normalization was applied.
static bool normalizeName(StringRef &AttrName) {
  if (AttrName.size() > 4 && AttrName.startswith("__") &&
      AttrName.endswith("__")) {
    AttrName = AttrName.drop_front(2).drop_back(2);
    return true;
  }
  return false;
}

static void handleOwnershipAttr(Sema &S, Decl *D, const ParsedAttr &AL) {
  // This attribute must be applied to a function declaration. The first
  // argument to the attribute must be an identifier, the name of the resource,
  // for example: malloc. The following arguments must be argument indexes, the
  // arguments must be of integer type for Returns, otherwise of pointer type.
  // The difference between Holds and Takes is that a pointer may still be used
  // after being held. free() should be __attribute((ownership_takes)), whereas
  // a list append function may well be __attribute((ownership_holds)).

  if (!AL.isArgIdent(0)) {
    S.Diag(AL.getLoc(), diag::err_attribute_argument_n_type)
        << AL << 1 << AANT_ArgumentIdentifier;
    return;
  }

  // Figure out our Kind.
  OwnershipAttr::OwnershipKind K =
      OwnershipAttr(S.Context, AL, nullptr, nullptr, 0).getOwnKind();

  // Check arguments.
  switch (K) {
  case OwnershipAttr::Takes:
  case OwnershipAttr::Holds:
    if (AL.getNumArgs() < 2) {
      S.Diag(AL.getLoc(), diag::err_attribute_too_few_arguments) << AL << 2;
      return;
    }
    break;
  case OwnershipAttr::Returns:
    if (AL.getNumArgs() > 2) {
      S.Diag(AL.getLoc(), diag::err_attribute_too_many_arguments) << AL << 1;
      return;
    }
    break;
  }

  IdentifierInfo *Module = AL.getArgAsIdent(0)->Ident;

  StringRef ModuleName = Module->getName();
  if (normalizeName(ModuleName)) {
    Module = &S.PP.getIdentifierTable().get(ModuleName);
  }

  SmallVector<ParamIdx, 8> OwnershipArgs;
  for (unsigned i = 1; i < AL.getNumArgs(); ++i) {
    Expr *Ex = AL.getArgAsExpr(i);
    ParamIdx Idx;
    if (!checkFunctionOrMethodParameterIndex(S, D, AL, i, Ex, Idx))
      return;

    // Is the function argument a pointer type?
    QualType T = getFunctionOrMethodParamType(D, Idx.getASTIndex());
    int Err = -1;  // No error
    switch (K) {
      case OwnershipAttr::Takes:
      case OwnershipAttr::Holds:
        if (!T->isAnyPointerType() && !T->isBlockPointerType())
          Err = 0;
        break;
      case OwnershipAttr::Returns:
        if (!T->isIntegerType())
          Err = 1;
        break;
    }
    if (-1 != Err) {
      S.Diag(AL.getLoc(), diag::err_ownership_type) << AL << Err
                                                    << Ex->getSourceRange();
      return;
    }

    // Check we don't have a conflict with another ownership attribute.
    for (const auto *I : D->specific_attrs<OwnershipAttr>()) {
      // Cannot have two ownership attributes of different kinds for the same
      // index.
      if (I->getOwnKind() != K && I->args_end() !=
          std::find(I->args_begin(), I->args_end(), Idx)) {
        S.Diag(AL.getLoc(), diag::err_attributes_are_not_compatible) << AL << I;
        return;
      } else if (K == OwnershipAttr::Returns &&
                 I->getOwnKind() == OwnershipAttr::Returns) {
        // A returns attribute conflicts with any other returns attribute using
        // a different index.
        if (std::find(I->args_begin(), I->args_end(), Idx) == I->args_end()) {
          S.Diag(I->getLocation(), diag::err_ownership_returns_index_mismatch)
              << I->args_begin()->getSourceIndex();
          if (I->args_size())
            S.Diag(AL.getLoc(), diag::note_ownership_returns_index_mismatch)
                << Idx.getSourceIndex() << Ex->getSourceRange();
          return;
        }
      }
    }
    OwnershipArgs.push_back(Idx);
  }

  ParamIdx *Start = OwnershipArgs.data();
  unsigned Size = OwnershipArgs.size();
  llvm::array_pod_sort(Start, Start + Size);
  D->addAttr(::new (S.Context)
                 OwnershipAttr(S.Context, AL, Module, Start, Size));
}

static void handleWeakRefAttr(Sema &S, Decl *D, const ParsedAttr &AL) {
  // Check the attribute arguments.
  if (AL.getNumArgs() > 1) {
    S.Diag(AL.getLoc(), diag::err_attribute_wrong_number_arguments) << AL << 1;
    return;
  }

  // gcc rejects
  // class c {
  //   static int a __attribute__((weakref ("v2")));
  //   static int b() __attribute__((weakref ("f3")));
  // };
  // and ignores the attributes of
  // void f(void) {
  //   static int a __attribute__((weakref ("v2")));
  // }
  // we reject them
  const DeclContext *Ctx = D->getDeclContext()->getRedeclContext();
  if (!Ctx->isFileContext()) {
    S.Diag(AL.getLoc(), diag::err_attribute_weakref_not_global_context)
        << cast<NamedDecl>(D);
    return;
  }

  // The GCC manual says
  //
  // At present, a declaration to which `weakref' is attached can only
  // be `static'.
  //
  // It also says
  //
  // Without a TARGET,
  // given as an argument to `weakref' or to `alias', `weakref' is
  // equivalent to `weak'.
  //
  // gcc 4.4.1 will accept
  // int a7 __attribute__((weakref));
  // as
  // int a7 __attribute__((weak));
  // This looks like a bug in gcc. We reject that for now. We should revisit
  // it if this behaviour is actually used.

  // GCC rejects
  // static ((alias ("y"), weakref)).
  // Should we? How to check that weakref is before or after alias?

  // FIXME: it would be good for us to keep the WeakRefAttr as-written instead
  // of transforming it into an AliasAttr.  The WeakRefAttr never uses the
  // StringRef parameter it was given anyway.
  StringRef Str;
  if (AL.getNumArgs() && S.checkStringLiteralArgumentAttr(AL, 0, Str))
    // GCC will accept anything as the argument of weakref. Should we
    // check for an existing decl?
    D->addAttr(::new (S.Context) AliasAttr(S.Context, AL, Str));

  D->addAttr(::new (S.Context) WeakRefAttr(S.Context, AL));
}

static void handleIFuncAttr(Sema &S, Decl *D, const ParsedAttr &AL) {
  StringRef Str;
  if (!S.checkStringLiteralArgumentAttr(AL, 0, Str))
    return;

  // Aliases should be on declarations, not definitions.
  const auto *FD = cast<FunctionDecl>(D);
  if (FD->isThisDeclarationADefinition()) {
    S.Diag(AL.getLoc(), diag::err_alias_is_definition) << FD << 1;
    return;
  }

  D->addAttr(::new (S.Context) IFuncAttr(S.Context, AL, Str));
}

static void handleAliasAttr(Sema &S, Decl *D, const ParsedAttr &AL) {
  StringRef Str;
  if (!S.checkStringLiteralArgumentAttr(AL, 0, Str))
    return;

  if (S.Context.getTargetInfo().getTriple().isOSDarwin()) {
    S.Diag(AL.getLoc(), diag::err_alias_not_supported_on_darwin);
    return;
  }
  if (S.Context.getTargetInfo().getTriple().isNVPTX()) {
    S.Diag(AL.getLoc(), diag::err_alias_not_supported_on_nvptx);
  }

  // Aliases should be on declarations, not definitions.
  if (const auto *FD = dyn_cast<FunctionDecl>(D)) {
    if (FD->isThisDeclarationADefinition()) {
      S.Diag(AL.getLoc(), diag::err_alias_is_definition) << FD << 0;
      return;
    }
  } else {
    const auto *VD = cast<VarDecl>(D);
    if (VD->isThisDeclarationADefinition() && VD->isExternallyVisible()) {
      S.Diag(AL.getLoc(), diag::err_alias_is_definition) << VD << 0;
      return;
    }
  }

  // Mark target used to prevent unneeded-internal-declaration warnings.
  if (!S.LangOpts.CPlusPlus) {
    // FIXME: demangle Str for C++, as the attribute refers to the mangled
    // linkage name, not the pre-mangled identifier.
    const DeclarationNameInfo target(&S.Context.Idents.get(Str), AL.getLoc());
    LookupResult LR(S, target, Sema::LookupOrdinaryName);
    if (S.LookupQualifiedName(LR, S.getCurLexicalContext()))
      for (NamedDecl *ND : LR)
        ND->markUsed(S.Context);
  }

  D->addAttr(::new (S.Context) AliasAttr(S.Context, AL, Str));
}

static void handleTLSModelAttr(Sema &S, Decl *D, const ParsedAttr &AL) {
  StringRef Model;
  SourceLocation LiteralLoc;
  // Check that it is a string.
  if (!S.checkStringLiteralArgumentAttr(AL, 0, Model, &LiteralLoc))
    return;

  // Check that the value.
  if (Model != "global-dynamic" && Model != "local-dynamic"
      && Model != "initial-exec" && Model != "local-exec") {
    S.Diag(LiteralLoc, diag::err_attr_tlsmodel_arg);
    return;
  }

  D->addAttr(::new (S.Context) TLSModelAttr(S.Context, AL, Model));
}

static void handleRestrictAttr(Sema &S, Decl *D, const ParsedAttr &AL) {
  QualType ResultType = getFunctionOrMethodResultType(D);
  if (ResultType->isAnyPointerType() || ResultType->isBlockPointerType()) {
    D->addAttr(::new (S.Context) RestrictAttr(S.Context, AL));
    return;
  }

  S.Diag(AL.getLoc(), diag::warn_attribute_return_pointers_only)
      << AL << getFunctionOrMethodResultSourceRange(D);
}

static void handleCPUSpecificAttr(Sema &S, Decl *D, const ParsedAttr &AL) {
  FunctionDecl *FD = cast<FunctionDecl>(D);

  if (const auto *MD = dyn_cast<CXXMethodDecl>(D)) {
    if (MD->getParent()->isLambda()) {
      S.Diag(AL.getLoc(), diag::err_attribute_dll_lambda) << AL;
      return;
    }
  }

  if (!checkAttributeAtLeastNumArgs(S, AL, 1))
    return;

  SmallVector<IdentifierInfo *, 8> CPUs;
  for (unsigned ArgNo = 0; ArgNo < getNumAttributeArgs(AL); ++ArgNo) {
    if (!AL.isArgIdent(ArgNo)) {
      S.Diag(AL.getLoc(), diag::err_attribute_argument_type)
          << AL << AANT_ArgumentIdentifier;
      return;
    }

    IdentifierLoc *CPUArg = AL.getArgAsIdent(ArgNo);
    StringRef CPUName = CPUArg->Ident->getName().trim();

    if (!S.Context.getTargetInfo().validateCPUSpecificCPUDispatch(CPUName)) {
      S.Diag(CPUArg->Loc, diag::err_invalid_cpu_specific_dispatch_value)
          << CPUName << (AL.getKind() == ParsedAttr::AT_CPUDispatch);
      return;
    }

    const TargetInfo &Target = S.Context.getTargetInfo();
    if (llvm::any_of(CPUs, [CPUName, &Target](const IdentifierInfo *Cur) {
          return Target.CPUSpecificManglingCharacter(CPUName) ==
                 Target.CPUSpecificManglingCharacter(Cur->getName());
        })) {
      S.Diag(AL.getLoc(), diag::warn_multiversion_duplicate_entries);
      return;
    }
    CPUs.push_back(CPUArg->Ident);
  }

  FD->setIsMultiVersion(true);
  if (AL.getKind() == ParsedAttr::AT_CPUSpecific)
    D->addAttr(::new (S.Context)
                   CPUSpecificAttr(S.Context, AL, CPUs.data(), CPUs.size()));
  else
    D->addAttr(::new (S.Context)
                   CPUDispatchAttr(S.Context, AL, CPUs.data(), CPUs.size()));
}

static void handleCommonAttr(Sema &S, Decl *D, const ParsedAttr &AL) {
  if (S.LangOpts.CPlusPlus) {
    S.Diag(AL.getLoc(), diag::err_attribute_not_supported_in_lang)
        << AL << AttributeLangSupport::Cpp;
    return;
  }

  if (CommonAttr *CA = S.mergeCommonAttr(D, AL))
    D->addAttr(CA);
}

static void handleNakedAttr(Sema &S, Decl *D, const ParsedAttr &AL) {
  if (checkAttrMutualExclusion<DisableTailCallsAttr>(S, D, AL))
    return;

  if (AL.isDeclspecAttribute()) {
    const auto &Triple = S.getASTContext().getTargetInfo().getTriple();
    const auto &Arch = Triple.getArch();
    if (Arch != llvm::Triple::x86 &&
        (Arch != llvm::Triple::arm && Arch != llvm::Triple::thumb)) {
      S.Diag(AL.getLoc(), diag::err_attribute_not_supported_on_arch)
          << AL << Triple.getArchName();
      return;
    }
  }

  D->addAttr(::new (S.Context) NakedAttr(S.Context, AL));
}

static void handleNoReturnAttr(Sema &S, Decl *D, const ParsedAttr &Attrs) {
  if (hasDeclarator(D)) return;

  if (!isa<ObjCMethodDecl>(D)) {
    S.Diag(Attrs.getLoc(), diag::warn_attribute_wrong_decl_type)
        << Attrs << ExpectedFunctionOrMethod;
    return;
  }

  D->addAttr(::new (S.Context) NoReturnAttr(S.Context, Attrs));
}

static void handleNoCfCheckAttr(Sema &S, Decl *D, const ParsedAttr &Attrs) {
  if (!S.getLangOpts().CFProtectionBranch)
    S.Diag(Attrs.getLoc(), diag::warn_nocf_check_attribute_ignored);
  else
    handleSimpleAttribute<AnyX86NoCfCheckAttr>(S, D, Attrs);
}

bool Sema::CheckAttrNoArgs(const ParsedAttr &Attrs) {
  if (!checkAttributeNumArgs(*this, Attrs, 0)) {
    Attrs.setInvalid();
    return true;
  }

  return false;
}

bool Sema::CheckAttrTarget(const ParsedAttr &AL) {
  // Check whether the attribute is valid on the current target.
  const TargetInfo *Aux = Context.getAuxTargetInfo();
  if (!(AL.existsInTarget(Context.getTargetInfo()) ||
        (Context.getLangOpts().SYCLIsDevice &&
         Aux && AL.existsInTarget(*Aux)))) {
    Diag(AL.getLoc(), diag::warn_unknown_attribute_ignored) << AL;
    AL.setInvalid();
    return true;
  }

  return false;
}

static void handleAnalyzerNoReturnAttr(Sema &S, Decl *D, const ParsedAttr &AL) {

  // The checking path for 'noreturn' and 'analyzer_noreturn' are different
  // because 'analyzer_noreturn' does not impact the type.
  if (!isFunctionOrMethodOrBlock(D)) {
    ValueDecl *VD = dyn_cast<ValueDecl>(D);
    if (!VD || (!VD->getType()->isBlockPointerType() &&
                !VD->getType()->isFunctionPointerType())) {
      S.Diag(AL.getLoc(), AL.isCXX11Attribute()
                              ? diag::err_attribute_wrong_decl_type
                              : diag::warn_attribute_wrong_decl_type)
          << AL << ExpectedFunctionMethodOrBlock;
      return;
    }
  }

  D->addAttr(::new (S.Context) AnalyzerNoReturnAttr(S.Context, AL));
}

// PS3 PPU-specific.
static void handleVecReturnAttr(Sema &S, Decl *D, const ParsedAttr &AL) {
  /*
    Returning a Vector Class in Registers

    According to the PPU ABI specifications, a class with a single member of
    vector type is returned in memory when used as the return value of a
    function.
    This results in inefficient code when implementing vector classes. To return
    the value in a single vector register, add the vecreturn attribute to the
    class definition. This attribute is also applicable to struct types.

    Example:

    struct Vector
    {
      __vector float xyzw;
    } __attribute__((vecreturn));

    Vector Add(Vector lhs, Vector rhs)
    {
      Vector result;
      result.xyzw = vec_add(lhs.xyzw, rhs.xyzw);
      return result; // This will be returned in a register
    }
  */
  if (VecReturnAttr *A = D->getAttr<VecReturnAttr>()) {
    S.Diag(AL.getLoc(), diag::err_repeat_attribute) << A;
    return;
  }

  const auto *R = cast<RecordDecl>(D);
  int count = 0;

  if (!isa<CXXRecordDecl>(R)) {
    S.Diag(AL.getLoc(), diag::err_attribute_vecreturn_only_vector_member);
    return;
  }

  if (!cast<CXXRecordDecl>(R)->isPOD()) {
    S.Diag(AL.getLoc(), diag::err_attribute_vecreturn_only_pod_record);
    return;
  }

  for (const auto *I : R->fields()) {
    if ((count == 1) || !I->getType()->isVectorType()) {
      S.Diag(AL.getLoc(), diag::err_attribute_vecreturn_only_vector_member);
      return;
    }
    count++;
  }

  D->addAttr(::new (S.Context) VecReturnAttr(S.Context, AL));
}

static void handleDependencyAttr(Sema &S, Scope *Scope, Decl *D,
                                 const ParsedAttr &AL) {
  if (isa<ParmVarDecl>(D)) {
    // [[carries_dependency]] can only be applied to a parameter if it is a
    // parameter of a function declaration or lambda.
    if (!(Scope->getFlags() & clang::Scope::FunctionDeclarationScope)) {
      S.Diag(AL.getLoc(),
             diag::err_carries_dependency_param_not_function_decl);
      return;
    }
  }

  D->addAttr(::new (S.Context) CarriesDependencyAttr(S.Context, AL));
}

static void handleUnusedAttr(Sema &S, Decl *D, const ParsedAttr &AL) {
  bool IsCXX17Attr = AL.isCXX11Attribute() && !AL.getScopeName();

  // If this is spelled as the standard C++17 attribute, but not in C++17, warn
  // about using it as an extension.
  if (!S.getLangOpts().CPlusPlus17 && IsCXX17Attr)
    S.Diag(AL.getLoc(), diag::ext_cxx17_attr) << AL;

  D->addAttr(::new (S.Context) UnusedAttr(S.Context, AL));
}

static void handleConstructorAttr(Sema &S, Decl *D, const ParsedAttr &AL) {
  uint32_t priority = ConstructorAttr::DefaultPriority;
  if (AL.getNumArgs() &&
      !checkUInt32Argument(S, AL, AL.getArgAsExpr(0), priority))
    return;

  D->addAttr(::new (S.Context) ConstructorAttr(S.Context, AL, priority));
}

static void handleDestructorAttr(Sema &S, Decl *D, const ParsedAttr &AL) {
  uint32_t priority = DestructorAttr::DefaultPriority;
  if (AL.getNumArgs() &&
      !checkUInt32Argument(S, AL, AL.getArgAsExpr(0), priority))
    return;

  D->addAttr(::new (S.Context) DestructorAttr(S.Context, AL, priority));
}

template <typename AttrTy>
static void handleAttrWithMessage(Sema &S, Decl *D, const ParsedAttr &AL) {
  // Handle the case where the attribute has a text message.
  StringRef Str;
  if (AL.getNumArgs() == 1 && !S.checkStringLiteralArgumentAttr(AL, 0, Str))
    return;

  D->addAttr(::new (S.Context) AttrTy(S.Context, AL, Str));
}

static void handleObjCSuppresProtocolAttr(Sema &S, Decl *D,
                                          const ParsedAttr &AL) {
  if (!cast<ObjCProtocolDecl>(D)->isThisDeclarationADefinition()) {
    S.Diag(AL.getLoc(), diag::err_objc_attr_protocol_requires_definition)
        << AL << AL.getRange();
    return;
  }

  D->addAttr(::new (S.Context) ObjCExplicitProtocolImplAttr(S.Context, AL));
}

static bool checkAvailabilityAttr(Sema &S, SourceRange Range,
                                  IdentifierInfo *Platform,
                                  VersionTuple Introduced,
                                  VersionTuple Deprecated,
                                  VersionTuple Obsoleted) {
  StringRef PlatformName
    = AvailabilityAttr::getPrettyPlatformName(Platform->getName());
  if (PlatformName.empty())
    PlatformName = Platform->getName();

  // Ensure that Introduced <= Deprecated <= Obsoleted (although not all
  // of these steps are needed).
  if (!Introduced.empty() && !Deprecated.empty() &&
      !(Introduced <= Deprecated)) {
    S.Diag(Range.getBegin(), diag::warn_availability_version_ordering)
      << 1 << PlatformName << Deprecated.getAsString()
      << 0 << Introduced.getAsString();
    return true;
  }

  if (!Introduced.empty() && !Obsoleted.empty() &&
      !(Introduced <= Obsoleted)) {
    S.Diag(Range.getBegin(), diag::warn_availability_version_ordering)
      << 2 << PlatformName << Obsoleted.getAsString()
      << 0 << Introduced.getAsString();
    return true;
  }

  if (!Deprecated.empty() && !Obsoleted.empty() &&
      !(Deprecated <= Obsoleted)) {
    S.Diag(Range.getBegin(), diag::warn_availability_version_ordering)
      << 2 << PlatformName << Obsoleted.getAsString()
      << 1 << Deprecated.getAsString();
    return true;
  }

  return false;
}

/// Check whether the two versions match.
///
/// If either version tuple is empty, then they are assumed to match. If
/// \p BeforeIsOkay is true, then \p X can be less than or equal to \p Y.
static bool versionsMatch(const VersionTuple &X, const VersionTuple &Y,
                          bool BeforeIsOkay) {
  if (X.empty() || Y.empty())
    return true;

  if (X == Y)
    return true;

  if (BeforeIsOkay && X < Y)
    return true;

  return false;
}

AvailabilityAttr *Sema::mergeAvailabilityAttr(
    NamedDecl *D, const AttributeCommonInfo &CI, IdentifierInfo *Platform,
    bool Implicit, VersionTuple Introduced, VersionTuple Deprecated,
    VersionTuple Obsoleted, bool IsUnavailable, StringRef Message,
    bool IsStrict, StringRef Replacement, AvailabilityMergeKind AMK,
    int Priority) {
  VersionTuple MergedIntroduced = Introduced;
  VersionTuple MergedDeprecated = Deprecated;
  VersionTuple MergedObsoleted = Obsoleted;
  bool FoundAny = false;
  bool OverrideOrImpl = false;
  switch (AMK) {
  case AMK_None:
  case AMK_Redeclaration:
    OverrideOrImpl = false;
    break;

  case AMK_Override:
  case AMK_ProtocolImplementation:
    OverrideOrImpl = true;
    break;
  }

  if (D->hasAttrs()) {
    AttrVec &Attrs = D->getAttrs();
    for (unsigned i = 0, e = Attrs.size(); i != e;) {
      const auto *OldAA = dyn_cast<AvailabilityAttr>(Attrs[i]);
      if (!OldAA) {
        ++i;
        continue;
      }

      IdentifierInfo *OldPlatform = OldAA->getPlatform();
      if (OldPlatform != Platform) {
        ++i;
        continue;
      }

      // If there is an existing availability attribute for this platform that
      // has a lower priority use the existing one and discard the new
      // attribute.
      if (OldAA->getPriority() < Priority)
        return nullptr;

      // If there is an existing attribute for this platform that has a higher
      // priority than the new attribute then erase the old one and continue
      // processing the attributes.
      if (OldAA->getPriority() > Priority) {
        Attrs.erase(Attrs.begin() + i);
        --e;
        continue;
      }

      FoundAny = true;
      VersionTuple OldIntroduced = OldAA->getIntroduced();
      VersionTuple OldDeprecated = OldAA->getDeprecated();
      VersionTuple OldObsoleted = OldAA->getObsoleted();
      bool OldIsUnavailable = OldAA->getUnavailable();

      if (!versionsMatch(OldIntroduced, Introduced, OverrideOrImpl) ||
          !versionsMatch(Deprecated, OldDeprecated, OverrideOrImpl) ||
          !versionsMatch(Obsoleted, OldObsoleted, OverrideOrImpl) ||
          !(OldIsUnavailable == IsUnavailable ||
            (OverrideOrImpl && !OldIsUnavailable && IsUnavailable))) {
        if (OverrideOrImpl) {
          int Which = -1;
          VersionTuple FirstVersion;
          VersionTuple SecondVersion;
          if (!versionsMatch(OldIntroduced, Introduced, OverrideOrImpl)) {
            Which = 0;
            FirstVersion = OldIntroduced;
            SecondVersion = Introduced;
          } else if (!versionsMatch(Deprecated, OldDeprecated, OverrideOrImpl)) {
            Which = 1;
            FirstVersion = Deprecated;
            SecondVersion = OldDeprecated;
          } else if (!versionsMatch(Obsoleted, OldObsoleted, OverrideOrImpl)) {
            Which = 2;
            FirstVersion = Obsoleted;
            SecondVersion = OldObsoleted;
          }

          if (Which == -1) {
            Diag(OldAA->getLocation(),
                 diag::warn_mismatched_availability_override_unavail)
              << AvailabilityAttr::getPrettyPlatformName(Platform->getName())
              << (AMK == AMK_Override);
          } else {
            Diag(OldAA->getLocation(),
                 diag::warn_mismatched_availability_override)
              << Which
              << AvailabilityAttr::getPrettyPlatformName(Platform->getName())
              << FirstVersion.getAsString() << SecondVersion.getAsString()
              << (AMK == AMK_Override);
          }
          if (AMK == AMK_Override)
            Diag(CI.getLoc(), diag::note_overridden_method);
          else
            Diag(CI.getLoc(), diag::note_protocol_method);
        } else {
          Diag(OldAA->getLocation(), diag::warn_mismatched_availability);
          Diag(CI.getLoc(), diag::note_previous_attribute);
        }

        Attrs.erase(Attrs.begin() + i);
        --e;
        continue;
      }

      VersionTuple MergedIntroduced2 = MergedIntroduced;
      VersionTuple MergedDeprecated2 = MergedDeprecated;
      VersionTuple MergedObsoleted2 = MergedObsoleted;

      if (MergedIntroduced2.empty())
        MergedIntroduced2 = OldIntroduced;
      if (MergedDeprecated2.empty())
        MergedDeprecated2 = OldDeprecated;
      if (MergedObsoleted2.empty())
        MergedObsoleted2 = OldObsoleted;

      if (checkAvailabilityAttr(*this, OldAA->getRange(), Platform,
                                MergedIntroduced2, MergedDeprecated2,
                                MergedObsoleted2)) {
        Attrs.erase(Attrs.begin() + i);
        --e;
        continue;
      }

      MergedIntroduced = MergedIntroduced2;
      MergedDeprecated = MergedDeprecated2;
      MergedObsoleted = MergedObsoleted2;
      ++i;
    }
  }

  if (FoundAny &&
      MergedIntroduced == Introduced &&
      MergedDeprecated == Deprecated &&
      MergedObsoleted == Obsoleted)
    return nullptr;

  // Only create a new attribute if !OverrideOrImpl, but we want to do
  // the checking.
  if (!checkAvailabilityAttr(*this, CI.getRange(), Platform, MergedIntroduced,
                             MergedDeprecated, MergedObsoleted) &&
      !OverrideOrImpl) {
    auto *Avail = ::new (Context) AvailabilityAttr(
        Context, CI, Platform, Introduced, Deprecated, Obsoleted, IsUnavailable,
        Message, IsStrict, Replacement, Priority);
    Avail->setImplicit(Implicit);
    return Avail;
  }
  return nullptr;
}

static void handleAvailabilityAttr(Sema &S, Decl *D, const ParsedAttr &AL) {
  if (!checkAttributeNumArgs(S, AL, 1))
    return;
  IdentifierLoc *Platform = AL.getArgAsIdent(0);

  IdentifierInfo *II = Platform->Ident;
  if (AvailabilityAttr::getPrettyPlatformName(II->getName()).empty())
    S.Diag(Platform->Loc, diag::warn_availability_unknown_platform)
      << Platform->Ident;

  auto *ND = dyn_cast<NamedDecl>(D);
  if (!ND) // We warned about this already, so just return.
    return;

  AvailabilityChange Introduced = AL.getAvailabilityIntroduced();
  AvailabilityChange Deprecated = AL.getAvailabilityDeprecated();
  AvailabilityChange Obsoleted = AL.getAvailabilityObsoleted();
  bool IsUnavailable = AL.getUnavailableLoc().isValid();
  bool IsStrict = AL.getStrictLoc().isValid();
  StringRef Str;
  if (const auto *SE = dyn_cast_or_null<StringLiteral>(AL.getMessageExpr()))
    Str = SE->getString();
  StringRef Replacement;
  if (const auto *SE = dyn_cast_or_null<StringLiteral>(AL.getReplacementExpr()))
    Replacement = SE->getString();

  if (II->isStr("swift")) {
    if (Introduced.isValid() || Obsoleted.isValid() ||
        (!IsUnavailable && !Deprecated.isValid())) {
      S.Diag(AL.getLoc(),
             diag::warn_availability_swift_unavailable_deprecated_only);
      return;
    }
  }

  int PriorityModifier = AL.isPragmaClangAttribute()
                             ? Sema::AP_PragmaClangAttribute
                             : Sema::AP_Explicit;
  AvailabilityAttr *NewAttr = S.mergeAvailabilityAttr(
      ND, AL, II, false /*Implicit*/, Introduced.Version, Deprecated.Version,
      Obsoleted.Version, IsUnavailable, Str, IsStrict, Replacement,
      Sema::AMK_None, PriorityModifier);
  if (NewAttr)
    D->addAttr(NewAttr);

  // Transcribe "ios" to "watchos" (and add a new attribute) if the versioning
  // matches before the start of the watchOS platform.
  if (S.Context.getTargetInfo().getTriple().isWatchOS()) {
    IdentifierInfo *NewII = nullptr;
    if (II->getName() == "ios")
      NewII = &S.Context.Idents.get("watchos");
    else if (II->getName() == "ios_app_extension")
      NewII = &S.Context.Idents.get("watchos_app_extension");

    if (NewII) {
        auto adjustWatchOSVersion = [](VersionTuple Version) -> VersionTuple {
          if (Version.empty())
            return Version;
          auto Major = Version.getMajor();
          auto NewMajor = Major >= 9 ? Major - 7 : 0;
          if (NewMajor >= 2) {
            if (Version.getMinor().hasValue()) {
              if (Version.getSubminor().hasValue())
                return VersionTuple(NewMajor, Version.getMinor().getValue(),
                                    Version.getSubminor().getValue());
              else
                return VersionTuple(NewMajor, Version.getMinor().getValue());
            }
            return VersionTuple(NewMajor);
          }

          return VersionTuple(2, 0);
        };

        auto NewIntroduced = adjustWatchOSVersion(Introduced.Version);
        auto NewDeprecated = adjustWatchOSVersion(Deprecated.Version);
        auto NewObsoleted = adjustWatchOSVersion(Obsoleted.Version);

        AvailabilityAttr *NewAttr = S.mergeAvailabilityAttr(
            ND, AL, NewII, true /*Implicit*/, NewIntroduced, NewDeprecated,
            NewObsoleted, IsUnavailable, Str, IsStrict, Replacement,
            Sema::AMK_None,
            PriorityModifier + Sema::AP_InferredFromOtherPlatform);
        if (NewAttr)
          D->addAttr(NewAttr);
      }
  } else if (S.Context.getTargetInfo().getTriple().isTvOS()) {
    // Transcribe "ios" to "tvos" (and add a new attribute) if the versioning
    // matches before the start of the tvOS platform.
    IdentifierInfo *NewII = nullptr;
    if (II->getName() == "ios")
      NewII = &S.Context.Idents.get("tvos");
    else if (II->getName() == "ios_app_extension")
      NewII = &S.Context.Idents.get("tvos_app_extension");

    if (NewII) {
      AvailabilityAttr *NewAttr = S.mergeAvailabilityAttr(
          ND, AL, NewII, true /*Implicit*/, Introduced.Version,
          Deprecated.Version, Obsoleted.Version, IsUnavailable, Str, IsStrict,
          Replacement, Sema::AMK_None,
          PriorityModifier + Sema::AP_InferredFromOtherPlatform);
      if (NewAttr)
        D->addAttr(NewAttr);
      }
  }
}

static void handleExternalSourceSymbolAttr(Sema &S, Decl *D,
                                           const ParsedAttr &AL) {
  if (!checkAttributeAtLeastNumArgs(S, AL, 1))
    return;
  assert(checkAttributeAtMostNumArgs(S, AL, 3) &&
         "Invalid number of arguments in an external_source_symbol attribute");

  StringRef Language;
  if (const auto *SE = dyn_cast_or_null<StringLiteral>(AL.getArgAsExpr(0)))
    Language = SE->getString();
  StringRef DefinedIn;
  if (const auto *SE = dyn_cast_or_null<StringLiteral>(AL.getArgAsExpr(1)))
    DefinedIn = SE->getString();
  bool IsGeneratedDeclaration = AL.getArgAsIdent(2) != nullptr;

  D->addAttr(::new (S.Context) ExternalSourceSymbolAttr(
      S.Context, AL, Language, DefinedIn, IsGeneratedDeclaration));
}

template <class T>
static T *mergeVisibilityAttr(Sema &S, Decl *D, const AttributeCommonInfo &CI,
                              typename T::VisibilityType value) {
  T *existingAttr = D->getAttr<T>();
  if (existingAttr) {
    typename T::VisibilityType existingValue = existingAttr->getVisibility();
    if (existingValue == value)
      return nullptr;
    S.Diag(existingAttr->getLocation(), diag::err_mismatched_visibility);
    S.Diag(CI.getLoc(), diag::note_previous_attribute);
    D->dropAttr<T>();
  }
  return ::new (S.Context) T(S.Context, CI, value);
}

VisibilityAttr *Sema::mergeVisibilityAttr(Decl *D,
                                          const AttributeCommonInfo &CI,
                                          VisibilityAttr::VisibilityType Vis) {
  return ::mergeVisibilityAttr<VisibilityAttr>(*this, D, CI, Vis);
}

TypeVisibilityAttr *
Sema::mergeTypeVisibilityAttr(Decl *D, const AttributeCommonInfo &CI,
                              TypeVisibilityAttr::VisibilityType Vis) {
  return ::mergeVisibilityAttr<TypeVisibilityAttr>(*this, D, CI, Vis);
}

static void handleVisibilityAttr(Sema &S, Decl *D, const ParsedAttr &AL,
                                 bool isTypeVisibility) {
  // Visibility attributes don't mean anything on a typedef.
  if (isa<TypedefNameDecl>(D)) {
    S.Diag(AL.getRange().getBegin(), diag::warn_attribute_ignored) << AL;
    return;
  }

  // 'type_visibility' can only go on a type or namespace.
  if (isTypeVisibility &&
      !(isa<TagDecl>(D) ||
        isa<ObjCInterfaceDecl>(D) ||
        isa<NamespaceDecl>(D))) {
    S.Diag(AL.getRange().getBegin(), diag::err_attribute_wrong_decl_type)
        << AL << ExpectedTypeOrNamespace;
    return;
  }

  // Check that the argument is a string literal.
  StringRef TypeStr;
  SourceLocation LiteralLoc;
  if (!S.checkStringLiteralArgumentAttr(AL, 0, TypeStr, &LiteralLoc))
    return;

  VisibilityAttr::VisibilityType type;
  if (!VisibilityAttr::ConvertStrToVisibilityType(TypeStr, type)) {
    S.Diag(LiteralLoc, diag::warn_attribute_type_not_supported) << AL
                                                                << TypeStr;
    return;
  }

  // Complain about attempts to use protected visibility on targets
  // (like Darwin) that don't support it.
  if (type == VisibilityAttr::Protected &&
      !S.Context.getTargetInfo().hasProtectedVisibility()) {
    S.Diag(AL.getLoc(), diag::warn_attribute_protected_visibility);
    type = VisibilityAttr::Default;
  }

  Attr *newAttr;
  if (isTypeVisibility) {
    newAttr = S.mergeTypeVisibilityAttr(
        D, AL, (TypeVisibilityAttr::VisibilityType)type);
  } else {
    newAttr = S.mergeVisibilityAttr(D, AL, type);
  }
  if (newAttr)
    D->addAttr(newAttr);
}

static void handleObjCDirectAttr(Sema &S, Decl *D, const ParsedAttr &AL) {
  // objc_direct cannot be set on methods declared in the context of a protocol
  if (isa<ObjCProtocolDecl>(D->getDeclContext())) {
    S.Diag(AL.getLoc(), diag::err_objc_direct_on_protocol) << false;
    return;
  }

  if (S.getLangOpts().ObjCRuntime.allowsDirectDispatch()) {
    handleSimpleAttribute<ObjCDirectAttr>(S, D, AL);
  } else {
    S.Diag(AL.getLoc(), diag::warn_objc_direct_ignored) << AL;
  }
}

static void handleObjCDirectMembersAttr(Sema &S, Decl *D,
                                        const ParsedAttr &AL) {
  if (S.getLangOpts().ObjCRuntime.allowsDirectDispatch()) {
    handleSimpleAttribute<ObjCDirectMembersAttr>(S, D, AL);
  } else {
    S.Diag(AL.getLoc(), diag::warn_objc_direct_ignored) << AL;
  }
}

static void handleObjCMethodFamilyAttr(Sema &S, Decl *D, const ParsedAttr &AL) {
  const auto *M = cast<ObjCMethodDecl>(D);
  if (!AL.isArgIdent(0)) {
    S.Diag(AL.getLoc(), diag::err_attribute_argument_n_type)
        << AL << 1 << AANT_ArgumentIdentifier;
    return;
  }

  IdentifierLoc *IL = AL.getArgAsIdent(0);
  ObjCMethodFamilyAttr::FamilyKind F;
  if (!ObjCMethodFamilyAttr::ConvertStrToFamilyKind(IL->Ident->getName(), F)) {
    S.Diag(IL->Loc, diag::warn_attribute_type_not_supported) << AL << IL->Ident;
    return;
  }

  if (F == ObjCMethodFamilyAttr::OMF_init &&
      !M->getReturnType()->isObjCObjectPointerType()) {
    S.Diag(M->getLocation(), diag::err_init_method_bad_return_type)
        << M->getReturnType();
    // Ignore the attribute.
    return;
  }

  D->addAttr(new (S.Context) ObjCMethodFamilyAttr(S.Context, AL, F));
}

static void handleObjCNSObject(Sema &S, Decl *D, const ParsedAttr &AL) {
  if (const auto *TD = dyn_cast<TypedefNameDecl>(D)) {
    QualType T = TD->getUnderlyingType();
    if (!T->isCARCBridgableType()) {
      S.Diag(TD->getLocation(), diag::err_nsobject_attribute);
      return;
    }
  }
  else if (const auto *PD = dyn_cast<ObjCPropertyDecl>(D)) {
    QualType T = PD->getType();
    if (!T->isCARCBridgableType()) {
      S.Diag(PD->getLocation(), diag::err_nsobject_attribute);
      return;
    }
  }
  else {
    // It is okay to include this attribute on properties, e.g.:
    //
    //  @property (retain, nonatomic) struct Bork *Q __attribute__((NSObject));
    //
    // In this case it follows tradition and suppresses an error in the above
    // case.
    S.Diag(D->getLocation(), diag::warn_nsobject_attribute);
  }
  D->addAttr(::new (S.Context) ObjCNSObjectAttr(S.Context, AL));
}

static void handleObjCIndependentClass(Sema &S, Decl *D, const ParsedAttr &AL) {
  if (const auto *TD = dyn_cast<TypedefNameDecl>(D)) {
    QualType T = TD->getUnderlyingType();
    if (!T->isObjCObjectPointerType()) {
      S.Diag(TD->getLocation(), diag::warn_ptr_independentclass_attribute);
      return;
    }
  } else {
    S.Diag(D->getLocation(), diag::warn_independentclass_attribute);
    return;
  }
  D->addAttr(::new (S.Context) ObjCIndependentClassAttr(S.Context, AL));
}

static void handleBlocksAttr(Sema &S, Decl *D, const ParsedAttr &AL) {
  if (!AL.isArgIdent(0)) {
    S.Diag(AL.getLoc(), diag::err_attribute_argument_n_type)
        << AL << 1 << AANT_ArgumentIdentifier;
    return;
  }

  IdentifierInfo *II = AL.getArgAsIdent(0)->Ident;
  BlocksAttr::BlockType type;
  if (!BlocksAttr::ConvertStrToBlockType(II->getName(), type)) {
    S.Diag(AL.getLoc(), diag::warn_attribute_type_not_supported) << AL << II;
    return;
  }

  D->addAttr(::new (S.Context) BlocksAttr(S.Context, AL, type));
}

static void handleSentinelAttr(Sema &S, Decl *D, const ParsedAttr &AL) {
  unsigned sentinel = (unsigned)SentinelAttr::DefaultSentinel;
  if (AL.getNumArgs() > 0) {
    Expr *E = AL.getArgAsExpr(0);
    llvm::APSInt Idx(32);
    if (E->isTypeDependent() || E->isValueDependent() ||
        !E->isIntegerConstantExpr(Idx, S.Context)) {
      S.Diag(AL.getLoc(), diag::err_attribute_argument_n_type)
          << AL << 1 << AANT_ArgumentIntegerConstant << E->getSourceRange();
      return;
    }

    if (Idx.isSigned() && Idx.isNegative()) {
      S.Diag(AL.getLoc(), diag::err_attribute_sentinel_less_than_zero)
        << E->getSourceRange();
      return;
    }

    sentinel = Idx.getZExtValue();
  }

  unsigned nullPos = (unsigned)SentinelAttr::DefaultNullPos;
  if (AL.getNumArgs() > 1) {
    Expr *E = AL.getArgAsExpr(1);
    llvm::APSInt Idx(32);
    if (E->isTypeDependent() || E->isValueDependent() ||
        !E->isIntegerConstantExpr(Idx, S.Context)) {
      S.Diag(AL.getLoc(), diag::err_attribute_argument_n_type)
          << AL << 2 << AANT_ArgumentIntegerConstant << E->getSourceRange();
      return;
    }
    nullPos = Idx.getZExtValue();

    if ((Idx.isSigned() && Idx.isNegative()) || nullPos > 1) {
      // FIXME: This error message could be improved, it would be nice
      // to say what the bounds actually are.
      S.Diag(AL.getLoc(), diag::err_attribute_sentinel_not_zero_or_one)
        << E->getSourceRange();
      return;
    }
  }

  if (const auto *FD = dyn_cast<FunctionDecl>(D)) {
    const FunctionType *FT = FD->getType()->castAs<FunctionType>();
    if (isa<FunctionNoProtoType>(FT)) {
      S.Diag(AL.getLoc(), diag::warn_attribute_sentinel_named_arguments);
      return;
    }

    if (!cast<FunctionProtoType>(FT)->isVariadic()) {
      S.Diag(AL.getLoc(), diag::warn_attribute_sentinel_not_variadic) << 0;
      return;
    }
  } else if (const auto *MD = dyn_cast<ObjCMethodDecl>(D)) {
    if (!MD->isVariadic()) {
      S.Diag(AL.getLoc(), diag::warn_attribute_sentinel_not_variadic) << 0;
      return;
    }
  } else if (const auto *BD = dyn_cast<BlockDecl>(D)) {
    if (!BD->isVariadic()) {
      S.Diag(AL.getLoc(), diag::warn_attribute_sentinel_not_variadic) << 1;
      return;
    }
  } else if (const auto *V = dyn_cast<VarDecl>(D)) {
    QualType Ty = V->getType();
    if (Ty->isBlockPointerType() || Ty->isFunctionPointerType()) {
      const FunctionType *FT = Ty->isFunctionPointerType()
       ? D->getFunctionType()
       : Ty->castAs<BlockPointerType>()->getPointeeType()->getAs<FunctionType>();
      if (!cast<FunctionProtoType>(FT)->isVariadic()) {
        int m = Ty->isFunctionPointerType() ? 0 : 1;
        S.Diag(AL.getLoc(), diag::warn_attribute_sentinel_not_variadic) << m;
        return;
      }
    } else {
      S.Diag(AL.getLoc(), diag::warn_attribute_wrong_decl_type)
          << AL << ExpectedFunctionMethodOrBlock;
      return;
    }
  } else {
    S.Diag(AL.getLoc(), diag::warn_attribute_wrong_decl_type)
        << AL << ExpectedFunctionMethodOrBlock;
    return;
  }
  D->addAttr(::new (S.Context) SentinelAttr(S.Context, AL, sentinel, nullPos));
}

static void handleWarnUnusedResult(Sema &S, Decl *D, const ParsedAttr &AL) {
  if (D->getFunctionType() &&
      D->getFunctionType()->getReturnType()->isVoidType() &&
      !isa<CXXConstructorDecl>(D)) {
    S.Diag(AL.getLoc(), diag::warn_attribute_void_function_method) << AL << 0;
    return;
  }
  if (const auto *MD = dyn_cast<ObjCMethodDecl>(D))
    if (MD->getReturnType()->isVoidType()) {
      S.Diag(AL.getLoc(), diag::warn_attribute_void_function_method) << AL << 1;
      return;
    }

  StringRef Str;
  if ((AL.isCXX11Attribute() || AL.isC2xAttribute()) && !AL.getScopeName()) {
    // If this is spelled as the standard C++17 attribute, but not in C++17,
    // warn about using it as an extension. If there are attribute arguments,
    // then claim it's a C++2a extension instead.
    // FIXME: If WG14 does not seem likely to adopt the same feature, add an
    // extension warning for C2x mode.
    const LangOptions &LO = S.getLangOpts();
    if (AL.getNumArgs() == 1) {
      if (LO.CPlusPlus && !LO.CPlusPlus2a)
        S.Diag(AL.getLoc(), diag::ext_cxx2a_attr) << AL;

      // Since this this is spelled [[nodiscard]], get the optional string
      // literal. If in C++ mode, but not in C++2a mode, diagnose as an
      // extension.
      // FIXME: C2x should support this feature as well, even as an extension.
      if (!S.checkStringLiteralArgumentAttr(AL, 0, Str, nullptr))
        return;
    } else if (LO.CPlusPlus && !LO.CPlusPlus17)
      S.Diag(AL.getLoc(), diag::ext_cxx17_attr) << AL;
  }

  D->addAttr(::new (S.Context) WarnUnusedResultAttr(S.Context, AL, Str));
}

static void handleWeakImportAttr(Sema &S, Decl *D, const ParsedAttr &AL) {
  // weak_import only applies to variable & function declarations.
  bool isDef = false;
  if (!D->canBeWeakImported(isDef)) {
    if (isDef)
      S.Diag(AL.getLoc(), diag::warn_attribute_invalid_on_definition)
        << "weak_import";
    else if (isa<ObjCPropertyDecl>(D) || isa<ObjCMethodDecl>(D) ||
             (S.Context.getTargetInfo().getTriple().isOSDarwin() &&
              (isa<ObjCInterfaceDecl>(D) || isa<EnumDecl>(D)))) {
      // Nothing to warn about here.
    } else
      S.Diag(AL.getLoc(), diag::warn_attribute_wrong_decl_type)
          << AL << ExpectedVariableOrFunction;

    return;
  }

  D->addAttr(::new (S.Context) WeakImportAttr(S.Context, AL));
}

// Checks correctness of mutual usage of different work_group_size attributes:
// reqd_work_group_size, max_work_group_size and max_global_work_dim.
// Values of reqd_work_group_size arguments shall be equal or less than values
// coming from max_work_group_size.
// In case the value of 'max_global_work_dim' attribute equals to 0 we shall
// ensure that if max_work_group_size and reqd_work_group_size attributes exist,
// they hold equal values (1, 1, 1).
static bool checkWorkGroupSizeValues(Sema &S, Decl *D, const ParsedAttr &Attr,
                                     uint32_t WGSize[3]) {
  bool Result = true;
  auto checkZeroDim = [&S, &Attr](auto &A, size_t X, size_t Y, size_t Z,
                                  bool ReverseAttrs = false) -> bool {
    if (X != 1 || Y != 1 || Z != 1) {
      auto Diag =
          S.Diag(Attr.getLoc(), diag::err_sycl_x_y_z_arguments_must_be_one);
      if (ReverseAttrs)
        Diag << Attr << A;
      else
        Diag << A << Attr;
      return false;
    }
    return true;
  };

  if (Attr.getKind() == ParsedAttr::AT_SYCLIntelMaxGlobalWorkDim) {
    if (const auto *A = D->getAttr<SYCLIntelMaxWorkGroupSizeAttr>())
      Result &= checkZeroDim(A, A->getXDim(), A->getYDim(), A->getZDim());
    if (const auto *A = D->getAttr<ReqdWorkGroupSizeAttr>())
      Result &= checkZeroDim(A, A->getXDim(), A->getYDim(), A->getZDim());
    return Result;
  }

  if (const auto *A = D->getAttr<SYCLIntelMaxGlobalWorkDimAttr>())
    if (A->getNumber() == 0)
      Result &= checkZeroDim(A, WGSize[0], WGSize[1], WGSize[2],
                             /*ReverseAttrs=*/true);

  if (const auto *A = D->getAttr<SYCLIntelMaxWorkGroupSizeAttr>()) {
    if (!(WGSize[0] <= A->getXDim() && WGSize[1] <= A->getYDim() &&
          WGSize[2] <= A->getZDim())) {
      S.Diag(Attr.getLoc(), diag::err_conflicting_sycl_function_attributes)
          << Attr << A->getSpelling();
      Result &= false;
    }
  }
  if (const auto *A = D->getAttr<ReqdWorkGroupSizeAttr>()) {
    if (!(WGSize[0] >= A->getXDim() && WGSize[1] >= A->getYDim() &&
          WGSize[2] >= A->getZDim())) {
      S.Diag(Attr.getLoc(), diag::err_conflicting_sycl_function_attributes)
          << Attr << A->getSpelling();
      Result &= false;
    }
  }
  return Result;
}

// Handles reqd_work_group_size, work_group_size_hint and max_work_group_size
template <typename WorkGroupAttr>
static void handleWorkGroupSize(Sema &S, Decl *D, const ParsedAttr &AL) {
  if (D->isInvalidDecl())
    return;

  uint32_t WGSize[3];
  for (unsigned i = 0; i < 3; ++i) {
    const Expr *E = AL.getArgAsExpr(i);
    if (!checkUInt32Argument(S, AL, E, WGSize[i], i,
                             /*StrictlyUnsigned=*/true))
      return;
    if (WGSize[i] == 0) {
      S.Diag(AL.getLoc(), diag::err_attribute_argument_is_zero)
          << AL << E->getSourceRange();
      return;
    }
  }

  // For a SYCLDevice WorkGroupAttr arguments are reversed
  if (S.getLangOpts().SYCLIsDevice) {
    std::swap(WGSize[0], WGSize[2]);
  }
  WorkGroupAttr *Existing = D->getAttr<WorkGroupAttr>();
  if (Existing &&
      !(Existing->getXDim() == WGSize[0] && Existing->getYDim() == WGSize[1] &&
        Existing->getZDim() == WGSize[2]))
    S.Diag(AL.getLoc(), diag::warn_duplicate_attribute) << AL;
  if (!checkWorkGroupSizeValues(S, D, AL, WGSize))
    return;

  D->addAttr(::new (S.Context)
                 WorkGroupAttr(S.Context, AL, WGSize[0], WGSize[1], WGSize[2]));
}

// Handles intel_reqd_sub_group_size.
static void handleSubGroupSize(Sema &S, Decl *D, const ParsedAttr &AL) {
  uint32_t SGSize;
  const Expr *E = AL.getArgAsExpr(0);
  if (!checkUInt32Argument(S, AL, E, SGSize))
    return;
  if (SGSize == 0) {
    S.Diag(AL.getLoc(), diag::err_attribute_argument_is_zero)
        << AL << E->getSourceRange();
    return;
  }

  IntelReqdSubGroupSizeAttr *Existing =
      D->getAttr<IntelReqdSubGroupSizeAttr>();
  if (Existing && Existing->getSubGroupSize() != SGSize)
    S.Diag(AL.getLoc(), diag::warn_duplicate_attribute) << AL;

  D->addAttr(::new (S.Context)
                 IntelReqdSubGroupSizeAttr(S.Context, AL, SGSize));
}

// Handles num_simd_work_items.
static void handleNumSimdWorkItemsAttr(Sema &S, Decl *D,
                                       const ParsedAttr &Attr) {
  if (D->isInvalidDecl())
    return;

  uint32_t NumSimdWorkItems = 0;
  const Expr *E = Attr.getArgAsExpr(0);
  if (!checkUInt32Argument(S, Attr, E, NumSimdWorkItems, 0,
                           /*StrictlyUnsigned=*/true))
    return;

  if (NumSimdWorkItems == 0) {
    S.Diag(Attr.getLoc(), diag::err_attribute_argument_is_zero)
      << Attr << E->getSourceRange();
    return;
  }

  if (D->getAttr<SYCLIntelNumSimdWorkItemsAttr>())
    S.Diag(Attr.getLoc(), diag::warn_duplicate_attribute) << Attr;

  D->addAttr(::new (S.Context) SYCLIntelNumSimdWorkItemsAttr(
        S.Context, Attr, NumSimdWorkItems));
}

// Handles max_global_work_dim.
static void handleMaxGlobalWorkDimAttr(Sema &S, Decl *D,
                                       const ParsedAttr &Attr) {
  if (D->isInvalidDecl())
    return;

  uint32_t MaxGlobalWorkDim;
  const Expr *E = Attr.getArgAsExpr(0);
  if (!checkUInt32Argument(S, Attr, E, MaxGlobalWorkDim, 0,
                           /*StrictlyUnsigned=*/true))
    return;

  if (MaxGlobalWorkDim > 3) {
    S.Diag(Attr.getLoc(), diag::err_intel_attribute_argument_is_not_in_range)
      << Attr;
    return;
  }

  if (MaxGlobalWorkDim == 0) {
    uint32_t WGSize[3] = {1, 1, 1};
    if (!checkWorkGroupSizeValues(S, D, Attr, WGSize)) {
      D->setInvalidDecl();
      return;
    }
  }

  if (D->getAttr<SYCLIntelMaxGlobalWorkDimAttr>())
    S.Diag(Attr.getLoc(), diag::warn_duplicate_attribute) << Attr;

  D->addAttr(::new (S.Context) SYCLIntelMaxGlobalWorkDimAttr(
        S.Context, Attr, MaxGlobalWorkDim));
}

static void handleVecTypeHint(Sema &S, Decl *D, const ParsedAttr &AL) {
  if (!AL.hasParsedType()) {
    S.Diag(AL.getLoc(), diag::err_attribute_wrong_number_arguments) << AL << 1;
    return;
  }

  TypeSourceInfo *ParmTSI = nullptr;
  QualType ParmType = S.GetTypeFromParser(AL.getTypeArg(), &ParmTSI);
  assert(ParmTSI && "no type source info for attribute argument");

  if (!ParmType->isExtVectorType() && !ParmType->isFloatingType() &&
      (ParmType->isBooleanType() ||
       !ParmType->isIntegralType(S.getASTContext()))) {
    S.Diag(AL.getLoc(), diag::err_attribute_invalid_argument) << 2 << AL;
    return;
  }

  if (VecTypeHintAttr *A = D->getAttr<VecTypeHintAttr>()) {
    if (!S.Context.hasSameType(A->getTypeHint(), ParmType)) {
      S.Diag(AL.getLoc(), diag::warn_duplicate_attribute) << AL;
      return;
    }
  }

  D->addAttr(::new (S.Context) VecTypeHintAttr(S.Context, AL, ParmTSI));
}

SectionAttr *Sema::mergeSectionAttr(Decl *D, const AttributeCommonInfo &CI,
                                    StringRef Name) {
  // Explicit or partial specializations do not inherit
  // the section attribute from the primary template.
  if (const auto *FD = dyn_cast<FunctionDecl>(D)) {
    if (CI.getAttributeSpellingListIndex() == SectionAttr::Declspec_allocate &&
        FD->isFunctionTemplateSpecialization())
      return nullptr;
  }
  if (SectionAttr *ExistingAttr = D->getAttr<SectionAttr>()) {
    if (ExistingAttr->getName() == Name)
      return nullptr;
    Diag(ExistingAttr->getLocation(), diag::warn_mismatched_section)
         << 1 /*section*/;
    Diag(CI.getLoc(), diag::note_previous_attribute);
    return nullptr;
  }
  return ::new (Context) SectionAttr(Context, CI, Name);
}

bool Sema::checkSectionName(SourceLocation LiteralLoc, StringRef SecName) {
  std::string Error = Context.getTargetInfo().isValidSectionSpecifier(SecName);
  if (!Error.empty()) {
    Diag(LiteralLoc, diag::err_attribute_section_invalid_for_target) << Error
         << 1 /*'section'*/;
    return false;
  }
  return true;
}

static void handleSectionAttr(Sema &S, Decl *D, const ParsedAttr &AL) {
  // Make sure that there is a string literal as the sections's single
  // argument.
  StringRef Str;
  SourceLocation LiteralLoc;
  if (!S.checkStringLiteralArgumentAttr(AL, 0, Str, &LiteralLoc))
    return;

  if (!S.checkSectionName(LiteralLoc, Str))
    return;

  // If the target wants to validate the section specifier, make it happen.
  std::string Error = S.Context.getTargetInfo().isValidSectionSpecifier(Str);
  if (!Error.empty()) {
    S.Diag(LiteralLoc, diag::err_attribute_section_invalid_for_target)
    << Error;
    return;
  }

  SectionAttr *NewAttr = S.mergeSectionAttr(D, AL, Str);
  if (NewAttr)
    D->addAttr(NewAttr);
}

// This is used for `__declspec(code_seg("segname"))` on a decl.
// `#pragma code_seg("segname")` uses checkSectionName() instead.
static bool checkCodeSegName(Sema &S, SourceLocation LiteralLoc,
                             StringRef CodeSegName) {
  std::string Error =
      S.Context.getTargetInfo().isValidSectionSpecifier(CodeSegName);
  if (!Error.empty()) {
    S.Diag(LiteralLoc, diag::err_attribute_section_invalid_for_target)
        << Error << 0 /*'code-seg'*/;
    return false;
  }

  return true;
}

CodeSegAttr *Sema::mergeCodeSegAttr(Decl *D, const AttributeCommonInfo &CI,
                                    StringRef Name) {
  // Explicit or partial specializations do not inherit
  // the code_seg attribute from the primary template.
  if (const auto *FD = dyn_cast<FunctionDecl>(D)) {
    if (FD->isFunctionTemplateSpecialization())
      return nullptr;
  }
  if (const auto *ExistingAttr = D->getAttr<CodeSegAttr>()) {
    if (ExistingAttr->getName() == Name)
      return nullptr;
    Diag(ExistingAttr->getLocation(), diag::warn_mismatched_section)
         << 0 /*codeseg*/;
    Diag(CI.getLoc(), diag::note_previous_attribute);
    return nullptr;
  }
  return ::new (Context) CodeSegAttr(Context, CI, Name);
}

static void handleCodeSegAttr(Sema &S, Decl *D, const ParsedAttr &AL) {
  StringRef Str;
  SourceLocation LiteralLoc;
  if (!S.checkStringLiteralArgumentAttr(AL, 0, Str, &LiteralLoc))
    return;
  if (!checkCodeSegName(S, LiteralLoc, Str))
    return;
  if (const auto *ExistingAttr = D->getAttr<CodeSegAttr>()) {
    if (!ExistingAttr->isImplicit()) {
      S.Diag(AL.getLoc(),
             ExistingAttr->getName() == Str
             ? diag::warn_duplicate_codeseg_attribute
             : diag::err_conflicting_codeseg_attribute);
      return;
    }
    D->dropAttr<CodeSegAttr>();
  }
  if (CodeSegAttr *CSA = S.mergeCodeSegAttr(D, AL, Str))
    D->addAttr(CSA);
}

// Check for things we'd like to warn about. Multiversioning issues are
// handled later in the process, once we know how many exist.
bool Sema::checkTargetAttr(SourceLocation LiteralLoc, StringRef AttrStr) {
  enum FirstParam { Unsupported, Duplicate };
  enum SecondParam { None, Architecture };
  for (auto Str : {"tune=", "fpmath="})
    if (AttrStr.find(Str) != StringRef::npos)
      return Diag(LiteralLoc, diag::warn_unsupported_target_attribute)
             << Unsupported << None << Str;

  ParsedTargetAttr ParsedAttrs = TargetAttr::parse(AttrStr);

  if (!ParsedAttrs.Architecture.empty() &&
      !Context.getTargetInfo().isValidCPUName(ParsedAttrs.Architecture))
    return Diag(LiteralLoc, diag::warn_unsupported_target_attribute)
           << Unsupported << Architecture << ParsedAttrs.Architecture;

  if (ParsedAttrs.DuplicateArchitecture)
    return Diag(LiteralLoc, diag::warn_unsupported_target_attribute)
           << Duplicate << None << "arch=";

  for (const auto &Feature : ParsedAttrs.Features) {
    auto CurFeature = StringRef(Feature).drop_front(); // remove + or -.
    if (!Context.getTargetInfo().isValidFeatureName(CurFeature))
      return Diag(LiteralLoc, diag::warn_unsupported_target_attribute)
             << Unsupported << None << CurFeature;
  }

  TargetInfo::BranchProtectionInfo BPI;
  StringRef Error;
  if (!ParsedAttrs.BranchProtection.empty() &&
      !Context.getTargetInfo().validateBranchProtection(
          ParsedAttrs.BranchProtection, BPI, Error)) {
    if (Error.empty())
      return Diag(LiteralLoc, diag::warn_unsupported_target_attribute)
             << Unsupported << None << "branch-protection";
    else
      return Diag(LiteralLoc, diag::err_invalid_branch_protection_spec)
             << Error;
  }

  return false;
}

static void handleTargetAttr(Sema &S, Decl *D, const ParsedAttr &AL) {
  StringRef Str;
  SourceLocation LiteralLoc;
  if (!S.checkStringLiteralArgumentAttr(AL, 0, Str, &LiteralLoc) ||
      S.checkTargetAttr(LiteralLoc, Str))
    return;

  TargetAttr *NewAttr = ::new (S.Context) TargetAttr(S.Context, AL, Str);
  D->addAttr(NewAttr);
}

static void handleMinVectorWidthAttr(Sema &S, Decl *D, const ParsedAttr &AL) {
  Expr *E = AL.getArgAsExpr(0);
  uint32_t VecWidth;
  if (!checkUInt32Argument(S, AL, E, VecWidth)) {
    AL.setInvalid();
    return;
  }

  MinVectorWidthAttr *Existing = D->getAttr<MinVectorWidthAttr>();
  if (Existing && Existing->getVectorWidth() != VecWidth) {
    S.Diag(AL.getLoc(), diag::warn_duplicate_attribute) << AL;
    return;
  }

  D->addAttr(::new (S.Context) MinVectorWidthAttr(S.Context, AL, VecWidth));
}

static void handleCleanupAttr(Sema &S, Decl *D, const ParsedAttr &AL) {
  Expr *E = AL.getArgAsExpr(0);
  SourceLocation Loc = E->getExprLoc();
  FunctionDecl *FD = nullptr;
  DeclarationNameInfo NI;

  // gcc only allows for simple identifiers. Since we support more than gcc, we
  // will warn the user.
  if (auto *DRE = dyn_cast<DeclRefExpr>(E)) {
    if (DRE->hasQualifier())
      S.Diag(Loc, diag::warn_cleanup_ext);
    FD = dyn_cast<FunctionDecl>(DRE->getDecl());
    NI = DRE->getNameInfo();
    if (!FD) {
      S.Diag(Loc, diag::err_attribute_cleanup_arg_not_function) << 1
        << NI.getName();
      return;
    }
  } else if (auto *ULE = dyn_cast<UnresolvedLookupExpr>(E)) {
    if (ULE->hasExplicitTemplateArgs())
      S.Diag(Loc, diag::warn_cleanup_ext);
    FD = S.ResolveSingleFunctionTemplateSpecialization(ULE, true);
    NI = ULE->getNameInfo();
    if (!FD) {
      S.Diag(Loc, diag::err_attribute_cleanup_arg_not_function) << 2
        << NI.getName();
      if (ULE->getType() == S.Context.OverloadTy)
        S.NoteAllOverloadCandidates(ULE);
      return;
    }
  } else {
    S.Diag(Loc, diag::err_attribute_cleanup_arg_not_function) << 0;
    return;
  }

  if (FD->getNumParams() != 1) {
    S.Diag(Loc, diag::err_attribute_cleanup_func_must_take_one_arg)
      << NI.getName();
    return;
  }

  // We're currently more strict than GCC about what function types we accept.
  // If this ever proves to be a problem it should be easy to fix.
  QualType Ty = S.Context.getPointerType(cast<VarDecl>(D)->getType());
  QualType ParamTy = FD->getParamDecl(0)->getType();
  if (S.CheckAssignmentConstraints(FD->getParamDecl(0)->getLocation(),
                                   ParamTy, Ty) != Sema::Compatible) {
    S.Diag(Loc, diag::err_attribute_cleanup_func_arg_incompatible_type)
      << NI.getName() << ParamTy << Ty;
    return;
  }

  D->addAttr(::new (S.Context) CleanupAttr(S.Context, AL, FD));
}

static void handleEnumExtensibilityAttr(Sema &S, Decl *D,
                                        const ParsedAttr &AL) {
  if (!AL.isArgIdent(0)) {
    S.Diag(AL.getLoc(), diag::err_attribute_argument_n_type)
        << AL << 0 << AANT_ArgumentIdentifier;
    return;
  }

  EnumExtensibilityAttr::Kind ExtensibilityKind;
  IdentifierInfo *II = AL.getArgAsIdent(0)->Ident;
  if (!EnumExtensibilityAttr::ConvertStrToKind(II->getName(),
                                               ExtensibilityKind)) {
    S.Diag(AL.getLoc(), diag::warn_attribute_type_not_supported) << AL << II;
    return;
  }

  D->addAttr(::new (S.Context)
                 EnumExtensibilityAttr(S.Context, AL, ExtensibilityKind));
}

/// Handle __attribute__((format_arg((idx)))) attribute based on
/// http://gcc.gnu.org/onlinedocs/gcc/Function-Attributes.html
static void handleFormatArgAttr(Sema &S, Decl *D, const ParsedAttr &AL) {
  Expr *IdxExpr = AL.getArgAsExpr(0);
  ParamIdx Idx;
  if (!checkFunctionOrMethodParameterIndex(S, D, AL, 1, IdxExpr, Idx))
    return;

  // Make sure the format string is really a string.
  QualType Ty = getFunctionOrMethodParamType(D, Idx.getASTIndex());

  bool NotNSStringTy = !isNSStringType(Ty, S.Context);
  if (NotNSStringTy &&
      !isCFStringType(Ty, S.Context) &&
      (!Ty->isPointerType() ||
       !Ty->castAs<PointerType>()->getPointeeType()->isCharType())) {
    S.Diag(AL.getLoc(), diag::err_format_attribute_not)
        << "a string type" << IdxExpr->getSourceRange()
        << getFunctionOrMethodParamRange(D, 0);
    return;
  }
  Ty = getFunctionOrMethodResultType(D);
  if (!isNSStringType(Ty, S.Context) &&
      !isCFStringType(Ty, S.Context) &&
      (!Ty->isPointerType() ||
       !Ty->castAs<PointerType>()->getPointeeType()->isCharType())) {
    S.Diag(AL.getLoc(), diag::err_format_attribute_result_not)
        << (NotNSStringTy ? "string type" : "NSString")
        << IdxExpr->getSourceRange() << getFunctionOrMethodParamRange(D, 0);
    return;
  }

  D->addAttr(::new (S.Context) FormatArgAttr(S.Context, AL, Idx));
}

enum FormatAttrKind {
  CFStringFormat,
  NSStringFormat,
  StrftimeFormat,
  SupportedFormat,
  IgnoredFormat,
  InvalidFormat
};

/// getFormatAttrKind - Map from format attribute names to supported format
/// types.
static FormatAttrKind getFormatAttrKind(StringRef Format) {
  return llvm::StringSwitch<FormatAttrKind>(Format)
      // Check for formats that get handled specially.
      .Case("NSString", NSStringFormat)
      .Case("CFString", CFStringFormat)
      .Case("strftime", StrftimeFormat)

      // Otherwise, check for supported formats.
      .Cases("scanf", "printf", "printf0", "strfmon", SupportedFormat)
      .Cases("cmn_err", "vcmn_err", "zcmn_err", SupportedFormat)
      .Case("kprintf", SupportedFormat)         // OpenBSD.
      .Case("freebsd_kprintf", SupportedFormat) // FreeBSD.
      .Case("os_trace", SupportedFormat)
      .Case("os_log", SupportedFormat)

      .Cases("gcc_diag", "gcc_cdiag", "gcc_cxxdiag", "gcc_tdiag", IgnoredFormat)
      .Default(InvalidFormat);
}

/// Handle __attribute__((init_priority(priority))) attributes based on
/// http://gcc.gnu.org/onlinedocs/gcc/C_002b_002b-Attributes.html
static void handleInitPriorityAttr(Sema &S, Decl *D, const ParsedAttr &AL) {
  if (!S.getLangOpts().CPlusPlus) {
    S.Diag(AL.getLoc(), diag::warn_attribute_ignored) << AL;
    return;
  }

  if (S.getCurFunctionOrMethodDecl()) {
    S.Diag(AL.getLoc(), diag::err_init_priority_object_attr);
    AL.setInvalid();
    return;
  }
  QualType T = cast<VarDecl>(D)->getType();
  if (S.Context.getAsArrayType(T))
    T = S.Context.getBaseElementType(T);
  if (!T->getAs<RecordType>()) {
    S.Diag(AL.getLoc(), diag::err_init_priority_object_attr);
    AL.setInvalid();
    return;
  }

  Expr *E = AL.getArgAsExpr(0);
  uint32_t prioritynum;
  if (!checkUInt32Argument(S, AL, E, prioritynum)) {
    AL.setInvalid();
    return;
  }

  if (prioritynum < 101 || prioritynum > 65535) {
    S.Diag(AL.getLoc(), diag::err_attribute_argument_out_of_range)
        << E->getSourceRange() << AL << 101 << 65535;
    AL.setInvalid();
    return;
  }
  D->addAttr(::new (S.Context) InitPriorityAttr(S.Context, AL, prioritynum));
}

FormatAttr *Sema::mergeFormatAttr(Decl *D, const AttributeCommonInfo &CI,
                                  IdentifierInfo *Format, int FormatIdx,
                                  int FirstArg) {
  // Check whether we already have an equivalent format attribute.
  for (auto *F : D->specific_attrs<FormatAttr>()) {
    if (F->getType() == Format &&
        F->getFormatIdx() == FormatIdx &&
        F->getFirstArg() == FirstArg) {
      // If we don't have a valid location for this attribute, adopt the
      // location.
      if (F->getLocation().isInvalid())
        F->setRange(CI.getRange());
      return nullptr;
    }
  }

  return ::new (Context) FormatAttr(Context, CI, Format, FormatIdx, FirstArg);
}

/// Handle __attribute__((format(type,idx,firstarg))) attributes based on
/// http://gcc.gnu.org/onlinedocs/gcc/Function-Attributes.html
static void handleFormatAttr(Sema &S, Decl *D, const ParsedAttr &AL) {
  if (!AL.isArgIdent(0)) {
    S.Diag(AL.getLoc(), diag::err_attribute_argument_n_type)
        << AL << 1 << AANT_ArgumentIdentifier;
    return;
  }

  // In C++ the implicit 'this' function parameter also counts, and they are
  // counted from one.
  bool HasImplicitThisParam = isInstanceMethod(D);
  unsigned NumArgs = getFunctionOrMethodNumParams(D) + HasImplicitThisParam;

  IdentifierInfo *II = AL.getArgAsIdent(0)->Ident;
  StringRef Format = II->getName();

  if (normalizeName(Format)) {
    // If we've modified the string name, we need a new identifier for it.
    II = &S.Context.Idents.get(Format);
  }

  // Check for supported formats.
  FormatAttrKind Kind = getFormatAttrKind(Format);

  if (Kind == IgnoredFormat)
    return;

  if (Kind == InvalidFormat) {
    S.Diag(AL.getLoc(), diag::warn_attribute_type_not_supported)
        << AL << II->getName();
    return;
  }

  // checks for the 2nd argument
  Expr *IdxExpr = AL.getArgAsExpr(1);
  uint32_t Idx;
  if (!checkUInt32Argument(S, AL, IdxExpr, Idx, 2))
    return;

  if (Idx < 1 || Idx > NumArgs) {
    S.Diag(AL.getLoc(), diag::err_attribute_argument_out_of_bounds)
        << AL << 2 << IdxExpr->getSourceRange();
    return;
  }

  // FIXME: Do we need to bounds check?
  unsigned ArgIdx = Idx - 1;

  if (HasImplicitThisParam) {
    if (ArgIdx == 0) {
      S.Diag(AL.getLoc(),
             diag::err_format_attribute_implicit_this_format_string)
        << IdxExpr->getSourceRange();
      return;
    }
    ArgIdx--;
  }

  // make sure the format string is really a string
  QualType Ty = getFunctionOrMethodParamType(D, ArgIdx);

  if (Kind == CFStringFormat) {
    if (!isCFStringType(Ty, S.Context)) {
      S.Diag(AL.getLoc(), diag::err_format_attribute_not)
        << "a CFString" << IdxExpr->getSourceRange()
        << getFunctionOrMethodParamRange(D, ArgIdx);
      return;
    }
  } else if (Kind == NSStringFormat) {
    // FIXME: do we need to check if the type is NSString*?  What are the
    // semantics?
    if (!isNSStringType(Ty, S.Context)) {
      S.Diag(AL.getLoc(), diag::err_format_attribute_not)
        << "an NSString" << IdxExpr->getSourceRange()
        << getFunctionOrMethodParamRange(D, ArgIdx);
      return;
    }
  } else if (!Ty->isPointerType() ||
             !Ty->castAs<PointerType>()->getPointeeType()->isCharType()) {
    S.Diag(AL.getLoc(), diag::err_format_attribute_not)
      << "a string type" << IdxExpr->getSourceRange()
      << getFunctionOrMethodParamRange(D, ArgIdx);
    return;
  }

  // check the 3rd argument
  Expr *FirstArgExpr = AL.getArgAsExpr(2);
  uint32_t FirstArg;
  if (!checkUInt32Argument(S, AL, FirstArgExpr, FirstArg, 3))
    return;

  // check if the function is variadic if the 3rd argument non-zero
  if (FirstArg != 0) {
    if (isFunctionOrMethodVariadic(D)) {
      ++NumArgs; // +1 for ...
    } else {
      S.Diag(D->getLocation(), diag::err_format_attribute_requires_variadic);
      return;
    }
  }

  // strftime requires FirstArg to be 0 because it doesn't read from any
  // variable the input is just the current time + the format string.
  if (Kind == StrftimeFormat) {
    if (FirstArg != 0) {
      S.Diag(AL.getLoc(), diag::err_format_strftime_third_parameter)
        << FirstArgExpr->getSourceRange();
      return;
    }
  // if 0 it disables parameter checking (to use with e.g. va_list)
  } else if (FirstArg != 0 && FirstArg != NumArgs) {
    S.Diag(AL.getLoc(), diag::err_attribute_argument_out_of_bounds)
        << AL << 3 << FirstArgExpr->getSourceRange();
    return;
  }

  FormatAttr *NewAttr = S.mergeFormatAttr(D, AL, II, Idx, FirstArg);
  if (NewAttr)
    D->addAttr(NewAttr);
}

/// Handle __attribute__((callback(CalleeIdx, PayloadIdx0, ...))) attributes.
static void handleCallbackAttr(Sema &S, Decl *D, const ParsedAttr &AL) {
  // The index that identifies the callback callee is mandatory.
  if (AL.getNumArgs() == 0) {
    S.Diag(AL.getLoc(), diag::err_callback_attribute_no_callee)
        << AL.getRange();
    return;
  }

  bool HasImplicitThisParam = isInstanceMethod(D);
  int32_t NumArgs = getFunctionOrMethodNumParams(D);

  FunctionDecl *FD = D->getAsFunction();
  assert(FD && "Expected a function declaration!");

  llvm::StringMap<int> NameIdxMapping;
  NameIdxMapping["__"] = -1;

  NameIdxMapping["this"] = 0;

  int Idx = 1;
  for (const ParmVarDecl *PVD : FD->parameters())
    NameIdxMapping[PVD->getName()] = Idx++;

  auto UnknownName = NameIdxMapping.end();

  SmallVector<int, 8> EncodingIndices;
  for (unsigned I = 0, E = AL.getNumArgs(); I < E; ++I) {
    SourceRange SR;
    int32_t ArgIdx;

    if (AL.isArgIdent(I)) {
      IdentifierLoc *IdLoc = AL.getArgAsIdent(I);
      auto It = NameIdxMapping.find(IdLoc->Ident->getName());
      if (It == UnknownName) {
        S.Diag(AL.getLoc(), diag::err_callback_attribute_argument_unknown)
            << IdLoc->Ident << IdLoc->Loc;
        return;
      }

      SR = SourceRange(IdLoc->Loc);
      ArgIdx = It->second;
    } else if (AL.isArgExpr(I)) {
      Expr *IdxExpr = AL.getArgAsExpr(I);

      // If the expression is not parseable as an int32_t we have a problem.
      if (!checkUInt32Argument(S, AL, IdxExpr, (uint32_t &)ArgIdx, I + 1,
                               false)) {
        S.Diag(AL.getLoc(), diag::err_attribute_argument_out_of_bounds)
            << AL << (I + 1) << IdxExpr->getSourceRange();
        return;
      }

      // Check oob, excluding the special values, 0 and -1.
      if (ArgIdx < -1 || ArgIdx > NumArgs) {
        S.Diag(AL.getLoc(), diag::err_attribute_argument_out_of_bounds)
            << AL << (I + 1) << IdxExpr->getSourceRange();
        return;
      }

      SR = IdxExpr->getSourceRange();
    } else {
      llvm_unreachable("Unexpected ParsedAttr argument type!");
    }

    if (ArgIdx == 0 && !HasImplicitThisParam) {
      S.Diag(AL.getLoc(), diag::err_callback_implicit_this_not_available)
          << (I + 1) << SR;
      return;
    }

    // Adjust for the case we do not have an implicit "this" parameter. In this
    // case we decrease all positive values by 1 to get LLVM argument indices.
    if (!HasImplicitThisParam && ArgIdx > 0)
      ArgIdx -= 1;

    EncodingIndices.push_back(ArgIdx);
  }

  int CalleeIdx = EncodingIndices.front();
  // Check if the callee index is proper, thus not "this" and not "unknown".
  // This means the "CalleeIdx" has to be non-negative if "HasImplicitThisParam"
  // is false and positive if "HasImplicitThisParam" is true.
  if (CalleeIdx < (int)HasImplicitThisParam) {
    S.Diag(AL.getLoc(), diag::err_callback_attribute_invalid_callee)
        << AL.getRange();
    return;
  }

  // Get the callee type, note the index adjustment as the AST doesn't contain
  // the this type (which the callee cannot reference anyway!).
  const Type *CalleeType =
      getFunctionOrMethodParamType(D, CalleeIdx - HasImplicitThisParam)
          .getTypePtr();
  if (!CalleeType || !CalleeType->isFunctionPointerType()) {
    S.Diag(AL.getLoc(), diag::err_callback_callee_no_function_type)
        << AL.getRange();
    return;
  }

  const Type *CalleeFnType =
      CalleeType->getPointeeType()->getUnqualifiedDesugaredType();

  // TODO: Check the type of the callee arguments.

  const auto *CalleeFnProtoType = dyn_cast<FunctionProtoType>(CalleeFnType);
  if (!CalleeFnProtoType) {
    S.Diag(AL.getLoc(), diag::err_callback_callee_no_function_type)
        << AL.getRange();
    return;
  }

  if (CalleeFnProtoType->getNumParams() > EncodingIndices.size() - 1) {
    S.Diag(AL.getLoc(), diag::err_attribute_wrong_number_arguments)
        << AL << (unsigned)(EncodingIndices.size() - 1);
    return;
  }

  if (CalleeFnProtoType->getNumParams() < EncodingIndices.size() - 1) {
    S.Diag(AL.getLoc(), diag::err_attribute_wrong_number_arguments)
        << AL << (unsigned)(EncodingIndices.size() - 1);
    return;
  }

  if (CalleeFnProtoType->isVariadic()) {
    S.Diag(AL.getLoc(), diag::err_callback_callee_is_variadic) << AL.getRange();
    return;
  }

  // Do not allow multiple callback attributes.
  if (D->hasAttr<CallbackAttr>()) {
    S.Diag(AL.getLoc(), diag::err_callback_attribute_multiple) << AL.getRange();
    return;
  }

  D->addAttr(::new (S.Context) CallbackAttr(
      S.Context, AL, EncodingIndices.data(), EncodingIndices.size()));
}

static void handleTransparentUnionAttr(Sema &S, Decl *D, const ParsedAttr &AL) {
  // Try to find the underlying union declaration.
  RecordDecl *RD = nullptr;
  const auto *TD = dyn_cast<TypedefNameDecl>(D);
  if (TD && TD->getUnderlyingType()->isUnionType())
    RD = TD->getUnderlyingType()->getAsUnionType()->getDecl();
  else
    RD = dyn_cast<RecordDecl>(D);

  if (!RD || !RD->isUnion()) {
    S.Diag(AL.getLoc(), diag::warn_attribute_wrong_decl_type) << AL
                                                              << ExpectedUnion;
    return;
  }

  if (!RD->isCompleteDefinition()) {
    if (!RD->isBeingDefined())
      S.Diag(AL.getLoc(),
             diag::warn_transparent_union_attribute_not_definition);
    return;
  }

  RecordDecl::field_iterator Field = RD->field_begin(),
                          FieldEnd = RD->field_end();
  if (Field == FieldEnd) {
    S.Diag(AL.getLoc(), diag::warn_transparent_union_attribute_zero_fields);
    return;
  }

  FieldDecl *FirstField = *Field;
  QualType FirstType = FirstField->getType();
  if (FirstType->hasFloatingRepresentation() || FirstType->isVectorType()) {
    S.Diag(FirstField->getLocation(),
           diag::warn_transparent_union_attribute_floating)
      << FirstType->isVectorType() << FirstType;
    return;
  }

  if (FirstType->isIncompleteType())
    return;
  uint64_t FirstSize = S.Context.getTypeSize(FirstType);
  uint64_t FirstAlign = S.Context.getTypeAlign(FirstType);
  for (; Field != FieldEnd; ++Field) {
    QualType FieldType = Field->getType();
    if (FieldType->isIncompleteType())
      return;
    // FIXME: this isn't fully correct; we also need to test whether the
    // members of the union would all have the same calling convention as the
    // first member of the union. Checking just the size and alignment isn't
    // sufficient (consider structs passed on the stack instead of in registers
    // as an example).
    if (S.Context.getTypeSize(FieldType) != FirstSize ||
        S.Context.getTypeAlign(FieldType) > FirstAlign) {
      // Warn if we drop the attribute.
      bool isSize = S.Context.getTypeSize(FieldType) != FirstSize;
      unsigned FieldBits = isSize? S.Context.getTypeSize(FieldType)
                                 : S.Context.getTypeAlign(FieldType);
      S.Diag(Field->getLocation(),
          diag::warn_transparent_union_attribute_field_size_align)
        << isSize << Field->getDeclName() << FieldBits;
      unsigned FirstBits = isSize? FirstSize : FirstAlign;
      S.Diag(FirstField->getLocation(),
             diag::note_transparent_union_first_field_size_align)
        << isSize << FirstBits;
      return;
    }
  }

  RD->addAttr(::new (S.Context) TransparentUnionAttr(S.Context, AL));
}

static void handleAnnotateAttr(Sema &S, Decl *D, const ParsedAttr &AL) {
  // Make sure that there is a string literal as the annotation's single
  // argument.
  StringRef Str;
  if (!S.checkStringLiteralArgumentAttr(AL, 0, Str))
    return;

  // Don't duplicate annotations that are already set.
  for (const auto *I : D->specific_attrs<AnnotateAttr>()) {
    if (I->getAnnotation() == Str)
      return;
  }

  D->addAttr(::new (S.Context) AnnotateAttr(S.Context, AL, Str));
}

static void handleAlignValueAttr(Sema &S, Decl *D, const ParsedAttr &AL) {
  S.AddAlignValueAttr(D, AL, AL.getArgAsExpr(0));
}

void Sema::AddAlignValueAttr(Decl *D, const AttributeCommonInfo &CI, Expr *E) {
  AlignValueAttr TmpAttr(Context, CI, E);
  SourceLocation AttrLoc = CI.getLoc();

  QualType T;
  if (const auto *TD = dyn_cast<TypedefNameDecl>(D))
    T = TD->getUnderlyingType();
  else if (const auto *VD = dyn_cast<ValueDecl>(D))
    T = VD->getType();
  else
    llvm_unreachable("Unknown decl type for align_value");

  if (!T->isDependentType() && !T->isAnyPointerType() &&
      !T->isReferenceType() && !T->isMemberPointerType()) {
    Diag(AttrLoc, diag::warn_attribute_pointer_or_reference_only)
      << &TmpAttr /*TmpAttr.getName()*/ << T << D->getSourceRange();
    return;
  }

  if (!E->isValueDependent()) {
    llvm::APSInt Alignment;
    ExprResult ICE
      = VerifyIntegerConstantExpression(E, &Alignment,
          diag::err_align_value_attribute_argument_not_int,
            /*AllowFold*/ false);
    if (ICE.isInvalid())
      return;

    if (!Alignment.isPowerOf2()) {
      Diag(AttrLoc, diag::err_alignment_not_power_of_two)
        << E->getSourceRange();
      return;
    }

    D->addAttr(::new (Context) AlignValueAttr(Context, CI, ICE.get()));
    return;
  }

  // Save dependent expressions in the AST to be instantiated.
  D->addAttr(::new (Context) AlignValueAttr(Context, CI, E));
}

static void handleAlignedAttr(Sema &S, Decl *D, const ParsedAttr &AL) {
  // check the attribute arguments.
  if (AL.getNumArgs() > 1) {
    S.Diag(AL.getLoc(), diag::err_attribute_wrong_number_arguments) << AL << 1;
    return;
  }

  if (AL.getNumArgs() == 0) {
    D->addAttr(::new (S.Context) AlignedAttr(S.Context, AL, true, nullptr));
    return;
  }

  Expr *E = AL.getArgAsExpr(0);
  if (AL.isPackExpansion() && !E->containsUnexpandedParameterPack()) {
    S.Diag(AL.getEllipsisLoc(),
           diag::err_pack_expansion_without_parameter_packs);
    return;
  }

  if (!AL.isPackExpansion() && S.DiagnoseUnexpandedParameterPack(E))
    return;

  S.AddAlignedAttr(D, AL, E, AL.isPackExpansion());
}

template <typename AttrType>
bool Sema::checkRangedIntegralArgument(Expr *E, const AttrType *TmpAttr,
                                       ExprResult &Result) {
  llvm::APSInt Value;
  Result = VerifyIntegerConstantExpression(E, &Value);
  if (Result.isInvalid())
    return true;

  if (Value < AttrType::getMinValue() || Value > AttrType::getMaxValue()) {
    Diag(TmpAttr->getRange().getBegin(),
         diag::err_attribute_argument_out_of_range)
        << TmpAttr << AttrType::getMinValue() << AttrType::getMaxValue()
        << E->getSourceRange();
    return true;
  }
  return false;
}

void Sema::AddAlignedAttr(Decl *D, const AttributeCommonInfo &CI, Expr *E,
                          bool IsPackExpansion) {
  AlignedAttr TmpAttr(Context, CI, true, E);
  SourceLocation AttrLoc = CI.getLoc();

  // C++11 alignas(...) and C11 _Alignas(...) have additional requirements.
  if (TmpAttr.isAlignas()) {
    // C++11 [dcl.align]p1:
    //   An alignment-specifier may be applied to a variable or to a class
    //   data member, but it shall not be applied to a bit-field, a function
    //   parameter, the formal parameter of a catch clause, or a variable
    //   declared with the register storage class specifier. An
    //   alignment-specifier may also be applied to the declaration of a class
    //   or enumeration type.
    // C11 6.7.5/2:
    //   An alignment attribute shall not be specified in a declaration of
    //   a typedef, or a bit-field, or a function, or a parameter, or an
    //   object declared with the register storage-class specifier.
    int DiagKind = -1;
    if (isa<ParmVarDecl>(D)) {
      DiagKind = 0;
    } else if (const auto *VD = dyn_cast<VarDecl>(D)) {
      if (VD->getStorageClass() == SC_Register)
        DiagKind = 1;
      if (VD->isExceptionVariable())
        DiagKind = 2;
    } else if (const auto *FD = dyn_cast<FieldDecl>(D)) {
      if (FD->isBitField())
        DiagKind = 3;
    } else if (!isa<TagDecl>(D)) {
      Diag(AttrLoc, diag::err_attribute_wrong_decl_type) << &TmpAttr
        << (TmpAttr.isC11() ? ExpectedVariableOrField
                            : ExpectedVariableFieldOrTag);
      return;
    }
    if (DiagKind != -1) {
      Diag(AttrLoc, diag::err_alignas_attribute_wrong_decl_type)
        << &TmpAttr << DiagKind;
      return;
    }
  }

  if (E->isValueDependent()) {
    // We can't support a dependent alignment on a non-dependent type,
    // because we have no way to model that a type is "alignment-dependent"
    // but not dependent in any other way.
    if (const auto *TND = dyn_cast<TypedefNameDecl>(D)) {
      if (!TND->getUnderlyingType()->isDependentType()) {
        Diag(AttrLoc, diag::err_alignment_dependent_typedef_name)
            << E->getSourceRange();
        return;
      }
    }

    // Save dependent expressions in the AST to be instantiated.
    AlignedAttr *AA = ::new (Context) AlignedAttr(Context, CI, true, E);
    AA->setPackExpansion(IsPackExpansion);
    D->addAttr(AA);
    return;
  }

  // FIXME: Cache the number on the AL object?
  llvm::APSInt Alignment;
  ExprResult ICE
    = VerifyIntegerConstantExpression(E, &Alignment,
        diag::err_aligned_attribute_argument_not_int,
        /*AllowFold*/ false);
  if (ICE.isInvalid())
    return;

  uint64_t AlignVal = Alignment.getZExtValue();

  // C++11 [dcl.align]p2:
  //   -- if the constant expression evaluates to zero, the alignment
  //      specifier shall have no effect
  // C11 6.7.5p6:
  //   An alignment specification of zero has no effect.
  if (!(TmpAttr.isAlignas() && !Alignment)) {
    if (!llvm::isPowerOf2_64(AlignVal)) {
      Diag(AttrLoc, diag::err_alignment_not_power_of_two)
        << E->getSourceRange();
      return;
    }
  }

  unsigned MaximumAlignment = Sema::MaximumAlignment;
  if (Context.getTargetInfo().getTriple().isOSBinFormatCOFF())
    MaximumAlignment = std::min(MaximumAlignment, 8192u);
  if (AlignVal > MaximumAlignment) {
    Diag(AttrLoc, diag::err_attribute_aligned_too_great)
        << MaximumAlignment << E->getSourceRange();
    return;
  }

  if (Context.getTargetInfo().isTLSSupported()) {
    unsigned MaxTLSAlign =
        Context.toCharUnitsFromBits(Context.getTargetInfo().getMaxTLSAlign())
            .getQuantity();
    const auto *VD = dyn_cast<VarDecl>(D);
    if (MaxTLSAlign && AlignVal > MaxTLSAlign && VD &&
        VD->getTLSKind() != VarDecl::TLS_None) {
      Diag(VD->getLocation(), diag::err_tls_var_aligned_over_maximum)
          << (unsigned)AlignVal << VD << MaxTLSAlign;
      return;
    }
  }

  AlignedAttr *AA = ::new (Context) AlignedAttr(Context, CI, true, ICE.get());
  AA->setPackExpansion(IsPackExpansion);
  D->addAttr(AA);
}

void Sema::AddAlignedAttr(Decl *D, const AttributeCommonInfo &CI,
                          TypeSourceInfo *TS, bool IsPackExpansion) {
  // FIXME: Cache the number on the AL object if non-dependent?
  // FIXME: Perform checking of type validity
  AlignedAttr *AA = ::new (Context) AlignedAttr(Context, CI, false, TS);
  AA->setPackExpansion(IsPackExpansion);
  D->addAttr(AA);
}

void Sema::CheckAlignasUnderalignment(Decl *D) {
  assert(D->hasAttrs() && "no attributes on decl");

  QualType UnderlyingTy, DiagTy;
  if (const auto *VD = dyn_cast<ValueDecl>(D)) {
    UnderlyingTy = DiagTy = VD->getType();
  } else {
    UnderlyingTy = DiagTy = Context.getTagDeclType(cast<TagDecl>(D));
    if (const auto *ED = dyn_cast<EnumDecl>(D))
      UnderlyingTy = ED->getIntegerType();
  }
  if (DiagTy->isDependentType() || DiagTy->isIncompleteType())
    return;

  // C++11 [dcl.align]p5, C11 6.7.5/4:
  //   The combined effect of all alignment attributes in a declaration shall
  //   not specify an alignment that is less strict than the alignment that
  //   would otherwise be required for the entity being declared.
  AlignedAttr *AlignasAttr = nullptr;
  unsigned Align = 0;
  for (auto *I : D->specific_attrs<AlignedAttr>()) {
    if (I->isAlignmentDependent())
      return;
    if (I->isAlignas())
      AlignasAttr = I;
    Align = std::max(Align, I->getAlignment(Context));
  }

  if (AlignasAttr && Align) {
    CharUnits RequestedAlign = Context.toCharUnitsFromBits(Align);
    CharUnits NaturalAlign = Context.getTypeAlignInChars(UnderlyingTy);
    if (NaturalAlign > RequestedAlign)
      Diag(AlignasAttr->getLocation(), diag::err_alignas_underaligned)
        << DiagTy << (unsigned)NaturalAlign.getQuantity();
  }
}

bool Sema::checkMSInheritanceAttrOnDefinition(
    CXXRecordDecl *RD, SourceRange Range, bool BestCase,
    MSInheritanceModel ExplicitModel) {
  assert(RD->hasDefinition() && "RD has no definition!");

  // We may not have seen base specifiers or any virtual methods yet.  We will
  // have to wait until the record is defined to catch any mismatches.
  if (!RD->getDefinition()->isCompleteDefinition())
    return false;

  // The unspecified model never matches what a definition could need.
  if (ExplicitModel == MSInheritanceModel::Unspecified)
    return false;

  if (BestCase) {
    if (RD->calculateInheritanceModel() == ExplicitModel)
      return false;
  } else {
    if (RD->calculateInheritanceModel() <= ExplicitModel)
      return false;
  }

  Diag(Range.getBegin(), diag::err_mismatched_ms_inheritance)
      << 0 /*definition*/;
  Diag(RD->getDefinition()->getLocation(), diag::note_defined_here)
      << RD->getNameAsString();
  return true;
}

/// parseModeAttrArg - Parses attribute mode string and returns parsed type
/// attribute.
static void parseModeAttrArg(Sema &S, StringRef Str, unsigned &DestWidth,
                             bool &IntegerMode, bool &ComplexMode) {
  IntegerMode = true;
  ComplexMode = false;
  switch (Str.size()) {
  case 2:
    switch (Str[0]) {
    case 'Q':
      DestWidth = 8;
      break;
    case 'H':
      DestWidth = 16;
      break;
    case 'S':
      DestWidth = 32;
      break;
    case 'D':
      DestWidth = 64;
      break;
    case 'X':
      DestWidth = 96;
      break;
    case 'T':
      DestWidth = 128;
      break;
    }
    if (Str[1] == 'F') {
      IntegerMode = false;
    } else if (Str[1] == 'C') {
      IntegerMode = false;
      ComplexMode = true;
    } else if (Str[1] != 'I') {
      DestWidth = 0;
    }
    break;
  case 4:
    // FIXME: glibc uses 'word' to define register_t; this is narrower than a
    // pointer on PIC16 and other embedded platforms.
    if (Str == "word")
      DestWidth = S.Context.getTargetInfo().getRegisterWidth();
    else if (Str == "byte")
      DestWidth = S.Context.getTargetInfo().getCharWidth();
    break;
  case 7:
    if (Str == "pointer")
      DestWidth = S.Context.getTargetInfo().getPointerWidth(0);
    break;
  case 11:
    if (Str == "unwind_word")
      DestWidth = S.Context.getTargetInfo().getUnwindWordWidth();
    break;
  }
}

/// handleModeAttr - This attribute modifies the width of a decl with primitive
/// type.
///
/// Despite what would be logical, the mode attribute is a decl attribute, not a
/// type attribute: 'int ** __attribute((mode(HI))) *G;' tries to make 'G' be
/// HImode, not an intermediate pointer.
static void handleModeAttr(Sema &S, Decl *D, const ParsedAttr &AL) {
  // This attribute isn't documented, but glibc uses it.  It changes
  // the width of an int or unsigned int to the specified size.
  if (!AL.isArgIdent(0)) {
    S.Diag(AL.getLoc(), diag::err_attribute_argument_type)
        << AL << AANT_ArgumentIdentifier;
    return;
  }

  IdentifierInfo *Name = AL.getArgAsIdent(0)->Ident;

  S.AddModeAttr(D, AL, Name);
}

void Sema::AddModeAttr(Decl *D, const AttributeCommonInfo &CI,
                       IdentifierInfo *Name, bool InInstantiation) {
  StringRef Str = Name->getName();
  normalizeName(Str);
  SourceLocation AttrLoc = CI.getLoc();

  unsigned DestWidth = 0;
  bool IntegerMode = true;
  bool ComplexMode = false;
  llvm::APInt VectorSize(64, 0);
  if (Str.size() >= 4 && Str[0] == 'V') {
    // Minimal length of vector mode is 4: 'V' + NUMBER(>=1) + TYPE(>=2).
    size_t StrSize = Str.size();
    size_t VectorStringLength = 0;
    while ((VectorStringLength + 1) < StrSize &&
           isdigit(Str[VectorStringLength + 1]))
      ++VectorStringLength;
    if (VectorStringLength &&
        !Str.substr(1, VectorStringLength).getAsInteger(10, VectorSize) &&
        VectorSize.isPowerOf2()) {
      parseModeAttrArg(*this, Str.substr(VectorStringLength + 1), DestWidth,
                       IntegerMode, ComplexMode);
      // Avoid duplicate warning from template instantiation.
      if (!InInstantiation)
        Diag(AttrLoc, diag::warn_vector_mode_deprecated);
    } else {
      VectorSize = 0;
    }
  }

  if (!VectorSize)
    parseModeAttrArg(*this, Str, DestWidth, IntegerMode, ComplexMode);

  // FIXME: Sync this with InitializePredefinedMacros; we need to match int8_t
  // and friends, at least with glibc.
  // FIXME: Make sure floating-point mappings are accurate
  // FIXME: Support XF and TF types
  if (!DestWidth) {
    Diag(AttrLoc, diag::err_machine_mode) << 0 /*Unknown*/ << Name;
    return;
  }

  QualType OldTy;
  if (const auto *TD = dyn_cast<TypedefNameDecl>(D))
    OldTy = TD->getUnderlyingType();
  else if (const auto *ED = dyn_cast<EnumDecl>(D)) {
    // Something like 'typedef enum { X } __attribute__((mode(XX))) T;'.
    // Try to get type from enum declaration, default to int.
    OldTy = ED->getIntegerType();
    if (OldTy.isNull())
      OldTy = Context.IntTy;
  } else
    OldTy = cast<ValueDecl>(D)->getType();

  if (OldTy->isDependentType()) {
    D->addAttr(::new (Context) ModeAttr(Context, CI, Name));
    return;
  }

  // Base type can also be a vector type (see PR17453).
  // Distinguish between base type and base element type.
  QualType OldElemTy = OldTy;
  if (const auto *VT = OldTy->getAs<VectorType>())
    OldElemTy = VT->getElementType();

  // GCC allows 'mode' attribute on enumeration types (even incomplete), except
  // for vector modes. So, 'enum X __attribute__((mode(QI)));' forms a complete
  // type, 'enum { A } __attribute__((mode(V4SI)))' is rejected.
  if ((isa<EnumDecl>(D) || OldElemTy->getAs<EnumType>()) &&
      VectorSize.getBoolValue()) {
    Diag(AttrLoc, diag::err_enum_mode_vector_type) << Name << CI.getRange();
    return;
  }
  bool IntegralOrAnyEnumType =
      OldElemTy->isIntegralOrEnumerationType() || OldElemTy->getAs<EnumType>();

  if (!OldElemTy->getAs<BuiltinType>() && !OldElemTy->isComplexType() &&
      !IntegralOrAnyEnumType)
    Diag(AttrLoc, diag::err_mode_not_primitive);
  else if (IntegerMode) {
    if (!IntegralOrAnyEnumType)
      Diag(AttrLoc, diag::err_mode_wrong_type);
  } else if (ComplexMode) {
    if (!OldElemTy->isComplexType())
      Diag(AttrLoc, diag::err_mode_wrong_type);
  } else {
    if (!OldElemTy->isFloatingType())
      Diag(AttrLoc, diag::err_mode_wrong_type);
  }

  QualType NewElemTy;

  if (IntegerMode)
    NewElemTy = Context.getIntTypeForBitwidth(DestWidth,
                                              OldElemTy->isSignedIntegerType());
  else
    NewElemTy = Context.getRealTypeForBitwidth(DestWidth);

  if (NewElemTy.isNull()) {
    Diag(AttrLoc, diag::err_machine_mode) << 1 /*Unsupported*/ << Name;
    return;
  }

  if (ComplexMode) {
    NewElemTy = Context.getComplexType(NewElemTy);
  }

  QualType NewTy = NewElemTy;
  if (VectorSize.getBoolValue()) {
    NewTy = Context.getVectorType(NewTy, VectorSize.getZExtValue(),
                                  VectorType::GenericVector);
  } else if (const auto *OldVT = OldTy->getAs<VectorType>()) {
    // Complex machine mode does not support base vector types.
    if (ComplexMode) {
      Diag(AttrLoc, diag::err_complex_mode_vector_type);
      return;
    }
    unsigned NumElements = Context.getTypeSize(OldElemTy) *
                           OldVT->getNumElements() /
                           Context.getTypeSize(NewElemTy);
    NewTy =
        Context.getVectorType(NewElemTy, NumElements, OldVT->getVectorKind());
  }

  if (NewTy.isNull()) {
    Diag(AttrLoc, diag::err_mode_wrong_type);
    return;
  }

  // Install the new type.
  if (auto *TD = dyn_cast<TypedefNameDecl>(D))
    TD->setModedTypeSourceInfo(TD->getTypeSourceInfo(), NewTy);
  else if (auto *ED = dyn_cast<EnumDecl>(D))
    ED->setIntegerType(NewTy);
  else
    cast<ValueDecl>(D)->setType(NewTy);

  D->addAttr(::new (Context) ModeAttr(Context, CI, Name));
}

static void handleNoDebugAttr(Sema &S, Decl *D, const ParsedAttr &AL) {
  D->addAttr(::new (S.Context) NoDebugAttr(S.Context, AL));
}

AlwaysInlineAttr *Sema::mergeAlwaysInlineAttr(Decl *D,
                                              const AttributeCommonInfo &CI,
                                              const IdentifierInfo *Ident) {
  if (OptimizeNoneAttr *Optnone = D->getAttr<OptimizeNoneAttr>()) {
    Diag(CI.getLoc(), diag::warn_attribute_ignored) << Ident;
    Diag(Optnone->getLocation(), diag::note_conflicting_attribute);
    return nullptr;
  }

  if (D->hasAttr<AlwaysInlineAttr>())
    return nullptr;

  return ::new (Context) AlwaysInlineAttr(Context, CI);
}

CommonAttr *Sema::mergeCommonAttr(Decl *D, const ParsedAttr &AL) {
  if (checkAttrMutualExclusion<InternalLinkageAttr>(*this, D, AL))
    return nullptr;

  return ::new (Context) CommonAttr(Context, AL);
}

CommonAttr *Sema::mergeCommonAttr(Decl *D, const CommonAttr &AL) {
  if (checkAttrMutualExclusion<InternalLinkageAttr>(*this, D, AL))
    return nullptr;

  return ::new (Context) CommonAttr(Context, AL);
}

InternalLinkageAttr *Sema::mergeInternalLinkageAttr(Decl *D,
                                                    const ParsedAttr &AL) {
  if (const auto *VD = dyn_cast<VarDecl>(D)) {
    // Attribute applies to Var but not any subclass of it (like ParmVar,
    // ImplicitParm or VarTemplateSpecialization).
    if (VD->getKind() != Decl::Var) {
      Diag(AL.getLoc(), diag::warn_attribute_wrong_decl_type)
          << AL << (getLangOpts().CPlusPlus ? ExpectedFunctionVariableOrClass
                                            : ExpectedVariableOrFunction);
      return nullptr;
    }
    // Attribute does not apply to non-static local variables.
    if (VD->hasLocalStorage()) {
      Diag(VD->getLocation(), diag::warn_internal_linkage_local_storage);
      return nullptr;
    }
  }

  if (checkAttrMutualExclusion<CommonAttr>(*this, D, AL))
    return nullptr;

  return ::new (Context) InternalLinkageAttr(Context, AL);
}
InternalLinkageAttr *
Sema::mergeInternalLinkageAttr(Decl *D, const InternalLinkageAttr &AL) {
  if (const auto *VD = dyn_cast<VarDecl>(D)) {
    // Attribute applies to Var but not any subclass of it (like ParmVar,
    // ImplicitParm or VarTemplateSpecialization).
    if (VD->getKind() != Decl::Var) {
      Diag(AL.getLocation(), diag::warn_attribute_wrong_decl_type)
          << &AL << (getLangOpts().CPlusPlus ? ExpectedFunctionVariableOrClass
                                             : ExpectedVariableOrFunction);
      return nullptr;
    }
    // Attribute does not apply to non-static local variables.
    if (VD->hasLocalStorage()) {
      Diag(VD->getLocation(), diag::warn_internal_linkage_local_storage);
      return nullptr;
    }
  }

  if (checkAttrMutualExclusion<CommonAttr>(*this, D, AL))
    return nullptr;

  return ::new (Context) InternalLinkageAttr(Context, AL);
}

MinSizeAttr *Sema::mergeMinSizeAttr(Decl *D, const AttributeCommonInfo &CI) {
  if (OptimizeNoneAttr *Optnone = D->getAttr<OptimizeNoneAttr>()) {
    Diag(CI.getLoc(), diag::warn_attribute_ignored) << "'minsize'";
    Diag(Optnone->getLocation(), diag::note_conflicting_attribute);
    return nullptr;
  }

  if (D->hasAttr<MinSizeAttr>())
    return nullptr;

  return ::new (Context) MinSizeAttr(Context, CI);
}

NoSpeculativeLoadHardeningAttr *Sema::mergeNoSpeculativeLoadHardeningAttr(
    Decl *D, const NoSpeculativeLoadHardeningAttr &AL) {
  if (checkAttrMutualExclusion<SpeculativeLoadHardeningAttr>(*this, D, AL))
    return nullptr;

  return ::new (Context) NoSpeculativeLoadHardeningAttr(Context, AL);
}

OptimizeNoneAttr *Sema::mergeOptimizeNoneAttr(Decl *D,
                                              const AttributeCommonInfo &CI) {
  if (AlwaysInlineAttr *Inline = D->getAttr<AlwaysInlineAttr>()) {
    Diag(Inline->getLocation(), diag::warn_attribute_ignored) << Inline;
    Diag(CI.getLoc(), diag::note_conflicting_attribute);
    D->dropAttr<AlwaysInlineAttr>();
  }
  if (MinSizeAttr *MinSize = D->getAttr<MinSizeAttr>()) {
    Diag(MinSize->getLocation(), diag::warn_attribute_ignored) << MinSize;
    Diag(CI.getLoc(), diag::note_conflicting_attribute);
    D->dropAttr<MinSizeAttr>();
  }

  if (D->hasAttr<OptimizeNoneAttr>())
    return nullptr;

  return ::new (Context) OptimizeNoneAttr(Context, CI);
}

SpeculativeLoadHardeningAttr *Sema::mergeSpeculativeLoadHardeningAttr(
    Decl *D, const SpeculativeLoadHardeningAttr &AL) {
  if (checkAttrMutualExclusion<NoSpeculativeLoadHardeningAttr>(*this, D, AL))
    return nullptr;

  return ::new (Context) SpeculativeLoadHardeningAttr(Context, AL);
}

static void handleAlwaysInlineAttr(Sema &S, Decl *D, const ParsedAttr &AL) {
  if (checkAttrMutualExclusion<NotTailCalledAttr>(S, D, AL))
    return;

  if (AlwaysInlineAttr *Inline =
          S.mergeAlwaysInlineAttr(D, AL, AL.getAttrName()))
    D->addAttr(Inline);
}

static void handleMinSizeAttr(Sema &S, Decl *D, const ParsedAttr &AL) {
  if (MinSizeAttr *MinSize = S.mergeMinSizeAttr(D, AL))
    D->addAttr(MinSize);
}

static void handleOptimizeNoneAttr(Sema &S, Decl *D, const ParsedAttr &AL) {
  if (OptimizeNoneAttr *Optnone = S.mergeOptimizeNoneAttr(D, AL))
    D->addAttr(Optnone);
}

static void handleSYCLDeviceAttr(Sema &S, Decl *D, const ParsedAttr &AL) {
  auto *FD = cast<FunctionDecl>(D);
  if (!FD->isExternallyVisible()) {
    S.Diag(AL.getLoc(), diag::err_sycl_attibute_cannot_be_applied_here)
        << AL << 0 /* static function or anonymous namespace */;
    return;
  }
  if (isa<CXXMethodDecl>(FD)) {
    S.Diag(AL.getLoc(), diag::err_sycl_attibute_cannot_be_applied_here)
        << AL << 1 /* class member function */;
    return;
  }
  if (FD->getReturnType()->isPointerType()) {
    S.Diag(AL.getLoc(), diag::warn_sycl_attibute_function_raw_ptr)
        << AL << 0 /* function with a raw pointer return type */;
  }
  for (const ParmVarDecl *Param : FD->parameters())
    if (Param->getType()->isPointerType()) {
      S.Diag(AL.getLoc(), diag::warn_sycl_attibute_function_raw_ptr)
          << AL << 1 /* function with a raw pointer parameter type */;
    }

  S.addSyclDeviceDecl(D);
  handleSimpleAttribute<SYCLDeviceAttr>(S, D, AL);
}

static void handleSYCLDeviceIndirectlyCallableAttr(Sema &S, Decl *D,
                                                   const ParsedAttr &AL) {
  auto *FD = cast<FunctionDecl>(D);
  if (!FD->isExternallyVisible()) {
    S.Diag(AL.getLoc(), diag::err_sycl_attibute_cannot_be_applied_here)
        << AL << 0 /* static function or anonymous namespace */;
    return;
  }
  if (isa<CXXMethodDecl>(FD)) {
    S.Diag(AL.getLoc(), diag::err_sycl_attibute_cannot_be_applied_here)
        << AL << 1 /* class member function */;
    return;
  }

  S.addSyclDeviceDecl(D);
  D->addAttr(SYCLDeviceAttr::CreateImplicit(S.Context));
  handleSimpleAttribute<SYCLDeviceIndirectlyCallableAttr>(S, D, AL);
}

static void handleConstantAttr(Sema &S, Decl *D, const ParsedAttr &AL) {
  if (checkAttrMutualExclusion<CUDASharedAttr>(S, D, AL))
    return;
  const auto *VD = cast<VarDecl>(D);
  if (!VD->hasGlobalStorage()) {
    S.Diag(AL.getLoc(), diag::err_cuda_nonglobal_constant);
    return;
  }
  D->addAttr(::new (S.Context) CUDAConstantAttr(S.Context, AL));
}

static void handleSharedAttr(Sema &S, Decl *D, const ParsedAttr &AL) {
  if (checkAttrMutualExclusion<CUDAConstantAttr>(S, D, AL))
    return;
  const auto *VD = cast<VarDecl>(D);
  // extern __shared__ is only allowed on arrays with no length (e.g.
  // "int x[]").
  if (!S.getLangOpts().GPURelocatableDeviceCode && VD->hasExternalStorage() &&
      !isa<IncompleteArrayType>(VD->getType())) {
    S.Diag(AL.getLoc(), diag::err_cuda_extern_shared) << VD;
    return;
  }
  if (S.getLangOpts().CUDA && VD->hasLocalStorage() &&
      S.CUDADiagIfHostCode(AL.getLoc(), diag::err_cuda_host_shared)
          << S.CurrentCUDATarget())
    return;
  D->addAttr(::new (S.Context) CUDASharedAttr(S.Context, AL));
}

static void handleGlobalAttr(Sema &S, Decl *D, const ParsedAttr &AL) {
  if (checkAttrMutualExclusion<CUDADeviceAttr>(S, D, AL) ||
      checkAttrMutualExclusion<CUDAHostAttr>(S, D, AL)) {
    return;
  }
  const auto *FD = cast<FunctionDecl>(D);
  if (!FD->getReturnType()->isVoidType() &&
      !FD->getReturnType()->getAs<AutoType>() &&
      !FD->getReturnType()->isInstantiationDependentType()) {
    SourceRange RTRange = FD->getReturnTypeSourceRange();
    S.Diag(FD->getTypeSpecStartLoc(), diag::err_kern_type_not_void_return)
        << FD->getType()
        << (RTRange.isValid() ? FixItHint::CreateReplacement(RTRange, "void")
                              : FixItHint());
    return;
  }
  if (const auto *Method = dyn_cast<CXXMethodDecl>(FD)) {
    if (Method->isInstance()) {
      S.Diag(Method->getBeginLoc(), diag::err_kern_is_nonstatic_method)
          << Method;
      return;
    }
    S.Diag(Method->getBeginLoc(), diag::warn_kern_is_method) << Method;
  }
  // Only warn for "inline" when compiling for host, to cut down on noise.
  if (FD->isInlineSpecified() && !S.getLangOpts().CUDAIsDevice)
    S.Diag(FD->getBeginLoc(), diag::warn_kern_is_inline) << FD;

  D->addAttr(::new (S.Context) CUDAGlobalAttr(S.Context, AL));
}

static void handleGNUInlineAttr(Sema &S, Decl *D, const ParsedAttr &AL) {
  const auto *Fn = cast<FunctionDecl>(D);
  if (!Fn->isInlineSpecified()) {
    S.Diag(AL.getLoc(), diag::warn_gnu_inline_attribute_requires_inline);
    return;
  }

  if (S.LangOpts.CPlusPlus && Fn->getStorageClass() != SC_Extern)
    S.Diag(AL.getLoc(), diag::warn_gnu_inline_cplusplus_without_extern);

  D->addAttr(::new (S.Context) GNUInlineAttr(S.Context, AL));
}

static void handleCallConvAttr(Sema &S, Decl *D, const ParsedAttr &AL) {
  if (hasDeclarator(D)) return;

  // Diagnostic is emitted elsewhere: here we store the (valid) AL
  // in the Decl node for syntactic reasoning, e.g., pretty-printing.
  CallingConv CC;
  if (S.CheckCallingConvAttr(AL, CC, /*FD*/nullptr))
    return;

  if (!isa<ObjCMethodDecl>(D)) {
    S.Diag(AL.getLoc(), diag::warn_attribute_wrong_decl_type)
        << AL << ExpectedFunctionOrMethod;
    return;
  }

  switch (AL.getKind()) {
  case ParsedAttr::AT_FastCall:
    D->addAttr(::new (S.Context) FastCallAttr(S.Context, AL));
    return;
  case ParsedAttr::AT_StdCall:
    D->addAttr(::new (S.Context) StdCallAttr(S.Context, AL));
    return;
  case ParsedAttr::AT_ThisCall:
    D->addAttr(::new (S.Context) ThisCallAttr(S.Context, AL));
    return;
  case ParsedAttr::AT_CDecl:
    D->addAttr(::new (S.Context) CDeclAttr(S.Context, AL));
    return;
  case ParsedAttr::AT_Pascal:
    D->addAttr(::new (S.Context) PascalAttr(S.Context, AL));
    return;
  case ParsedAttr::AT_SwiftCall:
    D->addAttr(::new (S.Context) SwiftCallAttr(S.Context, AL));
    return;
  case ParsedAttr::AT_VectorCall:
    D->addAttr(::new (S.Context) VectorCallAttr(S.Context, AL));
    return;
  case ParsedAttr::AT_MSABI:
    D->addAttr(::new (S.Context) MSABIAttr(S.Context, AL));
    return;
  case ParsedAttr::AT_SysVABI:
    D->addAttr(::new (S.Context) SysVABIAttr(S.Context, AL));
    return;
  case ParsedAttr::AT_RegCall:
    D->addAttr(::new (S.Context) RegCallAttr(S.Context, AL));
    return;
  case ParsedAttr::AT_Pcs: {
    PcsAttr::PCSType PCS;
    switch (CC) {
    case CC_AAPCS:
      PCS = PcsAttr::AAPCS;
      break;
    case CC_AAPCS_VFP:
      PCS = PcsAttr::AAPCS_VFP;
      break;
    default:
      llvm_unreachable("unexpected calling convention in pcs attribute");
    }

    D->addAttr(::new (S.Context) PcsAttr(S.Context, AL, PCS));
    return;
  }
  case ParsedAttr::AT_AArch64VectorPcs:
    D->addAttr(::new (S.Context) AArch64VectorPcsAttr(S.Context, AL));
    return;
  case ParsedAttr::AT_IntelOclBicc:
    D->addAttr(::new (S.Context) IntelOclBiccAttr(S.Context, AL));
    return;
  case ParsedAttr::AT_PreserveMost:
    D->addAttr(::new (S.Context) PreserveMostAttr(S.Context, AL));
    return;
  case ParsedAttr::AT_PreserveAll:
    D->addAttr(::new (S.Context) PreserveAllAttr(S.Context, AL));
    return;
  default:
    llvm_unreachable("unexpected attribute kind");
  }
}

static void handleSuppressAttr(Sema &S, Decl *D, const ParsedAttr &AL) {
  if (!checkAttributeAtLeastNumArgs(S, AL, 1))
    return;

  std::vector<StringRef> DiagnosticIdentifiers;
  for (unsigned I = 0, E = AL.getNumArgs(); I != E; ++I) {
    StringRef RuleName;

    if (!S.checkStringLiteralArgumentAttr(AL, I, RuleName, nullptr))
      return;

    // FIXME: Warn if the rule name is unknown. This is tricky because only
    // clang-tidy knows about available rules.
    DiagnosticIdentifiers.push_back(RuleName);
  }
  D->addAttr(::new (S.Context)
                 SuppressAttr(S.Context, AL, DiagnosticIdentifiers.data(),
                              DiagnosticIdentifiers.size()));
}

static void handleLifetimeCategoryAttr(Sema &S, Decl *D, const ParsedAttr &AL) {
  TypeSourceInfo *DerefTypeLoc = nullptr;
  QualType ParmType;
  if (AL.hasParsedType()) {
    ParmType = S.GetTypeFromParser(AL.getTypeArg(), &DerefTypeLoc);

    unsigned SelectIdx = ~0U;
    if (ParmType->isReferenceType())
      SelectIdx = 0;
    else if (ParmType->isArrayType())
      SelectIdx = 1;

    if (SelectIdx != ~0U) {
      S.Diag(AL.getLoc(), diag::err_attribute_invalid_argument)
          << SelectIdx << AL;
      return;
    }
  }

  // To check if earlier decl attributes do not conflict the newly parsed ones
  // we always add (and check) the attribute to the cannonical decl.
  D = D->getCanonicalDecl();
  if (AL.getKind() == ParsedAttr::AT_Owner) {
    if (checkAttrMutualExclusion<PointerAttr>(S, D, AL))
      return;
    if (const auto *OAttr = D->getAttr<OwnerAttr>()) {
      const Type *ExistingDerefType = OAttr->getDerefTypeLoc()
                                          ? OAttr->getDerefType().getTypePtr()
                                          : nullptr;
      if (ExistingDerefType != ParmType.getTypePtrOrNull()) {
        S.Diag(AL.getLoc(), diag::err_attributes_are_not_compatible)
            << AL << OAttr;
        S.Diag(OAttr->getLocation(), diag::note_conflicting_attribute);
      }
      return;
    }
    for (Decl *Redecl : D->redecls()) {
      Redecl->addAttr(::new (S.Context) OwnerAttr(S.Context, AL, DerefTypeLoc));
    }
  } else {
    if (checkAttrMutualExclusion<OwnerAttr>(S, D, AL))
      return;
    if (const auto *PAttr = D->getAttr<PointerAttr>()) {
      const Type *ExistingDerefType = PAttr->getDerefTypeLoc()
                                          ? PAttr->getDerefType().getTypePtr()
                                          : nullptr;
      if (ExistingDerefType != ParmType.getTypePtrOrNull()) {
        S.Diag(AL.getLoc(), diag::err_attributes_are_not_compatible)
            << AL << PAttr;
        S.Diag(PAttr->getLocation(), diag::note_conflicting_attribute);
      }
      return;
    }
    for (Decl *Redecl : D->redecls()) {
      Redecl->addAttr(::new (S.Context)
                          PointerAttr(S.Context, AL, DerefTypeLoc));
    }
  }
}

bool Sema::CheckCallingConvAttr(const ParsedAttr &Attrs, CallingConv &CC,
                                const FunctionDecl *FD) {
  if (Attrs.isInvalid())
    return true;

  if (Attrs.hasProcessingCache()) {
    CC = (CallingConv) Attrs.getProcessingCache();
    return false;
  }

  unsigned ReqArgs = Attrs.getKind() == ParsedAttr::AT_Pcs ? 1 : 0;
  if (!checkAttributeNumArgs(*this, Attrs, ReqArgs)) {
    Attrs.setInvalid();
    return true;
  }

  const TargetInfo &TI = Context.getTargetInfo();
  // TODO: diagnose uses of these conventions on the wrong target.
  switch (Attrs.getKind()) {
  case ParsedAttr::AT_CDecl:
    CC = TI.getDefaultCallingConv();
    break;
  case ParsedAttr::AT_FastCall:
    CC = CC_X86FastCall;
    break;
  case ParsedAttr::AT_StdCall:
    CC = CC_X86StdCall;
    break;
  case ParsedAttr::AT_ThisCall:
    CC = CC_X86ThisCall;
    break;
  case ParsedAttr::AT_Pascal:
    CC = CC_X86Pascal;
    break;
  case ParsedAttr::AT_SwiftCall:
    CC = CC_Swift;
    break;
  case ParsedAttr::AT_VectorCall:
    CC = CC_X86VectorCall;
    break;
  case ParsedAttr::AT_AArch64VectorPcs:
    CC = CC_AArch64VectorCall;
    break;
  case ParsedAttr::AT_RegCall:
    CC = CC_X86RegCall;
    break;
  case ParsedAttr::AT_MSABI:
    CC = Context.getTargetInfo().getTriple().isOSWindows() ? CC_C :
                                                             CC_Win64;
    break;
  case ParsedAttr::AT_SysVABI:
    CC = Context.getTargetInfo().getTriple().isOSWindows() ? CC_X86_64SysV :
                                                             CC_C;
    break;
  case ParsedAttr::AT_Pcs: {
    StringRef StrRef;
    if (!checkStringLiteralArgumentAttr(Attrs, 0, StrRef)) {
      Attrs.setInvalid();
      return true;
    }
    if (StrRef == "aapcs") {
      CC = CC_AAPCS;
      break;
    } else if (StrRef == "aapcs-vfp") {
      CC = CC_AAPCS_VFP;
      break;
    }

    Attrs.setInvalid();
    Diag(Attrs.getLoc(), diag::err_invalid_pcs);
    return true;
  }
  case ParsedAttr::AT_IntelOclBicc:
    CC = CC_IntelOclBicc;
    break;
  case ParsedAttr::AT_PreserveMost:
    CC = CC_PreserveMost;
    break;
  case ParsedAttr::AT_PreserveAll:
    CC = CC_PreserveAll;
    break;
  default: llvm_unreachable("unexpected attribute kind");
  }

  TargetInfo::CallingConvCheckResult A = TargetInfo::CCCR_OK;
  // CUDA functions may have host and/or device attributes which indicate
  // their targeted execution environment, therefore the calling convention
  // of functions in CUDA should be checked against the target deduced based
  // on their host/device attributes.
  if (LangOpts.CUDA) {
    auto *Aux = Context.getAuxTargetInfo();
    auto CudaTarget = IdentifyCUDATarget(FD);
    bool CheckHost = false, CheckDevice = false;
    switch (CudaTarget) {
    case CFT_HostDevice:
      CheckHost = true;
      CheckDevice = true;
      break;
    case CFT_Host:
      CheckHost = true;
      break;
    case CFT_Device:
    case CFT_Global:
      CheckDevice = true;
      break;
    case CFT_InvalidTarget:
      llvm_unreachable("unexpected cuda target");
    }
    auto *HostTI = LangOpts.CUDAIsDevice ? Aux : &TI;
    auto *DeviceTI = LangOpts.CUDAIsDevice ? &TI : Aux;
    if (CheckHost && HostTI)
      A = HostTI->checkCallingConvention(CC);
    if (A == TargetInfo::CCCR_OK && CheckDevice && DeviceTI)
      A = DeviceTI->checkCallingConvention(CC);
  } else {
    A = TI.checkCallingConvention(CC);
  }

  switch (A) {
  case TargetInfo::CCCR_OK:
    break;

  case TargetInfo::CCCR_Ignore:
    // Treat an ignored convention as if it was an explicit C calling convention
    // attribute. For example, __stdcall on Win x64 functions as __cdecl, so
    // that command line flags that change the default convention to
    // __vectorcall don't affect declarations marked __stdcall.
    CC = CC_C;
    break;

  case TargetInfo::CCCR_Error:
    Diag(Attrs.getLoc(), diag::error_cconv_unsupported)
        << Attrs << (int)CallingConventionIgnoredReason::ForThisTarget;
    break;

  case TargetInfo::CCCR_Warning: {
    Diag(Attrs.getLoc(), diag::warn_cconv_unsupported)
        << Attrs << (int)CallingConventionIgnoredReason::ForThisTarget;

    // This convention is not valid for the target. Use the default function or
    // method calling convention.
    bool IsCXXMethod = false, IsVariadic = false;
    if (FD) {
      IsCXXMethod = FD->isCXXInstanceMember();
      IsVariadic = FD->isVariadic();
    }
    CC = Context.getDefaultCallingConvention(IsVariadic, IsCXXMethod);
    break;
  }
  }

  Attrs.setProcessingCache((unsigned) CC);
  return false;
}

/// Pointer-like types in the default address space.
static bool isValidSwiftContextType(QualType Ty) {
  if (!Ty->hasPointerRepresentation())
    return Ty->isDependentType();
  return Ty->getPointeeType().getAddressSpace() == LangAS::Default;
}

/// Pointers and references in the default address space.
static bool isValidSwiftIndirectResultType(QualType Ty) {
  if (const auto *PtrType = Ty->getAs<PointerType>()) {
    Ty = PtrType->getPointeeType();
  } else if (const auto *RefType = Ty->getAs<ReferenceType>()) {
    Ty = RefType->getPointeeType();
  } else {
    return Ty->isDependentType();
  }
  return Ty.getAddressSpace() == LangAS::Default;
}

/// Pointers and references to pointers in the default address space.
static bool isValidSwiftErrorResultType(QualType Ty) {
  if (const auto *PtrType = Ty->getAs<PointerType>()) {
    Ty = PtrType->getPointeeType();
  } else if (const auto *RefType = Ty->getAs<ReferenceType>()) {
    Ty = RefType->getPointeeType();
  } else {
    return Ty->isDependentType();
  }
  if (!Ty.getQualifiers().empty())
    return false;
  return isValidSwiftContextType(Ty);
}

void Sema::AddParameterABIAttr(Decl *D, const AttributeCommonInfo &CI,
                               ParameterABI abi) {

  QualType type = cast<ParmVarDecl>(D)->getType();

  if (auto existingAttr = D->getAttr<ParameterABIAttr>()) {
    if (existingAttr->getABI() != abi) {
      Diag(CI.getLoc(), diag::err_attributes_are_not_compatible)
          << getParameterABISpelling(abi) << existingAttr;
      Diag(existingAttr->getLocation(), diag::note_conflicting_attribute);
      return;
    }
  }

  switch (abi) {
  case ParameterABI::Ordinary:
    llvm_unreachable("explicit attribute for ordinary parameter ABI?");

  case ParameterABI::SwiftContext:
    if (!isValidSwiftContextType(type)) {
      Diag(CI.getLoc(), diag::err_swift_abi_parameter_wrong_type)
          << getParameterABISpelling(abi) << /*pointer to pointer */ 0 << type;
    }
    D->addAttr(::new (Context) SwiftContextAttr(Context, CI));
    return;

  case ParameterABI::SwiftErrorResult:
    if (!isValidSwiftErrorResultType(type)) {
      Diag(CI.getLoc(), diag::err_swift_abi_parameter_wrong_type)
          << getParameterABISpelling(abi) << /*pointer to pointer */ 1 << type;
    }
    D->addAttr(::new (Context) SwiftErrorResultAttr(Context, CI));
    return;

  case ParameterABI::SwiftIndirectResult:
    if (!isValidSwiftIndirectResultType(type)) {
      Diag(CI.getLoc(), diag::err_swift_abi_parameter_wrong_type)
          << getParameterABISpelling(abi) << /*pointer*/ 0 << type;
    }
    D->addAttr(::new (Context) SwiftIndirectResultAttr(Context, CI));
    return;
  }
  llvm_unreachable("bad parameter ABI attribute");
}

/// Checks a regparm attribute, returning true if it is ill-formed and
/// otherwise setting numParams to the appropriate value.
bool Sema::CheckRegparmAttr(const ParsedAttr &AL, unsigned &numParams) {
  if (AL.isInvalid())
    return true;

  if (!checkAttributeNumArgs(*this, AL, 1)) {
    AL.setInvalid();
    return true;
  }

  uint32_t NP;
  Expr *NumParamsExpr = AL.getArgAsExpr(0);
  if (!checkUInt32Argument(*this, AL, NumParamsExpr, NP)) {
    AL.setInvalid();
    return true;
  }

  if (Context.getTargetInfo().getRegParmMax() == 0) {
    Diag(AL.getLoc(), diag::err_attribute_regparm_wrong_platform)
      << NumParamsExpr->getSourceRange();
    AL.setInvalid();
    return true;
  }

  numParams = NP;
  if (numParams > Context.getTargetInfo().getRegParmMax()) {
    Diag(AL.getLoc(), diag::err_attribute_regparm_invalid_number)
      << Context.getTargetInfo().getRegParmMax() << NumParamsExpr->getSourceRange();
    AL.setInvalid();
    return true;
  }

  return false;
}

// Checks whether an argument of launch_bounds attribute is
// acceptable, performs implicit conversion to Rvalue, and returns
// non-nullptr Expr result on success. Otherwise, it returns nullptr
// and may output an error.
static Expr *makeLaunchBoundsArgExpr(Sema &S, Expr *E,
                                     const CUDALaunchBoundsAttr &AL,
                                     const unsigned Idx) {
  if (S.DiagnoseUnexpandedParameterPack(E))
    return nullptr;

  // Accept template arguments for now as they depend on something else.
  // We'll get to check them when they eventually get instantiated.
  if (E->isValueDependent())
    return E;

  llvm::APSInt I(64);
  if (!E->isIntegerConstantExpr(I, S.Context)) {
    S.Diag(E->getExprLoc(), diag::err_attribute_argument_n_type)
        << &AL << Idx << AANT_ArgumentIntegerConstant << E->getSourceRange();
    return nullptr;
  }
  // Make sure we can fit it in 32 bits.
  if (!I.isIntN(32)) {
    S.Diag(E->getExprLoc(), diag::err_ice_too_large) << I.toString(10, false)
                                                     << 32 << /* Unsigned */ 1;
    return nullptr;
  }
  if (I < 0)
    S.Diag(E->getExprLoc(), diag::warn_attribute_argument_n_negative)
        << &AL << Idx << E->getSourceRange();

  // We may need to perform implicit conversion of the argument.
  InitializedEntity Entity = InitializedEntity::InitializeParameter(
      S.Context, S.Context.getConstType(S.Context.IntTy), /*consume*/ false);
  ExprResult ValArg = S.PerformCopyInitialization(Entity, SourceLocation(), E);
  assert(!ValArg.isInvalid() &&
         "Unexpected PerformCopyInitialization() failure.");

  return ValArg.getAs<Expr>();
}

void Sema::AddLaunchBoundsAttr(Decl *D, const AttributeCommonInfo &CI,
                               Expr *MaxThreads, Expr *MinBlocks) {
  CUDALaunchBoundsAttr TmpAttr(Context, CI, MaxThreads, MinBlocks);
  MaxThreads = makeLaunchBoundsArgExpr(*this, MaxThreads, TmpAttr, 0);
  if (MaxThreads == nullptr)
    return;

  if (MinBlocks) {
    MinBlocks = makeLaunchBoundsArgExpr(*this, MinBlocks, TmpAttr, 1);
    if (MinBlocks == nullptr)
      return;
  }

  D->addAttr(::new (Context)
                 CUDALaunchBoundsAttr(Context, CI, MaxThreads, MinBlocks));
}

static void handleLaunchBoundsAttr(Sema &S, Decl *D, const ParsedAttr &AL) {
  if (!checkAttributeAtLeastNumArgs(S, AL, 1) ||
      !checkAttributeAtMostNumArgs(S, AL, 2))
    return;

  S.AddLaunchBoundsAttr(D, AL, AL.getArgAsExpr(0),
                        AL.getNumArgs() > 1 ? AL.getArgAsExpr(1) : nullptr);
}

static void handleArgumentWithTypeTagAttr(Sema &S, Decl *D,
                                          const ParsedAttr &AL) {
  if (!AL.isArgIdent(0)) {
    S.Diag(AL.getLoc(), diag::err_attribute_argument_n_type)
        << AL << /* arg num = */ 1 << AANT_ArgumentIdentifier;
    return;
  }

  ParamIdx ArgumentIdx;
  if (!checkFunctionOrMethodParameterIndex(S, D, AL, 2, AL.getArgAsExpr(1),
                                           ArgumentIdx))
    return;

  ParamIdx TypeTagIdx;
  if (!checkFunctionOrMethodParameterIndex(S, D, AL, 3, AL.getArgAsExpr(2),
                                           TypeTagIdx))
    return;

  bool IsPointer = AL.getAttrName()->getName() == "pointer_with_type_tag";
  if (IsPointer) {
    // Ensure that buffer has a pointer type.
    unsigned ArgumentIdxAST = ArgumentIdx.getASTIndex();
    if (ArgumentIdxAST >= getFunctionOrMethodNumParams(D) ||
        !getFunctionOrMethodParamType(D, ArgumentIdxAST)->isPointerType())
      S.Diag(AL.getLoc(), diag::err_attribute_pointers_only) << AL << 0;
  }

  D->addAttr(::new (S.Context) ArgumentWithTypeTagAttr(
      S.Context, AL, AL.getArgAsIdent(0)->Ident, ArgumentIdx, TypeTagIdx,
      IsPointer));
}

static void handleTypeTagForDatatypeAttr(Sema &S, Decl *D,
                                         const ParsedAttr &AL) {
  if (!AL.isArgIdent(0)) {
    S.Diag(AL.getLoc(), diag::err_attribute_argument_n_type)
        << AL << 1 << AANT_ArgumentIdentifier;
    return;
  }

  if (!checkAttributeNumArgs(S, AL, 1))
    return;

  if (!isa<VarDecl>(D)) {
    S.Diag(AL.getLoc(), diag::err_attribute_wrong_decl_type)
        << AL << ExpectedVariable;
    return;
  }

  IdentifierInfo *PointerKind = AL.getArgAsIdent(0)->Ident;
  TypeSourceInfo *MatchingCTypeLoc = nullptr;
  S.GetTypeFromParser(AL.getMatchingCType(), &MatchingCTypeLoc);
  assert(MatchingCTypeLoc && "no type source info for attribute argument");

  D->addAttr(::new (S.Context) TypeTagForDatatypeAttr(
      S.Context, AL, PointerKind, MatchingCTypeLoc, AL.getLayoutCompatible(),
      AL.getMustBeNull()));
}

/// Give a warning for duplicate attributes, return true if duplicate.
template <typename AttrType>
static bool checkForDuplicateAttribute(Sema &S, Decl *D,
                                       const ParsedAttr &Attr) {
  // Give a warning for duplicates but not if it's one we've implicitly added.
  auto *A = D->getAttr<AttrType>();
  if (A && !A->isImplicit()) {
    S.Diag(Attr.getLoc(), diag::warn_duplicate_attribute_exact) << A;
    return true;
  }
  return false;
}

static void handleNoGlobalWorkOffsetAttr(Sema &S, Decl *D,
                                         const ParsedAttr &Attr) {
  if (S.LangOpts.SYCLIsHost)
    return;

  checkForDuplicateAttribute<SYCLIntelNoGlobalWorkOffsetAttr>(S, D, Attr);

  uint32_t Enabled = 1;
  if (Attr.getNumArgs()) {
    const Expr *E = Attr.getArgAsExpr(0);
    if (!checkUInt32Argument(S, Attr, E, Enabled, 0,
                             /*StrictlyUnsigned=*/true))
      return;
  }
  if (Enabled > 1)
    S.Diag(Attr.getLoc(), diag::warn_boolean_attribute_argument_is_not_valid)
        << Attr;

  D->addAttr(::new (S.Context)
                 SYCLIntelNoGlobalWorkOffsetAttr(S.Context, Attr, Enabled));
}

/// Handle the [[intelfpga::doublepump]] and [[intelfpga::singlepump]] attributes.
/// One but not both can be specified
/// Both are incompatible with the __register__ attribute.
template <typename AttrType, typename IncompatAttrType>
static void handleIntelFPGAPumpAttr(Sema &S, Decl *D, const ParsedAttr &Attr) {

  if (S.LangOpts.SYCLIsHost)
    return;

  checkForDuplicateAttribute<AttrType>(S, D, Attr);
  if (checkAttrMutualExclusion<IncompatAttrType>(S, D, Attr))
    return;

  if (checkAttrMutualExclusion<IntelFPGARegisterAttr>(S, D, Attr))
    return;

  if (!D->hasAttr<IntelFPGAMemoryAttr>())
    D->addAttr(IntelFPGAMemoryAttr::CreateImplicit(
        S.Context, IntelFPGAMemoryAttr::Default));

  handleSimpleAttribute<AttrType>(S, D, Attr);
}

/// Handle the [[intelfpga::memory]] attribute.
/// This is incompatible with the [[intelfpga::register]] attribute.
static void handleIntelFPGAMemoryAttr(Sema &S, Decl *D,
                                      const ParsedAttr &AL) {

  if (S.LangOpts.SYCLIsHost)
    return;

  checkForDuplicateAttribute<IntelFPGAMemoryAttr>(S, D, AL);
  if (checkAttrMutualExclusion<IntelFPGARegisterAttr>(S, D, AL))
    return;

  IntelFPGAMemoryAttr::MemoryKind Kind;
  if (AL.getNumArgs() == 0)
    Kind = IntelFPGAMemoryAttr::Default;
  else {
    StringRef Str;
    if (!S.checkStringLiteralArgumentAttr(AL, 0, Str))
      return;
    if (Str.empty() ||
        !IntelFPGAMemoryAttr::ConvertStrToMemoryKind(Str, Kind)) {
      SmallString<256> ValidStrings;
      IntelFPGAMemoryAttr::generateValidStrings(ValidStrings);
      S.Diag(AL.getLoc(), diag::err_intel_fpga_memory_arg_invalid)
          << AL << ValidStrings;
      return;
    }
  }

  // We are adding a user memory attribute, drop any implicit default.
  if (auto *MA = D->getAttr<IntelFPGAMemoryAttr>())
    if (MA->isImplicit())
      D->dropAttr<IntelFPGAMemoryAttr>();

  D->addAttr(::new (S.Context) IntelFPGAMemoryAttr(S.Context, AL, Kind));
}

/// Check for and diagnose attributes incompatible with register.
/// return true if any incompatible attributes exist.
static bool checkIntelFPGARegisterAttrCompatibility(Sema &S, Decl *D,
                                                    const ParsedAttr &Attr) {
  bool InCompat = false;
  if (auto *MA = D->getAttr<IntelFPGAMemoryAttr>())
    if (!MA->isImplicit() &&
        checkAttrMutualExclusion<IntelFPGAMemoryAttr>(S, D, Attr))
      InCompat = true;
  if (checkAttrMutualExclusion<IntelFPGADoublePumpAttr>(S, D, Attr))
    InCompat = true;
  if (checkAttrMutualExclusion<IntelFPGASinglePumpAttr>(S, D, Attr))
    InCompat = true;
  if (checkAttrMutualExclusion<IntelFPGABankWidthAttr>(S, D, Attr))
    InCompat = true;
  if (checkAttrMutualExclusion<IntelFPGAPrivateCopiesAttr>(S, D, Attr))
    InCompat = true;
  if (auto *NBA = D->getAttr<IntelFPGANumBanksAttr>())
    if (!NBA->isImplicit() &&
        checkAttrMutualExclusion<IntelFPGANumBanksAttr>(S, D, Attr))
      InCompat = true;
  if (checkAttrMutualExclusion<IntelFPGAMaxReplicatesAttr>(S, D, Attr))
    InCompat = true;
  if (checkAttrMutualExclusion<IntelFPGASimpleDualPortAttr>(S, D, Attr))
    InCompat = true;
  if (checkAttrMutualExclusion<IntelFPGAMergeAttr>(S, D, Attr))
    InCompat = true;
  if (checkAttrMutualExclusion<IntelFPGABankBitsAttr>(S, D, Attr))
    InCompat = true;

  return InCompat;
}

/// Handle the [[intelfpga::register]] attribute.
/// This is incompatible with most of the other memory attributes.
static void handleIntelFPGARegisterAttr(Sema &S, Decl *D,
                                        const ParsedAttr &Attr) {

  if (S.LangOpts.SYCLIsHost)
    return;

  checkForDuplicateAttribute<IntelFPGARegisterAttr>(S, D, Attr);
  if (checkIntelFPGARegisterAttrCompatibility(S, D, Attr))
    return;

  handleSimpleAttribute<IntelFPGARegisterAttr>(S, D, Attr);
}

/// Handle the [[intelfpga::bankwidth]] and [[intelfpga::numbanks]] attributes.
/// These require a single constant power of two greater than zero.
/// These are incompatible with the register attribute.
/// The numbanks and bank_bits attributes are related.  If bank_bits exists
/// when handling numbanks they are checked for consistency.
template <typename AttrType>
static void handleOneConstantPowerTwoValueAttr(Sema &S, Decl *D,
                                               const ParsedAttr &Attr) {

  if (S.LangOpts.SYCLIsHost)
    return;

  checkForDuplicateAttribute<AttrType>(S, D, Attr);
  if (checkAttrMutualExclusion<IntelFPGARegisterAttr>(S, D, Attr))
    return;

  S.AddOneConstantPowerTwoValueAttr<AttrType>(D, Attr, Attr.getArgAsExpr(0));
}

static void handleIntelFPGASimpleDualPortAttr(Sema &S, Decl *D,
                                              const ParsedAttr &AL) {
  if (S.LangOpts.SYCLIsHost)
    return;

  checkForDuplicateAttribute<IntelFPGASimpleDualPortAttr>(S, D, AL);

  if (checkAttrMutualExclusion<IntelFPGARegisterAttr>(S, D, AL))
    return;

  if (!D->hasAttr<IntelFPGAMemoryAttr>())
    D->addAttr(IntelFPGAMemoryAttr::CreateImplicit(
        S.Context, IntelFPGAMemoryAttr::Default));

  D->addAttr(::new (S.Context)
                 IntelFPGASimpleDualPortAttr(S.Context, AL));
}

static void handleIntelFPGAMaxReplicatesAttr(Sema &S, Decl *D,
                                             const ParsedAttr &Attr) {
  if (S.LangOpts.SYCLIsHost)
    return;

  checkForDuplicateAttribute<IntelFPGAMaxReplicatesAttr>(S, D, Attr);

  if (checkAttrMutualExclusion<IntelFPGARegisterAttr>(S, D, Attr))
    return;

  S.AddOneConstantValueAttr<IntelFPGAMaxReplicatesAttr>(D, Attr,
                                                        Attr.getArgAsExpr(0));
}

/// Handle the merge attribute.
/// This requires two string arguments.  The first argument is a name, the
/// second is a direction.  The direction must be "depth" or "width".
/// This is incompatible with the register attribute.
static void handleIntelFPGAMergeAttr(Sema &S, Decl *D, const ParsedAttr &AL) {
  checkForDuplicateAttribute<IntelFPGAMergeAttr>(S, D, AL);

  if (S.LangOpts.SYCLIsHost)
    return;

  if (checkAttrMutualExclusion<IntelFPGARegisterAttr>(S, D, AL))
    return;

  SmallVector<StringRef, 2> Results;
  for (int I = 0; I < 2; I++) {
    StringRef Str;
    if (!S.checkStringLiteralArgumentAttr(AL, I, Str))
      return;

    if (I == 1 && Str != "depth" && Str != "width") {
      S.Diag(AL.getLoc(), diag::err_intel_fpga_merge_dir_invalid) << AL;
      return;
    }
    Results.push_back(Str);
  }

  if (!D->hasAttr<IntelFPGAMemoryAttr>())
    D->addAttr(IntelFPGAMemoryAttr::CreateImplicit(
        S.Context, IntelFPGAMemoryAttr::Default));

  D->addAttr(::new (S.Context)
                 IntelFPGAMergeAttr(S.Context, AL, Results[0], Results[1]));
}

/// Handle the bank_bits attribute.
/// This attribute accepts a list of values greater than zero.
/// This is incompatible with the register attribute.
/// The numbanks and bank_bits attributes are related. If numbanks exists
/// when handling bank_bits they are checked for consistency. If numbanks
/// hasn't been added yet an implicit one is added with the correct value.
/// If the user later adds a numbanks attribute the implicit one is removed.
/// The values must be consecutive values (i.e. 3,4,5 or 2,1).
static void handleIntelFPGABankBitsAttr(Sema &S, Decl *D,
                                        const ParsedAttr &Attr) {
  checkForDuplicateAttribute<IntelFPGABankBitsAttr>(S, D, Attr);

  if (!checkAttributeAtLeastNumArgs(S, Attr, 1))
    return;

  if (checkAttrMutualExclusion<IntelFPGARegisterAttr>(S, D, Attr))
    return;

  SmallVector<Expr *, 8> Args;
  for (unsigned I = 0; I < Attr.getNumArgs(); ++I) {
    Args.push_back(Attr.getArgAsExpr(I));
  }

  S.AddIntelFPGABankBitsAttr(D, Attr, Args.data(), Args.size());
}

void Sema::AddIntelFPGABankBitsAttr(Decl *D, const AttributeCommonInfo &CI,
                                    Expr **Exprs, unsigned Size) {
  IntelFPGABankBitsAttr TmpAttr(Context, CI, Exprs, Size);
  SmallVector<Expr *, 8> Args;
  SmallVector<int64_t, 8> Values;
  bool ListIsValueDep = false;
  for (auto *E : TmpAttr.args()) {
    llvm::APSInt Value(32, /*IsUnsigned=*/false);
    Expr::EvalResult Result;
    ListIsValueDep = ListIsValueDep || E->isValueDependent();
    if (!E->isValueDependent()) {
      ExprResult ICE;
      if (checkRangedIntegralArgument<IntelFPGABankBitsAttr>(E, &TmpAttr, ICE))
        return;
      if (E->EvaluateAsInt(Result, Context))
        Value = Result.Val.getInt();
      E = ICE.get();
    }
    Args.push_back(E);
    Values.push_back(Value.getExtValue());
  }

  // Check that the list is consecutive.
  if (!ListIsValueDep && Values.size() > 1) {
    bool ListIsAscending = Values[0] < Values[1];
    for (int I = 0, E = Values.size() - 1; I < E; ++I) {
      if (Values[I + 1] != Values[I] + (ListIsAscending ? 1 : -1)) {
        Diag(CI.getLoc(), diag::err_bankbits_non_consecutive) << &TmpAttr;
        return;
      }
    }
  }

  // Check or add the related numbanks attribute.
  if (auto *NBA = D->getAttr<IntelFPGANumBanksAttr>()) {
    Expr *E = NBA->getValue();
    if (!E->isValueDependent()) {
      Expr::EvalResult Result;
      E->EvaluateAsInt(Result, Context);
      llvm::APSInt Value = Result.Val.getInt();
      if (Args.size() != Value.ceilLogBase2()) {
        Diag(TmpAttr.getLoc(), diag::err_bankbits_numbanks_conflicting);
        return;
      }
    }
  } else {
    llvm::APInt Num(32, (unsigned)(1 << Args.size()));
    Expr *NBE =
        IntegerLiteral::Create(Context, Num, Context.IntTy, SourceLocation());
    D->addAttr(IntelFPGANumBanksAttr::CreateImplicit(Context, NBE));
  }

  if (!D->hasAttr<IntelFPGAMemoryAttr>())
    D->addAttr(IntelFPGAMemoryAttr::CreateImplicit(
        Context, IntelFPGAMemoryAttr::Default));

  D->addAttr(::new (Context)
                 IntelFPGABankBitsAttr(Context, CI, Args.data(), Args.size()));
}

static void handleIntelFPGAPrivateCopiesAttr(Sema &S, Decl *D,
                                             const ParsedAttr &Attr) {

  if (S.LangOpts.SYCLIsHost)
    return;

  checkForDuplicateAttribute<IntelFPGAPrivateCopiesAttr>(S, D, Attr);
  if (checkAttrMutualExclusion<IntelFPGARegisterAttr>(S, D, Attr))
    return;

  S.AddOneConstantValueAttr<IntelFPGAPrivateCopiesAttr>(
      D, Attr, Attr.getArgAsExpr(0));
}

static void handleXRayLogArgsAttr(Sema &S, Decl *D, const ParsedAttr &AL) {
  ParamIdx ArgCount;

  if (!checkFunctionOrMethodParameterIndex(S, D, AL, 1, AL.getArgAsExpr(0),
                                           ArgCount,
                                           true /* CanIndexImplicitThis */))
    return;

  // ArgCount isn't a parameter index [0;n), it's a count [1;n]
  D->addAttr(::new (S.Context)
                 XRayLogArgsAttr(S.Context, AL, ArgCount.getSourceIndex()));
}

static void handlePatchableFunctionEntryAttr(Sema &S, Decl *D,
                                             const ParsedAttr &AL) {
  uint32_t Count = 0, Offset = 0;
  if (!checkUInt32Argument(S, AL, AL.getArgAsExpr(0), Count, 0, true))
    return;
  if (AL.getNumArgs() == 2) {
    Expr *Arg = AL.getArgAsExpr(1);
    if (!checkUInt32Argument(S, AL, Arg, Offset, 1, true))
      return;
    if (Count < Offset) {
      S.Diag(getAttrLoc(AL), diag::err_attribute_argument_out_of_range)
          << &AL << 0 << Count << Arg->getBeginLoc();
      return;
    }
  }
  D->addAttr(::new (S.Context)
                 PatchableFunctionEntryAttr(S.Context, AL, Count, Offset));
}

<<<<<<< HEAD
void Sema::addSYCLIntelPipeIOAttr(Decl *D, const AttributeCommonInfo &Attr,
                                  Expr *E) {
  VarDecl *VD = cast<VarDecl>(D);
  QualType Ty = VD->getType();
  // TODO: Applicable only on pipe storages. Currently they are defined
  // as structures inside of SYCL headers. Add a check for pipe_storage_t
  // when it is ready.
  if (!Ty->isStructureType()) {
    Diag(Attr.getLoc(), diag::err_attribute_wrong_decl_type_str)
        << Attr.getAttrName() << "SYCL pipe storage declaration";
    return;
  }

  if (!E->isInstantiationDependent()) {
    llvm::APSInt ArgVal(32);
    if (!E->isIntegerConstantExpr(ArgVal, getASTContext())) {
      Diag(E->getExprLoc(), diag::err_attribute_argument_type)
          << Attr.getAttrName() << AANT_ArgumentIntegerConstant
          << E->getSourceRange();
      return;
    }
    int32_t ArgInt = ArgVal.getSExtValue();
    if (ArgInt < 0) {
      Diag(E->getExprLoc(), diag::err_attribute_requires_positive_integer)
          << Attr.getAttrName() << /*non-negative*/ 1;
      return;
    }
  }

  D->addAttr(::new (Context) SYCLIntelPipeIOAttr(Context, Attr, E));
}

static void handleSYCLIntelPipeIOAttr(Sema &S, Decl *D,
                                      const ParsedAttr &Attr) {
  if (D->isInvalidDecl())
    return;

  Expr *E = Attr.getArgAsExpr(0);
  S.addSYCLIntelPipeIOAttr(D, Attr, E);
}

static bool ArmMveAliasValid(unsigned BuiltinID, StringRef AliasName) {
=======
namespace {
struct IntrinToName {
  uint32_t Id;
  int32_t FullName;
  int32_t ShortName;
};
} // unnamed namespace

static bool ArmBuiltinAliasValid(unsigned BuiltinID, StringRef AliasName,
                                 ArrayRef<IntrinToName> Map,
                                 const char *IntrinNames) {
>>>>>>> 47edf5ba
  if (AliasName.startswith("__arm_"))
    AliasName = AliasName.substr(6);
  const IntrinToName *It = std::lower_bound(
      Map.begin(), Map.end(), BuiltinID,
      [](const IntrinToName &L, unsigned Id) { return L.Id < Id; });
  if (It == Map.end() || It->Id != BuiltinID)
    return false;
  StringRef FullName(&IntrinNames[It->FullName]);
  if (AliasName == FullName)
    return true;
  if (It->ShortName == -1)
    return false;
  StringRef ShortName(&IntrinNames[It->ShortName]);
  return AliasName == ShortName;
}

static bool ArmMveAliasValid(unsigned BuiltinID, StringRef AliasName) {
#include "clang/Basic/arm_mve_builtin_aliases.inc"
  // The included file defines:
  // - ArrayRef<IntrinToName> Map
  // - const char IntrinNames[]
  return ArmBuiltinAliasValid(BuiltinID, AliasName, Map, IntrinNames);
}

static bool ArmCdeAliasValid(unsigned BuiltinID, StringRef AliasName) {
#include "clang/Basic/arm_cde_builtin_aliases.inc"
  return ArmBuiltinAliasValid(BuiltinID, AliasName, Map, IntrinNames);
}

static void handleArmBuiltinAliasAttr(Sema &S, Decl *D, const ParsedAttr &AL) {
  if (!AL.isArgIdent(0)) {
    S.Diag(AL.getLoc(), diag::err_attribute_argument_n_type)
        << AL << 1 << AANT_ArgumentIdentifier;
    return;
  }

  IdentifierInfo *Ident = AL.getArgAsIdent(0)->Ident;
  unsigned BuiltinID = Ident->getBuiltinID();
  StringRef AliasName = cast<FunctionDecl>(D)->getIdentifier()->getName();

  if (!ArmMveAliasValid(BuiltinID, AliasName) &&
      !ArmCdeAliasValid(BuiltinID, AliasName)) {
    S.Diag(AL.getLoc(), diag::err_attribute_arm_builtin_alias);
    return;
  }

  D->addAttr(::new (S.Context) ArmBuiltinAliasAttr(S.Context, AL, Ident));
}

//===----------------------------------------------------------------------===//
// Checker-specific attribute handlers.
//===----------------------------------------------------------------------===//
static bool isValidSubjectOfNSReturnsRetainedAttribute(QualType QT) {
  return QT->isDependentType() || QT->isObjCRetainableType();
}

static bool isValidSubjectOfNSAttribute(QualType QT) {
  return QT->isDependentType() || QT->isObjCObjectPointerType() ||
         QT->isObjCNSObjectType();
}

static bool isValidSubjectOfCFAttribute(QualType QT) {
  return QT->isDependentType() || QT->isPointerType() ||
         isValidSubjectOfNSAttribute(QT);
}

static bool isValidSubjectOfOSAttribute(QualType QT) {
  if (QT->isDependentType())
    return true;
  QualType PT = QT->getPointeeType();
  return !PT.isNull() && PT->getAsCXXRecordDecl() != nullptr;
}

void Sema::AddXConsumedAttr(Decl *D, const AttributeCommonInfo &CI,
                            RetainOwnershipKind K,
                            bool IsTemplateInstantiation) {
  ValueDecl *VD = cast<ValueDecl>(D);
  switch (K) {
  case RetainOwnershipKind::OS:
    handleSimpleAttributeOrDiagnose<OSConsumedAttr>(
        *this, VD, CI, isValidSubjectOfOSAttribute(VD->getType()),
        diag::warn_ns_attribute_wrong_parameter_type,
        /*ExtraArgs=*/CI.getRange(), "os_consumed", /*pointers*/ 1);
    return;
  case RetainOwnershipKind::NS:
    handleSimpleAttributeOrDiagnose<NSConsumedAttr>(
        *this, VD, CI, isValidSubjectOfNSAttribute(VD->getType()),

        // These attributes are normally just advisory, but in ARC, ns_consumed
        // is significant.  Allow non-dependent code to contain inappropriate
        // attributes even in ARC, but require template instantiations to be
        // set up correctly.
        ((IsTemplateInstantiation && getLangOpts().ObjCAutoRefCount)
             ? diag::err_ns_attribute_wrong_parameter_type
             : diag::warn_ns_attribute_wrong_parameter_type),
        /*ExtraArgs=*/CI.getRange(), "ns_consumed", /*objc pointers*/ 0);
    return;
  case RetainOwnershipKind::CF:
    handleSimpleAttributeOrDiagnose<CFConsumedAttr>(
        *this, VD, CI, isValidSubjectOfCFAttribute(VD->getType()),
        diag::warn_ns_attribute_wrong_parameter_type,
        /*ExtraArgs=*/CI.getRange(), "cf_consumed", /*pointers*/ 1);
    return;
  }
}

static Sema::RetainOwnershipKind
parsedAttrToRetainOwnershipKind(const ParsedAttr &AL) {
  switch (AL.getKind()) {
  case ParsedAttr::AT_CFConsumed:
  case ParsedAttr::AT_CFReturnsRetained:
  case ParsedAttr::AT_CFReturnsNotRetained:
    return Sema::RetainOwnershipKind::CF;
  case ParsedAttr::AT_OSConsumesThis:
  case ParsedAttr::AT_OSConsumed:
  case ParsedAttr::AT_OSReturnsRetained:
  case ParsedAttr::AT_OSReturnsNotRetained:
  case ParsedAttr::AT_OSReturnsRetainedOnZero:
  case ParsedAttr::AT_OSReturnsRetainedOnNonZero:
    return Sema::RetainOwnershipKind::OS;
  case ParsedAttr::AT_NSConsumesSelf:
  case ParsedAttr::AT_NSConsumed:
  case ParsedAttr::AT_NSReturnsRetained:
  case ParsedAttr::AT_NSReturnsNotRetained:
  case ParsedAttr::AT_NSReturnsAutoreleased:
    return Sema::RetainOwnershipKind::NS;
  default:
    llvm_unreachable("Wrong argument supplied");
  }
}

bool Sema::checkNSReturnsRetainedReturnType(SourceLocation Loc, QualType QT) {
  if (isValidSubjectOfNSReturnsRetainedAttribute(QT))
    return false;

  Diag(Loc, diag::warn_ns_attribute_wrong_return_type)
      << "'ns_returns_retained'" << 0 << 0;
  return true;
}

/// \return whether the parameter is a pointer to OSObject pointer.
static bool isValidOSObjectOutParameter(const Decl *D) {
  const auto *PVD = dyn_cast<ParmVarDecl>(D);
  if (!PVD)
    return false;
  QualType QT = PVD->getType();
  QualType PT = QT->getPointeeType();
  return !PT.isNull() && isValidSubjectOfOSAttribute(PT);
}

static void handleXReturnsXRetainedAttr(Sema &S, Decl *D,
                                        const ParsedAttr &AL) {
  QualType ReturnType;
  Sema::RetainOwnershipKind K = parsedAttrToRetainOwnershipKind(AL);

  if (const auto *MD = dyn_cast<ObjCMethodDecl>(D)) {
    ReturnType = MD->getReturnType();
  } else if (S.getLangOpts().ObjCAutoRefCount && hasDeclarator(D) &&
             (AL.getKind() == ParsedAttr::AT_NSReturnsRetained)) {
    return; // ignore: was handled as a type attribute
  } else if (const auto *PD = dyn_cast<ObjCPropertyDecl>(D)) {
    ReturnType = PD->getType();
  } else if (const auto *FD = dyn_cast<FunctionDecl>(D)) {
    ReturnType = FD->getReturnType();
  } else if (const auto *Param = dyn_cast<ParmVarDecl>(D)) {
    // Attributes on parameters are used for out-parameters,
    // passed as pointers-to-pointers.
    unsigned DiagID = K == Sema::RetainOwnershipKind::CF
            ? /*pointer-to-CF-pointer*/2
            : /*pointer-to-OSObject-pointer*/3;
    ReturnType = Param->getType()->getPointeeType();
    if (ReturnType.isNull()) {
      S.Diag(D->getBeginLoc(), diag::warn_ns_attribute_wrong_parameter_type)
          << AL << DiagID << AL.getRange();
      return;
    }
  } else if (AL.isUsedAsTypeAttr()) {
    return;
  } else {
    AttributeDeclKind ExpectedDeclKind;
    switch (AL.getKind()) {
    default: llvm_unreachable("invalid ownership attribute");
    case ParsedAttr::AT_NSReturnsRetained:
    case ParsedAttr::AT_NSReturnsAutoreleased:
    case ParsedAttr::AT_NSReturnsNotRetained:
      ExpectedDeclKind = ExpectedFunctionOrMethod;
      break;

    case ParsedAttr::AT_OSReturnsRetained:
    case ParsedAttr::AT_OSReturnsNotRetained:
    case ParsedAttr::AT_CFReturnsRetained:
    case ParsedAttr::AT_CFReturnsNotRetained:
      ExpectedDeclKind = ExpectedFunctionMethodOrParameter;
      break;
    }
    S.Diag(D->getBeginLoc(), diag::warn_attribute_wrong_decl_type)
        << AL.getRange() << AL << ExpectedDeclKind;
    return;
  }

  bool TypeOK;
  bool Cf;
  unsigned ParmDiagID = 2; // Pointer-to-CF-pointer
  switch (AL.getKind()) {
  default: llvm_unreachable("invalid ownership attribute");
  case ParsedAttr::AT_NSReturnsRetained:
    TypeOK = isValidSubjectOfNSReturnsRetainedAttribute(ReturnType);
    Cf = false;
    break;

  case ParsedAttr::AT_NSReturnsAutoreleased:
  case ParsedAttr::AT_NSReturnsNotRetained:
    TypeOK = isValidSubjectOfNSAttribute(ReturnType);
    Cf = false;
    break;

  case ParsedAttr::AT_CFReturnsRetained:
  case ParsedAttr::AT_CFReturnsNotRetained:
    TypeOK = isValidSubjectOfCFAttribute(ReturnType);
    Cf = true;
    break;

  case ParsedAttr::AT_OSReturnsRetained:
  case ParsedAttr::AT_OSReturnsNotRetained:
    TypeOK = isValidSubjectOfOSAttribute(ReturnType);
    Cf = true;
    ParmDiagID = 3; // Pointer-to-OSObject-pointer
    break;
  }

  if (!TypeOK) {
    if (AL.isUsedAsTypeAttr())
      return;

    if (isa<ParmVarDecl>(D)) {
      S.Diag(D->getBeginLoc(), diag::warn_ns_attribute_wrong_parameter_type)
          << AL << ParmDiagID << AL.getRange();
    } else {
      // Needs to be kept in sync with warn_ns_attribute_wrong_return_type.
      enum : unsigned {
        Function,
        Method,
        Property
      } SubjectKind = Function;
      if (isa<ObjCMethodDecl>(D))
        SubjectKind = Method;
      else if (isa<ObjCPropertyDecl>(D))
        SubjectKind = Property;
      S.Diag(D->getBeginLoc(), diag::warn_ns_attribute_wrong_return_type)
          << AL << SubjectKind << Cf << AL.getRange();
    }
    return;
  }

  switch (AL.getKind()) {
    default:
      llvm_unreachable("invalid ownership attribute");
    case ParsedAttr::AT_NSReturnsAutoreleased:
      handleSimpleAttribute<NSReturnsAutoreleasedAttr>(S, D, AL);
      return;
    case ParsedAttr::AT_CFReturnsNotRetained:
      handleSimpleAttribute<CFReturnsNotRetainedAttr>(S, D, AL);
      return;
    case ParsedAttr::AT_NSReturnsNotRetained:
      handleSimpleAttribute<NSReturnsNotRetainedAttr>(S, D, AL);
      return;
    case ParsedAttr::AT_CFReturnsRetained:
      handleSimpleAttribute<CFReturnsRetainedAttr>(S, D, AL);
      return;
    case ParsedAttr::AT_NSReturnsRetained:
      handleSimpleAttribute<NSReturnsRetainedAttr>(S, D, AL);
      return;
    case ParsedAttr::AT_OSReturnsRetained:
      handleSimpleAttribute<OSReturnsRetainedAttr>(S, D, AL);
      return;
    case ParsedAttr::AT_OSReturnsNotRetained:
      handleSimpleAttribute<OSReturnsNotRetainedAttr>(S, D, AL);
      return;
  };
}

static void handleObjCReturnsInnerPointerAttr(Sema &S, Decl *D,
                                              const ParsedAttr &Attrs) {
  const int EP_ObjCMethod = 1;
  const int EP_ObjCProperty = 2;

  SourceLocation loc = Attrs.getLoc();
  QualType resultType;
  if (isa<ObjCMethodDecl>(D))
    resultType = cast<ObjCMethodDecl>(D)->getReturnType();
  else
    resultType = cast<ObjCPropertyDecl>(D)->getType();

  if (!resultType->isReferenceType() &&
      (!resultType->isPointerType() || resultType->isObjCRetainableType())) {
    S.Diag(D->getBeginLoc(), diag::warn_ns_attribute_wrong_return_type)
        << SourceRange(loc) << Attrs
        << (isa<ObjCMethodDecl>(D) ? EP_ObjCMethod : EP_ObjCProperty)
        << /*non-retainable pointer*/ 2;

    // Drop the attribute.
    return;
  }

  D->addAttr(::new (S.Context) ObjCReturnsInnerPointerAttr(S.Context, Attrs));
}

static void handleObjCRequiresSuperAttr(Sema &S, Decl *D,
                                        const ParsedAttr &Attrs) {
  const auto *Method = cast<ObjCMethodDecl>(D);

  const DeclContext *DC = Method->getDeclContext();
  if (const auto *PDecl = dyn_cast_or_null<ObjCProtocolDecl>(DC)) {
    S.Diag(D->getBeginLoc(), diag::warn_objc_requires_super_protocol) << Attrs
                                                                      << 0;
    S.Diag(PDecl->getLocation(), diag::note_protocol_decl);
    return;
  }
  if (Method->getMethodFamily() == OMF_dealloc) {
    S.Diag(D->getBeginLoc(), diag::warn_objc_requires_super_protocol) << Attrs
                                                                      << 1;
    return;
  }

  D->addAttr(::new (S.Context) ObjCRequiresSuperAttr(S.Context, Attrs));
}

static void handleObjCBridgeAttr(Sema &S, Decl *D, const ParsedAttr &AL) {
  IdentifierLoc *Parm = AL.isArgIdent(0) ? AL.getArgAsIdent(0) : nullptr;

  if (!Parm) {
    S.Diag(D->getBeginLoc(), diag::err_objc_attr_not_id) << AL << 0;
    return;
  }

  // Typedefs only allow objc_bridge(id) and have some additional checking.
  if (const auto *TD = dyn_cast<TypedefNameDecl>(D)) {
    if (!Parm->Ident->isStr("id")) {
      S.Diag(AL.getLoc(), diag::err_objc_attr_typedef_not_id) << AL;
      return;
    }

    // Only allow 'cv void *'.
    QualType T = TD->getUnderlyingType();
    if (!T->isVoidPointerType()) {
      S.Diag(AL.getLoc(), diag::err_objc_attr_typedef_not_void_pointer);
      return;
    }
  }

  D->addAttr(::new (S.Context) ObjCBridgeAttr(S.Context, AL, Parm->Ident));
}

static void handleObjCBridgeMutableAttr(Sema &S, Decl *D,
                                        const ParsedAttr &AL) {
  IdentifierLoc *Parm = AL.isArgIdent(0) ? AL.getArgAsIdent(0) : nullptr;

  if (!Parm) {
    S.Diag(D->getBeginLoc(), diag::err_objc_attr_not_id) << AL << 0;
    return;
  }

  D->addAttr(::new (S.Context)
                 ObjCBridgeMutableAttr(S.Context, AL, Parm->Ident));
}

static void handleObjCBridgeRelatedAttr(Sema &S, Decl *D,
                                        const ParsedAttr &AL) {
  IdentifierInfo *RelatedClass =
      AL.isArgIdent(0) ? AL.getArgAsIdent(0)->Ident : nullptr;
  if (!RelatedClass) {
    S.Diag(D->getBeginLoc(), diag::err_objc_attr_not_id) << AL << 0;
    return;
  }
  IdentifierInfo *ClassMethod =
    AL.getArgAsIdent(1) ? AL.getArgAsIdent(1)->Ident : nullptr;
  IdentifierInfo *InstanceMethod =
    AL.getArgAsIdent(2) ? AL.getArgAsIdent(2)->Ident : nullptr;
  D->addAttr(::new (S.Context) ObjCBridgeRelatedAttr(
      S.Context, AL, RelatedClass, ClassMethod, InstanceMethod));
}

static void handleObjCDesignatedInitializer(Sema &S, Decl *D,
                                            const ParsedAttr &AL) {
  DeclContext *Ctx = D->getDeclContext();

  // This attribute can only be applied to methods in interfaces or class
  // extensions.
  if (!isa<ObjCInterfaceDecl>(Ctx) &&
      !(isa<ObjCCategoryDecl>(Ctx) &&
        cast<ObjCCategoryDecl>(Ctx)->IsClassExtension())) {
    S.Diag(D->getLocation(), diag::err_designated_init_attr_non_init);
    return;
  }

  ObjCInterfaceDecl *IFace;
  if (auto *CatDecl = dyn_cast<ObjCCategoryDecl>(Ctx))
    IFace = CatDecl->getClassInterface();
  else
    IFace = cast<ObjCInterfaceDecl>(Ctx);

  if (!IFace)
    return;

  IFace->setHasDesignatedInitializers();
  D->addAttr(::new (S.Context) ObjCDesignatedInitializerAttr(S.Context, AL));
}

static void handleObjCRuntimeName(Sema &S, Decl *D, const ParsedAttr &AL) {
  StringRef MetaDataName;
  if (!S.checkStringLiteralArgumentAttr(AL, 0, MetaDataName))
    return;
  D->addAttr(::new (S.Context)
                 ObjCRuntimeNameAttr(S.Context, AL, MetaDataName));
}

// When a user wants to use objc_boxable with a union or struct
// but they don't have access to the declaration (legacy/third-party code)
// then they can 'enable' this feature with a typedef:
// typedef struct __attribute((objc_boxable)) legacy_struct legacy_struct;
static void handleObjCBoxable(Sema &S, Decl *D, const ParsedAttr &AL) {
  bool notify = false;

  auto *RD = dyn_cast<RecordDecl>(D);
  if (RD && RD->getDefinition()) {
    RD = RD->getDefinition();
    notify = true;
  }

  if (RD) {
    ObjCBoxableAttr *BoxableAttr =
        ::new (S.Context) ObjCBoxableAttr(S.Context, AL);
    RD->addAttr(BoxableAttr);
    if (notify) {
      // we need to notify ASTReader/ASTWriter about
      // modification of existing declaration
      if (ASTMutationListener *L = S.getASTMutationListener())
        L->AddedAttributeToRecord(BoxableAttr, RD);
    }
  }
}

static void handleObjCOwnershipAttr(Sema &S, Decl *D, const ParsedAttr &AL) {
  if (hasDeclarator(D)) return;

  S.Diag(D->getBeginLoc(), diag::err_attribute_wrong_decl_type)
      << AL.getRange() << AL << ExpectedVariable;
}

static void handleObjCPreciseLifetimeAttr(Sema &S, Decl *D,
                                          const ParsedAttr &AL) {
  const auto *VD = cast<ValueDecl>(D);
  QualType QT = VD->getType();

  if (!QT->isDependentType() &&
      !QT->isObjCLifetimeType()) {
    S.Diag(AL.getLoc(), diag::err_objc_precise_lifetime_bad_type)
      << QT;
    return;
  }

  Qualifiers::ObjCLifetime Lifetime = QT.getObjCLifetime();

  // If we have no lifetime yet, check the lifetime we're presumably
  // going to infer.
  if (Lifetime == Qualifiers::OCL_None && !QT->isDependentType())
    Lifetime = QT->getObjCARCImplicitLifetime();

  switch (Lifetime) {
  case Qualifiers::OCL_None:
    assert(QT->isDependentType() &&
           "didn't infer lifetime for non-dependent type?");
    break;

  case Qualifiers::OCL_Weak:   // meaningful
  case Qualifiers::OCL_Strong: // meaningful
    break;

  case Qualifiers::OCL_ExplicitNone:
  case Qualifiers::OCL_Autoreleasing:
    S.Diag(AL.getLoc(), diag::warn_objc_precise_lifetime_meaningless)
        << (Lifetime == Qualifiers::OCL_Autoreleasing);
    break;
  }

  D->addAttr(::new (S.Context) ObjCPreciseLifetimeAttr(S.Context, AL));
}

//===----------------------------------------------------------------------===//
// Microsoft specific attribute handlers.
//===----------------------------------------------------------------------===//

UuidAttr *Sema::mergeUuidAttr(Decl *D, const AttributeCommonInfo &CI,
                              StringRef Uuid) {
  if (const auto *UA = D->getAttr<UuidAttr>()) {
    if (UA->getGuid().equals_lower(Uuid))
      return nullptr;
    if (!UA->getGuid().empty()) {
      Diag(UA->getLocation(), diag::err_mismatched_uuid);
      Diag(CI.getLoc(), diag::note_previous_uuid);
      D->dropAttr<UuidAttr>();
    }
  }

  return ::new (Context) UuidAttr(Context, CI, Uuid);
}

static void handleUuidAttr(Sema &S, Decl *D, const ParsedAttr &AL) {
  if (!S.LangOpts.CPlusPlus) {
    S.Diag(AL.getLoc(), diag::err_attribute_not_supported_in_lang)
        << AL << AttributeLangSupport::C;
    return;
  }

  StringRef StrRef;
  SourceLocation LiteralLoc;
  if (!S.checkStringLiteralArgumentAttr(AL, 0, StrRef, &LiteralLoc))
    return;

  // GUID format is "XXXXXXXX-XXXX-XXXX-XXXX-XXXXXXXXXXXX" or
  // "{XXXXXXXX-XXXX-XXXX-XXXX-XXXXXXXXXXXX}", normalize to the former.
  if (StrRef.size() == 38 && StrRef.front() == '{' && StrRef.back() == '}')
    StrRef = StrRef.drop_front().drop_back();

  // Validate GUID length.
  if (StrRef.size() != 36) {
    S.Diag(LiteralLoc, diag::err_attribute_uuid_malformed_guid);
    return;
  }

  for (unsigned i = 0; i < 36; ++i) {
    if (i == 8 || i == 13 || i == 18 || i == 23) {
      if (StrRef[i] != '-') {
        S.Diag(LiteralLoc, diag::err_attribute_uuid_malformed_guid);
        return;
      }
    } else if (!isHexDigit(StrRef[i])) {
      S.Diag(LiteralLoc, diag::err_attribute_uuid_malformed_guid);
      return;
    }
  }

  // FIXME: It'd be nice to also emit a fixit removing uuid(...) (and, if it's
  // the only thing in the [] list, the [] too), and add an insertion of
  // __declspec(uuid(...)).  But sadly, neither the SourceLocs of the commas
  // separating attributes nor of the [ and the ] are in the AST.
  // Cf "SourceLocations of attribute list delimiters - [[ ... , ... ]] etc"
  // on cfe-dev.
  if (AL.isMicrosoftAttribute()) // Check for [uuid(...)] spelling.
    S.Diag(AL.getLoc(), diag::warn_atl_uuid_deprecated);

  UuidAttr *UA = S.mergeUuidAttr(D, AL, StrRef);
  if (UA)
    D->addAttr(UA);
}

static void handleMSInheritanceAttr(Sema &S, Decl *D, const ParsedAttr &AL) {
  if (!S.LangOpts.CPlusPlus) {
    S.Diag(AL.getLoc(), diag::err_attribute_not_supported_in_lang)
        << AL << AttributeLangSupport::C;
    return;
  }
  MSInheritanceAttr *IA = S.mergeMSInheritanceAttr(
      D, AL, /*BestCase=*/true, (MSInheritanceModel)AL.getSemanticSpelling());
  if (IA) {
    D->addAttr(IA);
    S.Consumer.AssignInheritanceModel(cast<CXXRecordDecl>(D));
  }
}

static void handleDeclspecThreadAttr(Sema &S, Decl *D, const ParsedAttr &AL) {
  const auto *VD = cast<VarDecl>(D);
  if (!S.Context.getTargetInfo().isTLSSupported()) {
    S.Diag(AL.getLoc(), diag::err_thread_unsupported);
    return;
  }
  if (VD->getTSCSpec() != TSCS_unspecified) {
    S.Diag(AL.getLoc(), diag::err_declspec_thread_on_thread_variable);
    return;
  }
  if (VD->hasLocalStorage()) {
    S.Diag(AL.getLoc(), diag::err_thread_non_global) << "__declspec(thread)";
    return;
  }
  D->addAttr(::new (S.Context) ThreadAttr(S.Context, AL));
}

static void handleAbiTagAttr(Sema &S, Decl *D, const ParsedAttr &AL) {
  SmallVector<StringRef, 4> Tags;
  for (unsigned I = 0, E = AL.getNumArgs(); I != E; ++I) {
    StringRef Tag;
    if (!S.checkStringLiteralArgumentAttr(AL, I, Tag))
      return;
    Tags.push_back(Tag);
  }

  if (const auto *NS = dyn_cast<NamespaceDecl>(D)) {
    if (!NS->isInline()) {
      S.Diag(AL.getLoc(), diag::warn_attr_abi_tag_namespace) << 0;
      return;
    }
    if (NS->isAnonymousNamespace()) {
      S.Diag(AL.getLoc(), diag::warn_attr_abi_tag_namespace) << 1;
      return;
    }
    if (AL.getNumArgs() == 0)
      Tags.push_back(NS->getName());
  } else if (!checkAttributeAtLeastNumArgs(S, AL, 1))
    return;

  // Store tags sorted and without duplicates.
  llvm::sort(Tags);
  Tags.erase(std::unique(Tags.begin(), Tags.end()), Tags.end());

  D->addAttr(::new (S.Context)
                 AbiTagAttr(S.Context, AL, Tags.data(), Tags.size()));
}

static void handleARMInterruptAttr(Sema &S, Decl *D, const ParsedAttr &AL) {
  // Check the attribute arguments.
  if (AL.getNumArgs() > 1) {
    S.Diag(AL.getLoc(), diag::err_attribute_too_many_arguments) << AL << 1;
    return;
  }

  StringRef Str;
  SourceLocation ArgLoc;

  if (AL.getNumArgs() == 0)
    Str = "";
  else if (!S.checkStringLiteralArgumentAttr(AL, 0, Str, &ArgLoc))
    return;

  ARMInterruptAttr::InterruptType Kind;
  if (!ARMInterruptAttr::ConvertStrToInterruptType(Str, Kind)) {
    S.Diag(AL.getLoc(), diag::warn_attribute_type_not_supported) << AL << Str
                                                                 << ArgLoc;
    return;
  }

  D->addAttr(::new (S.Context) ARMInterruptAttr(S.Context, AL, Kind));
}

static void handleMSP430InterruptAttr(Sema &S, Decl *D, const ParsedAttr &AL) {
  // MSP430 'interrupt' attribute is applied to
  // a function with no parameters and void return type.
  if (!isFunctionOrMethod(D)) {
    S.Diag(D->getLocation(), diag::warn_attribute_wrong_decl_type)
        << "'interrupt'" << ExpectedFunctionOrMethod;
    return;
  }

  if (hasFunctionProto(D) && getFunctionOrMethodNumParams(D) != 0) {
    S.Diag(D->getLocation(), diag::warn_interrupt_attribute_invalid)
        << /*MSP430*/ 1 << 0;
    return;
  }

  if (!getFunctionOrMethodResultType(D)->isVoidType()) {
    S.Diag(D->getLocation(), diag::warn_interrupt_attribute_invalid)
        << /*MSP430*/ 1 << 1;
    return;
  }

  // The attribute takes one integer argument.
  if (!checkAttributeNumArgs(S, AL, 1))
    return;

  if (!AL.isArgExpr(0)) {
    S.Diag(AL.getLoc(), diag::err_attribute_argument_type)
        << AL << AANT_ArgumentIntegerConstant;
    return;
  }

  Expr *NumParamsExpr = static_cast<Expr *>(AL.getArgAsExpr(0));
  llvm::APSInt NumParams(32);
  if (!NumParamsExpr->isIntegerConstantExpr(NumParams, S.Context)) {
    S.Diag(AL.getLoc(), diag::err_attribute_argument_type)
        << AL << AANT_ArgumentIntegerConstant
        << NumParamsExpr->getSourceRange();
    return;
  }
  // The argument should be in range 0..63.
  unsigned Num = NumParams.getLimitedValue(255);
  if (Num > 63) {
    S.Diag(AL.getLoc(), diag::err_attribute_argument_out_of_bounds)
        << AL << (int)NumParams.getSExtValue()
        << NumParamsExpr->getSourceRange();
    return;
  }

  D->addAttr(::new (S.Context) MSP430InterruptAttr(S.Context, AL, Num));
  D->addAttr(UsedAttr::CreateImplicit(S.Context));
}

static void handleMipsInterruptAttr(Sema &S, Decl *D, const ParsedAttr &AL) {
  // Only one optional argument permitted.
  if (AL.getNumArgs() > 1) {
    S.Diag(AL.getLoc(), diag::err_attribute_too_many_arguments) << AL << 1;
    return;
  }

  StringRef Str;
  SourceLocation ArgLoc;

  if (AL.getNumArgs() == 0)
    Str = "";
  else if (!S.checkStringLiteralArgumentAttr(AL, 0, Str, &ArgLoc))
    return;

  // Semantic checks for a function with the 'interrupt' attribute for MIPS:
  // a) Must be a function.
  // b) Must have no parameters.
  // c) Must have the 'void' return type.
  // d) Cannot have the 'mips16' attribute, as that instruction set
  //    lacks the 'eret' instruction.
  // e) The attribute itself must either have no argument or one of the
  //    valid interrupt types, see [MipsInterruptDocs].

  if (!isFunctionOrMethod(D)) {
    S.Diag(D->getLocation(), diag::warn_attribute_wrong_decl_type)
        << "'interrupt'" << ExpectedFunctionOrMethod;
    return;
  }

  if (hasFunctionProto(D) && getFunctionOrMethodNumParams(D) != 0) {
    S.Diag(D->getLocation(), diag::warn_interrupt_attribute_invalid)
        << /*MIPS*/ 0 << 0;
    return;
  }

  if (!getFunctionOrMethodResultType(D)->isVoidType()) {
    S.Diag(D->getLocation(), diag::warn_interrupt_attribute_invalid)
        << /*MIPS*/ 0 << 1;
    return;
  }

  if (checkAttrMutualExclusion<Mips16Attr>(S, D, AL))
    return;

  MipsInterruptAttr::InterruptType Kind;
  if (!MipsInterruptAttr::ConvertStrToInterruptType(Str, Kind)) {
    S.Diag(AL.getLoc(), diag::warn_attribute_type_not_supported)
        << AL << "'" + std::string(Str) + "'";
    return;
  }

  D->addAttr(::new (S.Context) MipsInterruptAttr(S.Context, AL, Kind));
}

static void handleAnyX86InterruptAttr(Sema &S, Decl *D, const ParsedAttr &AL) {
  // Semantic checks for a function with the 'interrupt' attribute.
  // a) Must be a function.
  // b) Must have the 'void' return type.
  // c) Must take 1 or 2 arguments.
  // d) The 1st argument must be a pointer.
  // e) The 2nd argument (if any) must be an unsigned integer.
  if (!isFunctionOrMethod(D) || !hasFunctionProto(D) || isInstanceMethod(D) ||
      CXXMethodDecl::isStaticOverloadedOperator(
          cast<NamedDecl>(D)->getDeclName().getCXXOverloadedOperator())) {
    S.Diag(AL.getLoc(), diag::warn_attribute_wrong_decl_type)
        << AL << ExpectedFunctionWithProtoType;
    return;
  }
  // Interrupt handler must have void return type.
  if (!getFunctionOrMethodResultType(D)->isVoidType()) {
    S.Diag(getFunctionOrMethodResultSourceRange(D).getBegin(),
           diag::err_anyx86_interrupt_attribute)
        << (S.Context.getTargetInfo().getTriple().getArch() == llvm::Triple::x86
                ? 0
                : 1)
        << 0;
    return;
  }
  // Interrupt handler must have 1 or 2 parameters.
  unsigned NumParams = getFunctionOrMethodNumParams(D);
  if (NumParams < 1 || NumParams > 2) {
    S.Diag(D->getBeginLoc(), diag::err_anyx86_interrupt_attribute)
        << (S.Context.getTargetInfo().getTriple().getArch() == llvm::Triple::x86
                ? 0
                : 1)
        << 1;
    return;
  }
  // The first argument must be a pointer.
  if (!getFunctionOrMethodParamType(D, 0)->isPointerType()) {
    S.Diag(getFunctionOrMethodParamRange(D, 0).getBegin(),
           diag::err_anyx86_interrupt_attribute)
        << (S.Context.getTargetInfo().getTriple().getArch() == llvm::Triple::x86
                ? 0
                : 1)
        << 2;
    return;
  }
  // The second argument, if present, must be an unsigned integer.
  unsigned TypeSize =
      S.Context.getTargetInfo().getTriple().getArch() == llvm::Triple::x86_64
          ? 64
          : 32;
  if (NumParams == 2 &&
      (!getFunctionOrMethodParamType(D, 1)->isUnsignedIntegerType() ||
       S.Context.getTypeSize(getFunctionOrMethodParamType(D, 1)) != TypeSize)) {
    S.Diag(getFunctionOrMethodParamRange(D, 1).getBegin(),
           diag::err_anyx86_interrupt_attribute)
        << (S.Context.getTargetInfo().getTriple().getArch() == llvm::Triple::x86
                ? 0
                : 1)
        << 3 << S.Context.getIntTypeForBitwidth(TypeSize, /*Signed=*/false);
    return;
  }
  D->addAttr(::new (S.Context) AnyX86InterruptAttr(S.Context, AL));
  D->addAttr(UsedAttr::CreateImplicit(S.Context));
}

static void handleAVRInterruptAttr(Sema &S, Decl *D, const ParsedAttr &AL) {
  if (!isFunctionOrMethod(D)) {
    S.Diag(D->getLocation(), diag::warn_attribute_wrong_decl_type)
        << "'interrupt'" << ExpectedFunction;
    return;
  }

  if (!checkAttributeNumArgs(S, AL, 0))
    return;

  handleSimpleAttribute<AVRInterruptAttr>(S, D, AL);
}

static void handleAVRSignalAttr(Sema &S, Decl *D, const ParsedAttr &AL) {
  if (!isFunctionOrMethod(D)) {
    S.Diag(D->getLocation(), diag::warn_attribute_wrong_decl_type)
        << "'signal'" << ExpectedFunction;
    return;
  }

  if (!checkAttributeNumArgs(S, AL, 0))
    return;

  handleSimpleAttribute<AVRSignalAttr>(S, D, AL);
}

static void handleBPFPreserveAIRecord(Sema &S, RecordDecl *RD) {
  // Add preserve_access_index attribute to all fields and inner records.
  for (auto D : RD->decls()) {
    if (D->hasAttr<BPFPreserveAccessIndexAttr>())
      continue;

    D->addAttr(BPFPreserveAccessIndexAttr::CreateImplicit(S.Context));
    if (auto *Rec = dyn_cast<RecordDecl>(D))
      handleBPFPreserveAIRecord(S, Rec);
  }
}

static void handleBPFPreserveAccessIndexAttr(Sema &S, Decl *D,
    const ParsedAttr &AL) {
  auto *Rec = cast<RecordDecl>(D);
  handleBPFPreserveAIRecord(S, Rec);
  Rec->addAttr(::new (S.Context) BPFPreserveAccessIndexAttr(S.Context, AL));
}

static void handleWebAssemblyExportNameAttr(Sema &S, Decl *D, const ParsedAttr &AL) {
  if (!isFunctionOrMethod(D)) {
    S.Diag(D->getLocation(), diag::warn_attribute_wrong_decl_type)
        << "'export_name'" << ExpectedFunction;
    return;
  }

  auto *FD = cast<FunctionDecl>(D);
  if (FD->isThisDeclarationADefinition()) {
    S.Diag(D->getLocation(), diag::err_alias_is_definition) << FD << 0;
    return;
  }

  StringRef Str;
  SourceLocation ArgLoc;
  if (!S.checkStringLiteralArgumentAttr(AL, 0, Str, &ArgLoc))
    return;

  D->addAttr(::new (S.Context) WebAssemblyExportNameAttr(S.Context, AL, Str));
  D->addAttr(UsedAttr::CreateImplicit(S.Context));
}

static void handleWebAssemblyImportModuleAttr(Sema &S, Decl *D, const ParsedAttr &AL) {
  if (!isFunctionOrMethod(D)) {
    S.Diag(D->getLocation(), diag::warn_attribute_wrong_decl_type)
        << "'import_module'" << ExpectedFunction;
    return;
  }

  auto *FD = cast<FunctionDecl>(D);
  if (FD->isThisDeclarationADefinition()) {
    S.Diag(D->getLocation(), diag::err_alias_is_definition) << FD << 0;
    return;
  }

  StringRef Str;
  SourceLocation ArgLoc;
  if (!S.checkStringLiteralArgumentAttr(AL, 0, Str, &ArgLoc))
    return;

  FD->addAttr(::new (S.Context)
                  WebAssemblyImportModuleAttr(S.Context, AL, Str));
}

static void handleWebAssemblyImportNameAttr(Sema &S, Decl *D, const ParsedAttr &AL) {
  if (!isFunctionOrMethod(D)) {
    S.Diag(D->getLocation(), diag::warn_attribute_wrong_decl_type)
        << "'import_name'" << ExpectedFunction;
    return;
  }

  auto *FD = cast<FunctionDecl>(D);
  if (FD->isThisDeclarationADefinition()) {
    S.Diag(D->getLocation(), diag::err_alias_is_definition) << FD << 0;
    return;
  }

  StringRef Str;
  SourceLocation ArgLoc;
  if (!S.checkStringLiteralArgumentAttr(AL, 0, Str, &ArgLoc))
    return;

  FD->addAttr(::new (S.Context) WebAssemblyImportNameAttr(S.Context, AL, Str));
}

static void handleRISCVInterruptAttr(Sema &S, Decl *D,
                                     const ParsedAttr &AL) {
  // Warn about repeated attributes.
  if (const auto *A = D->getAttr<RISCVInterruptAttr>()) {
    S.Diag(AL.getRange().getBegin(),
      diag::warn_riscv_repeated_interrupt_attribute);
    S.Diag(A->getLocation(), diag::note_riscv_repeated_interrupt_attribute);
    return;
  }

  // Check the attribute argument. Argument is optional.
  if (!checkAttributeAtMostNumArgs(S, AL, 1))
    return;

  StringRef Str;
  SourceLocation ArgLoc;

  // 'machine'is the default interrupt mode.
  if (AL.getNumArgs() == 0)
    Str = "machine";
  else if (!S.checkStringLiteralArgumentAttr(AL, 0, Str, &ArgLoc))
    return;

  // Semantic checks for a function with the 'interrupt' attribute:
  // - Must be a function.
  // - Must have no parameters.
  // - Must have the 'void' return type.
  // - The attribute itself must either have no argument or one of the
  //   valid interrupt types, see [RISCVInterruptDocs].

  if (D->getFunctionType() == nullptr) {
    S.Diag(D->getLocation(), diag::warn_attribute_wrong_decl_type)
      << "'interrupt'" << ExpectedFunction;
    return;
  }

  if (hasFunctionProto(D) && getFunctionOrMethodNumParams(D) != 0) {
    S.Diag(D->getLocation(), diag::warn_interrupt_attribute_invalid)
      << /*RISC-V*/ 2 << 0;
    return;
  }

  if (!getFunctionOrMethodResultType(D)->isVoidType()) {
    S.Diag(D->getLocation(), diag::warn_interrupt_attribute_invalid)
      << /*RISC-V*/ 2 << 1;
    return;
  }

  RISCVInterruptAttr::InterruptType Kind;
  if (!RISCVInterruptAttr::ConvertStrToInterruptType(Str, Kind)) {
    S.Diag(AL.getLoc(), diag::warn_attribute_type_not_supported) << AL << Str
                                                                 << ArgLoc;
    return;
  }

  D->addAttr(::new (S.Context) RISCVInterruptAttr(S.Context, AL, Kind));
}

static void handleInterruptAttr(Sema &S, Decl *D, const ParsedAttr &AL) {
  // Dispatch the interrupt attribute based on the current target.
  switch (S.Context.getTargetInfo().getTriple().getArch()) {
  case llvm::Triple::msp430:
    handleMSP430InterruptAttr(S, D, AL);
    break;
  case llvm::Triple::mipsel:
  case llvm::Triple::mips:
    handleMipsInterruptAttr(S, D, AL);
    break;
  case llvm::Triple::x86:
  case llvm::Triple::x86_64:
    handleAnyX86InterruptAttr(S, D, AL);
    break;
  case llvm::Triple::avr:
    handleAVRInterruptAttr(S, D, AL);
    break;
  case llvm::Triple::riscv32:
  case llvm::Triple::riscv64:
    handleRISCVInterruptAttr(S, D, AL);
    break;
  default:
    handleARMInterruptAttr(S, D, AL);
    break;
  }
}

static bool
checkAMDGPUFlatWorkGroupSizeArguments(Sema &S, Expr *MinExpr, Expr *MaxExpr,
                                      const AMDGPUFlatWorkGroupSizeAttr &Attr) {
  // Accept template arguments for now as they depend on something else.
  // We'll get to check them when they eventually get instantiated.
  if (MinExpr->isValueDependent() || MaxExpr->isValueDependent())
    return false;

  uint32_t Min = 0;
  if (!checkUInt32Argument(S, Attr, MinExpr, Min, 0))
    return true;

  uint32_t Max = 0;
  if (!checkUInt32Argument(S, Attr, MaxExpr, Max, 1))
    return true;

  if (Min == 0 && Max != 0) {
    S.Diag(Attr.getLocation(), diag::err_attribute_argument_invalid)
        << &Attr << 0;
    return true;
  }
  if (Min > Max) {
    S.Diag(Attr.getLocation(), diag::err_attribute_argument_invalid)
        << &Attr << 1;
    return true;
  }

  return false;
}

void Sema::addAMDGPUFlatWorkGroupSizeAttr(Decl *D,
                                          const AttributeCommonInfo &CI,
                                          Expr *MinExpr, Expr *MaxExpr) {
  AMDGPUFlatWorkGroupSizeAttr TmpAttr(Context, CI, MinExpr, MaxExpr);

  if (checkAMDGPUFlatWorkGroupSizeArguments(*this, MinExpr, MaxExpr, TmpAttr))
    return;

  D->addAttr(::new (Context)
                 AMDGPUFlatWorkGroupSizeAttr(Context, CI, MinExpr, MaxExpr));
}

static void handleAMDGPUFlatWorkGroupSizeAttr(Sema &S, Decl *D,
                                              const ParsedAttr &AL) {
  Expr *MinExpr = AL.getArgAsExpr(0);
  Expr *MaxExpr = AL.getArgAsExpr(1);

  S.addAMDGPUFlatWorkGroupSizeAttr(D, AL, MinExpr, MaxExpr);
}

static bool checkAMDGPUWavesPerEUArguments(Sema &S, Expr *MinExpr,
                                           Expr *MaxExpr,
                                           const AMDGPUWavesPerEUAttr &Attr) {
  if (S.DiagnoseUnexpandedParameterPack(MinExpr) ||
      (MaxExpr && S.DiagnoseUnexpandedParameterPack(MaxExpr)))
    return true;

  // Accept template arguments for now as they depend on something else.
  // We'll get to check them when they eventually get instantiated.
  if (MinExpr->isValueDependent() || (MaxExpr && MaxExpr->isValueDependent()))
    return false;

  uint32_t Min = 0;
  if (!checkUInt32Argument(S, Attr, MinExpr, Min, 0))
    return true;

  uint32_t Max = 0;
  if (MaxExpr && !checkUInt32Argument(S, Attr, MaxExpr, Max, 1))
    return true;

  if (Min == 0 && Max != 0) {
    S.Diag(Attr.getLocation(), diag::err_attribute_argument_invalid)
        << &Attr << 0;
    return true;
  }
  if (Max != 0 && Min > Max) {
    S.Diag(Attr.getLocation(), diag::err_attribute_argument_invalid)
        << &Attr << 1;
    return true;
  }

  return false;
}

void Sema::addAMDGPUWavesPerEUAttr(Decl *D, const AttributeCommonInfo &CI,
                                   Expr *MinExpr, Expr *MaxExpr) {
  AMDGPUWavesPerEUAttr TmpAttr(Context, CI, MinExpr, MaxExpr);

  if (checkAMDGPUWavesPerEUArguments(*this, MinExpr, MaxExpr, TmpAttr))
    return;

  D->addAttr(::new (Context)
                 AMDGPUWavesPerEUAttr(Context, CI, MinExpr, MaxExpr));
}

static void handleAMDGPUWavesPerEUAttr(Sema &S, Decl *D, const ParsedAttr &AL) {
  if (!checkAttributeAtLeastNumArgs(S, AL, 1) ||
      !checkAttributeAtMostNumArgs(S, AL, 2))
    return;

  Expr *MinExpr = AL.getArgAsExpr(0);
  Expr *MaxExpr = (AL.getNumArgs() > 1) ? AL.getArgAsExpr(1) : nullptr;

  S.addAMDGPUWavesPerEUAttr(D, AL, MinExpr, MaxExpr);
}

static void handleAMDGPUNumSGPRAttr(Sema &S, Decl *D, const ParsedAttr &AL) {
  uint32_t NumSGPR = 0;
  Expr *NumSGPRExpr = AL.getArgAsExpr(0);
  if (!checkUInt32Argument(S, AL, NumSGPRExpr, NumSGPR))
    return;

  D->addAttr(::new (S.Context) AMDGPUNumSGPRAttr(S.Context, AL, NumSGPR));
}

static void handleAMDGPUNumVGPRAttr(Sema &S, Decl *D, const ParsedAttr &AL) {
  uint32_t NumVGPR = 0;
  Expr *NumVGPRExpr = AL.getArgAsExpr(0);
  if (!checkUInt32Argument(S, AL, NumVGPRExpr, NumVGPR))
    return;

  D->addAttr(::new (S.Context) AMDGPUNumVGPRAttr(S.Context, AL, NumVGPR));
}

static void handleX86ForceAlignArgPointerAttr(Sema &S, Decl *D,
                                              const ParsedAttr &AL) {
  // If we try to apply it to a function pointer, don't warn, but don't
  // do anything, either. It doesn't matter anyway, because there's nothing
  // special about calling a force_align_arg_pointer function.
  const auto *VD = dyn_cast<ValueDecl>(D);
  if (VD && VD->getType()->isFunctionPointerType())
    return;
  // Also don't warn on function pointer typedefs.
  const auto *TD = dyn_cast<TypedefNameDecl>(D);
  if (TD && (TD->getUnderlyingType()->isFunctionPointerType() ||
    TD->getUnderlyingType()->isFunctionType()))
    return;
  // Attribute can only be applied to function types.
  if (!isa<FunctionDecl>(D)) {
    S.Diag(AL.getLoc(), diag::warn_attribute_wrong_decl_type)
        << AL << ExpectedFunction;
    return;
  }

  D->addAttr(::new (S.Context) X86ForceAlignArgPointerAttr(S.Context, AL));
}

static void handleLayoutVersion(Sema &S, Decl *D, const ParsedAttr &AL) {
  uint32_t Version;
  Expr *VersionExpr = static_cast<Expr *>(AL.getArgAsExpr(0));
  if (!checkUInt32Argument(S, AL, AL.getArgAsExpr(0), Version))
    return;

  // TODO: Investigate what happens with the next major version of MSVC.
  if (Version != LangOptions::MSVC2015 / 100) {
    S.Diag(AL.getLoc(), diag::err_attribute_argument_out_of_bounds)
        << AL << Version << VersionExpr->getSourceRange();
    return;
  }

  // The attribute expects a "major" version number like 19, but new versions of
  // MSVC have moved to updating the "minor", or less significant numbers, so we
  // have to multiply by 100 now.
  Version *= 100;

  D->addAttr(::new (S.Context) LayoutVersionAttr(S.Context, AL, Version));
}

DLLImportAttr *Sema::mergeDLLImportAttr(Decl *D,
                                        const AttributeCommonInfo &CI) {
  if (D->hasAttr<DLLExportAttr>()) {
    Diag(CI.getLoc(), diag::warn_attribute_ignored) << "'dllimport'";
    return nullptr;
  }

  if (D->hasAttr<DLLImportAttr>())
    return nullptr;

  return ::new (Context) DLLImportAttr(Context, CI);
}

DLLExportAttr *Sema::mergeDLLExportAttr(Decl *D,
                                        const AttributeCommonInfo &CI) {
  if (DLLImportAttr *Import = D->getAttr<DLLImportAttr>()) {
    Diag(Import->getLocation(), diag::warn_attribute_ignored) << Import;
    D->dropAttr<DLLImportAttr>();
  }

  if (D->hasAttr<DLLExportAttr>())
    return nullptr;

  return ::new (Context) DLLExportAttr(Context, CI);
}

static void handleDLLAttr(Sema &S, Decl *D, const ParsedAttr &A) {
  if (isa<ClassTemplatePartialSpecializationDecl>(D) &&
      S.Context.getTargetInfo().getCXXABI().isMicrosoft()) {
    S.Diag(A.getRange().getBegin(), diag::warn_attribute_ignored) << A;
    return;
  }

  if (const auto *FD = dyn_cast<FunctionDecl>(D)) {
    if (FD->isInlined() && A.getKind() == ParsedAttr::AT_DLLImport &&
        !S.Context.getTargetInfo().getCXXABI().isMicrosoft()) {
      // MinGW doesn't allow dllimport on inline functions.
      S.Diag(A.getRange().getBegin(), diag::warn_attribute_ignored_on_inline)
          << A;
      return;
    }
  }

  if (const auto *MD = dyn_cast<CXXMethodDecl>(D)) {
    if (S.Context.getTargetInfo().getCXXABI().isMicrosoft() &&
        MD->getParent()->isLambda()) {
      S.Diag(A.getRange().getBegin(), diag::err_attribute_dll_lambda) << A;
      return;
    }
  }

  Attr *NewAttr = A.getKind() == ParsedAttr::AT_DLLExport
                      ? (Attr *)S.mergeDLLExportAttr(D, A)
                      : (Attr *)S.mergeDLLImportAttr(D, A);
  if (NewAttr)
    D->addAttr(NewAttr);
}

MSInheritanceAttr *
Sema::mergeMSInheritanceAttr(Decl *D, const AttributeCommonInfo &CI,
                             bool BestCase,
                             MSInheritanceModel Model) {
  if (MSInheritanceAttr *IA = D->getAttr<MSInheritanceAttr>()) {
    if (IA->getInheritanceModel() == Model)
      return nullptr;
    Diag(IA->getLocation(), diag::err_mismatched_ms_inheritance)
        << 1 /*previous declaration*/;
    Diag(CI.getLoc(), diag::note_previous_ms_inheritance);
    D->dropAttr<MSInheritanceAttr>();
  }

  auto *RD = cast<CXXRecordDecl>(D);
  if (RD->hasDefinition()) {
    if (checkMSInheritanceAttrOnDefinition(RD, CI.getRange(), BestCase,
                                           Model)) {
      return nullptr;
    }
  } else {
    if (isa<ClassTemplatePartialSpecializationDecl>(RD)) {
      Diag(CI.getLoc(), diag::warn_ignored_ms_inheritance)
          << 1 /*partial specialization*/;
      return nullptr;
    }
    if (RD->getDescribedClassTemplate()) {
      Diag(CI.getLoc(), diag::warn_ignored_ms_inheritance)
          << 0 /*primary template*/;
      return nullptr;
    }
  }

  return ::new (Context) MSInheritanceAttr(Context, CI, BestCase);
}

static void handleCapabilityAttr(Sema &S, Decl *D, const ParsedAttr &AL) {
  // The capability attributes take a single string parameter for the name of
  // the capability they represent. The lockable attribute does not take any
  // parameters. However, semantically, both attributes represent the same
  // concept, and so they use the same semantic attribute. Eventually, the
  // lockable attribute will be removed.
  //
  // For backward compatibility, any capability which has no specified string
  // literal will be considered a "mutex."
  StringRef N("mutex");
  SourceLocation LiteralLoc;
  if (AL.getKind() == ParsedAttr::AT_Capability &&
      !S.checkStringLiteralArgumentAttr(AL, 0, N, &LiteralLoc))
    return;

  D->addAttr(::new (S.Context) CapabilityAttr(S.Context, AL, N));
}

static void handleAssertCapabilityAttr(Sema &S, Decl *D, const ParsedAttr &AL) {
  SmallVector<Expr*, 1> Args;
  if (!checkLockFunAttrCommon(S, D, AL, Args))
    return;

  D->addAttr(::new (S.Context)
                 AssertCapabilityAttr(S.Context, AL, Args.data(), Args.size()));
}

static void handleAcquireCapabilityAttr(Sema &S, Decl *D,
                                        const ParsedAttr &AL) {
  SmallVector<Expr*, 1> Args;
  if (!checkLockFunAttrCommon(S, D, AL, Args))
    return;

  D->addAttr(::new (S.Context) AcquireCapabilityAttr(S.Context, AL, Args.data(),
                                                     Args.size()));
}

static void handleTryAcquireCapabilityAttr(Sema &S, Decl *D,
                                           const ParsedAttr &AL) {
  SmallVector<Expr*, 2> Args;
  if (!checkTryLockFunAttrCommon(S, D, AL, Args))
    return;

  D->addAttr(::new (S.Context) TryAcquireCapabilityAttr(
      S.Context, AL, AL.getArgAsExpr(0), Args.data(), Args.size()));
}

static void handleReleaseCapabilityAttr(Sema &S, Decl *D,
                                        const ParsedAttr &AL) {
  // Check that all arguments are lockable objects.
  SmallVector<Expr *, 1> Args;
  checkAttrArgsAreCapabilityObjs(S, D, AL, Args, 0, true);

  D->addAttr(::new (S.Context) ReleaseCapabilityAttr(S.Context, AL, Args.data(),
                                                     Args.size()));
}

static void handleRequiresCapabilityAttr(Sema &S, Decl *D,
                                         const ParsedAttr &AL) {
  if (!checkAttributeAtLeastNumArgs(S, AL, 1))
    return;

  // check that all arguments are lockable objects
  SmallVector<Expr*, 1> Args;
  checkAttrArgsAreCapabilityObjs(S, D, AL, Args);
  if (Args.empty())
    return;

  RequiresCapabilityAttr *RCA = ::new (S.Context)
      RequiresCapabilityAttr(S.Context, AL, Args.data(), Args.size());

  D->addAttr(RCA);
}

static void handleDeprecatedAttr(Sema &S, Decl *D, const ParsedAttr &AL) {
  if (const auto *NSD = dyn_cast<NamespaceDecl>(D)) {
    if (NSD->isAnonymousNamespace()) {
      S.Diag(AL.getLoc(), diag::warn_deprecated_anonymous_namespace);
      // Do not want to attach the attribute to the namespace because that will
      // cause confusing diagnostic reports for uses of declarations within the
      // namespace.
      return;
    }
  }

  // Handle the cases where the attribute has a text message.
  StringRef Str, Replacement;
  if (AL.isArgExpr(0) && AL.getArgAsExpr(0) &&
      !S.checkStringLiteralArgumentAttr(AL, 0, Str))
    return;

  // Only support a single optional message for Declspec and CXX11.
  if (AL.isDeclspecAttribute() || AL.isCXX11Attribute())
    checkAttributeAtMostNumArgs(S, AL, 1);
  else if (AL.isArgExpr(1) && AL.getArgAsExpr(1) &&
           !S.checkStringLiteralArgumentAttr(AL, 1, Replacement))
    return;

  if (!S.getLangOpts().CPlusPlus14 && AL.isCXX11Attribute() && !AL.isGNUScope())
    S.Diag(AL.getLoc(), diag::ext_cxx14_attr) << AL;

  D->addAttr(::new (S.Context) DeprecatedAttr(S.Context, AL, Str, Replacement));
}

static bool isGlobalVar(const Decl *D) {
  if (const auto *S = dyn_cast<VarDecl>(D))
    return S->hasGlobalStorage();
  return false;
}

static void handleNoSanitizeAttr(Sema &S, Decl *D, const ParsedAttr &AL) {
  if (!checkAttributeAtLeastNumArgs(S, AL, 1))
    return;

  std::vector<StringRef> Sanitizers;

  for (unsigned I = 0, E = AL.getNumArgs(); I != E; ++I) {
    StringRef SanitizerName;
    SourceLocation LiteralLoc;

    if (!S.checkStringLiteralArgumentAttr(AL, I, SanitizerName, &LiteralLoc))
      return;

    if (parseSanitizerValue(SanitizerName, /*AllowGroups=*/true) ==
        SanitizerMask())
      S.Diag(LiteralLoc, diag::warn_unknown_sanitizer_ignored) << SanitizerName;
    else if (isGlobalVar(D) && SanitizerName != "address")
      S.Diag(D->getLocation(), diag::err_attribute_wrong_decl_type)
          << AL << ExpectedFunctionOrMethod;
    Sanitizers.push_back(SanitizerName);
  }

  D->addAttr(::new (S.Context) NoSanitizeAttr(S.Context, AL, Sanitizers.data(),
                                              Sanitizers.size()));
}

static void handleNoSanitizeSpecificAttr(Sema &S, Decl *D,
                                         const ParsedAttr &AL) {
  StringRef AttrName = AL.getAttrName()->getName();
  normalizeName(AttrName);
  StringRef SanitizerName = llvm::StringSwitch<StringRef>(AttrName)
                                .Case("no_address_safety_analysis", "address")
                                .Case("no_sanitize_address", "address")
                                .Case("no_sanitize_thread", "thread")
                                .Case("no_sanitize_memory", "memory");
  if (isGlobalVar(D) && SanitizerName != "address")
    S.Diag(D->getLocation(), diag::err_attribute_wrong_decl_type)
        << AL << ExpectedFunction;

  // FIXME: Rather than create a NoSanitizeSpecificAttr, this creates a
  // NoSanitizeAttr object; but we need to calculate the correct spelling list
  // index rather than incorrectly assume the index for NoSanitizeSpecificAttr
  // has the same spellings as the index for NoSanitizeAttr. We don't have a
  // general way to "translate" between the two, so this hack attempts to work
  // around the issue with hard-coded indicies. This is critical for calling
  // getSpelling() or prettyPrint() on the resulting semantic attribute object
  // without failing assertions.
  unsigned TranslatedSpellingIndex = 0;
  if (AL.isC2xAttribute() || AL.isCXX11Attribute())
    TranslatedSpellingIndex = 1;

  AttributeCommonInfo Info = AL;
  Info.setAttributeSpellingListIndex(TranslatedSpellingIndex);
  D->addAttr(::new (S.Context)
                 NoSanitizeAttr(S.Context, Info, &SanitizerName, 1));
}

static void handleInternalLinkageAttr(Sema &S, Decl *D, const ParsedAttr &AL) {
  if (InternalLinkageAttr *Internal = S.mergeInternalLinkageAttr(D, AL))
    D->addAttr(Internal);
}

static void handleOpenCLNoSVMAttr(Sema &S, Decl *D, const ParsedAttr &AL) {
  if (S.LangOpts.OpenCLVersion != 200)
    S.Diag(AL.getLoc(), diag::err_attribute_requires_opencl_version)
        << AL << "2.0" << 0;
  else
    S.Diag(AL.getLoc(), diag::warn_opencl_attr_deprecated_ignored) << AL
                                                                   << "2.0";
}

/// Handles semantic checking for features that are common to all attributes,
/// such as checking whether a parameter was properly specified, or the correct
/// number of arguments were passed, etc.
static bool handleCommonAttributeFeatures(Sema &S, Decl *D,
                                          const ParsedAttr &AL) {
  // Several attributes carry different semantics than the parsing requires, so
  // those are opted out of the common argument checks.
  //
  // We also bail on unknown and ignored attributes because those are handled
  // as part of the target-specific handling logic.
  if (AL.getKind() == ParsedAttr::UnknownAttribute)
    return false;
  // Check whether the attribute requires specific language extensions to be
  // enabled.
  if (!AL.diagnoseLangOpts(S))
    return true;
  // Check whether the attribute appertains to the given subject.
  if (!AL.diagnoseAppertainsTo(S, D))
    return true;
  if (AL.hasCustomParsing())
    return false;

  if (AL.getMinArgs() == AL.getMaxArgs()) {
    // If there are no optional arguments, then checking for the argument count
    // is trivial.
    if (!checkAttributeNumArgs(S, AL, AL.getMinArgs()))
      return true;
  } else {
    // There are optional arguments, so checking is slightly more involved.
    if (AL.getMinArgs() &&
        !checkAttributeAtLeastNumArgs(S, AL, AL.getMinArgs()))
      return true;
    else if (!AL.hasVariadicArg() && AL.getMaxArgs() &&
             !checkAttributeAtMostNumArgs(S, AL, AL.getMaxArgs()))
      return true;
  }

  if (S.CheckAttrTarget(AL))
    return true;

  return false;
}

static void handleOpenCLAccessAttr(Sema &S, Decl *D, const ParsedAttr &AL) {
  if (D->isInvalidDecl())
    return;

  // Check if there is only one access qualifier.
  if (D->hasAttr<OpenCLAccessAttr>()) {
    if (D->getAttr<OpenCLAccessAttr>()->getSemanticSpelling() ==
        AL.getSemanticSpelling()) {
      S.Diag(AL.getLoc(), diag::warn_duplicate_declspec)
          << AL.getAttrName()->getName() << AL.getRange();
    } else {
      S.Diag(AL.getLoc(), diag::err_opencl_multiple_access_qualifiers)
          << D->getSourceRange();
      D->setInvalidDecl(true);
      return;
    }
  }

  // OpenCL v2.0 s6.6 - read_write can be used for image types to specify that an
  // image object can be read and written.
  // OpenCL v2.0 s6.13.6 - A kernel cannot read from and write to the same pipe
  // object. Using the read_write (or __read_write) qualifier with the pipe
  // qualifier is a compilation error.
  if (const auto *PDecl = dyn_cast<ParmVarDecl>(D)) {
    const Type *DeclTy = PDecl->getType().getCanonicalType().getTypePtr();
    if (AL.getAttrName()->getName().find("read_write") != StringRef::npos) {
      if ((!S.getLangOpts().OpenCLCPlusPlus &&
           S.getLangOpts().OpenCLVersion < 200) ||
          DeclTy->isPipeType()) {
        S.Diag(AL.getLoc(), diag::err_opencl_invalid_read_write)
            << AL << PDecl->getType() << DeclTy->isImageType();
        D->setInvalidDecl(true);
        return;
      }
    }
  }

  D->addAttr(::new (S.Context) OpenCLAccessAttr(S.Context, AL));
}

static void handleSYCLKernelAttr(Sema &S, Decl *D, const ParsedAttr &AL) {
  // The 'sycl_kernel' attribute applies only to function templates.
  const auto *FD = cast<FunctionDecl>(D);
  const FunctionTemplateDecl *FT = FD->getDescribedFunctionTemplate();
  assert(FT && "Function template is expected");

  // Function template must have at least two template parameters.
  const TemplateParameterList *TL = FT->getTemplateParameters();
  if (TL->size() < 2) {
    S.Diag(FT->getLocation(), diag::warn_sycl_kernel_num_of_template_params);
    return;
  }

  // Template parameters must be typenames.
  for (unsigned I = 0; I < 2; ++I) {
    const NamedDecl *TParam = TL->getParam(I);
    if (isa<NonTypeTemplateParmDecl>(TParam)) {
      S.Diag(FT->getLocation(),
             diag::warn_sycl_kernel_invalid_template_param_type);
      return;
    }
  }

  // Function must have at least one argument.
  if (getFunctionOrMethodNumParams(D) != 1) {
    S.Diag(FT->getLocation(), diag::warn_sycl_kernel_num_of_function_params);
    return;
  }

  // Function must return void.
  QualType RetTy = getFunctionOrMethodResultType(D);
  if (!RetTy->isVoidType()) {
    S.Diag(FT->getLocation(), diag::warn_sycl_kernel_return_type);
    return;
  }

  handleSimpleAttribute<SYCLKernelAttr>(S, D, AL);
}

static void handleDestroyAttr(Sema &S, Decl *D, const ParsedAttr &A) {
  if (!cast<VarDecl>(D)->hasGlobalStorage()) {
    S.Diag(D->getLocation(), diag::err_destroy_attr_on_non_static_var)
        << (A.getKind() == ParsedAttr::AT_AlwaysDestroy);
    return;
  }

  if (A.getKind() == ParsedAttr::AT_AlwaysDestroy)
    handleSimpleAttributeWithExclusions<AlwaysDestroyAttr, NoDestroyAttr>(S, D, A);
  else
    handleSimpleAttributeWithExclusions<NoDestroyAttr, AlwaysDestroyAttr>(S, D, A);
}

static void handleUninitializedAttr(Sema &S, Decl *D, const ParsedAttr &AL) {
  assert(cast<VarDecl>(D)->getStorageDuration() == SD_Automatic &&
         "uninitialized is only valid on automatic duration variables");
  D->addAttr(::new (S.Context) UninitializedAttr(S.Context, AL));
}

static bool tryMakeVariablePseudoStrong(Sema &S, VarDecl *VD,
                                        bool DiagnoseFailure) {
  QualType Ty = VD->getType();
  if (!Ty->isObjCRetainableType()) {
    if (DiagnoseFailure) {
      S.Diag(VD->getBeginLoc(), diag::warn_ignored_objc_externally_retained)
          << 0;
    }
    return false;
  }

  Qualifiers::ObjCLifetime LifetimeQual = Ty.getQualifiers().getObjCLifetime();

  // Sema::inferObjCARCLifetime must run after processing decl attributes
  // (because __block lowers to an attribute), so if the lifetime hasn't been
  // explicitly specified, infer it locally now.
  if (LifetimeQual == Qualifiers::OCL_None)
    LifetimeQual = Ty->getObjCARCImplicitLifetime();

  // The attributes only really makes sense for __strong variables; ignore any
  // attempts to annotate a parameter with any other lifetime qualifier.
  if (LifetimeQual != Qualifiers::OCL_Strong) {
    if (DiagnoseFailure) {
      S.Diag(VD->getBeginLoc(), diag::warn_ignored_objc_externally_retained)
          << 1;
    }
    return false;
  }

  // Tampering with the type of a VarDecl here is a bit of a hack, but we need
  // to ensure that the variable is 'const' so that we can error on
  // modification, which can otherwise over-release.
  VD->setType(Ty.withConst());
  VD->setARCPseudoStrong(true);
  return true;
}

static void handleObjCExternallyRetainedAttr(Sema &S, Decl *D,
                                             const ParsedAttr &AL) {
  if (auto *VD = dyn_cast<VarDecl>(D)) {
    assert(!isa<ParmVarDecl>(VD) && "should be diagnosed automatically");
    if (!VD->hasLocalStorage()) {
      S.Diag(D->getBeginLoc(), diag::warn_ignored_objc_externally_retained)
          << 0;
      return;
    }

    if (!tryMakeVariablePseudoStrong(S, VD, /*DiagnoseFailure=*/true))
      return;

    handleSimpleAttribute<ObjCExternallyRetainedAttr>(S, D, AL);
    return;
  }

  // If D is a function-like declaration (method, block, or function), then we
  // make every parameter psuedo-strong.
  unsigned NumParams =
      hasFunctionProto(D) ? getFunctionOrMethodNumParams(D) : 0;
  for (unsigned I = 0; I != NumParams; ++I) {
    auto *PVD = const_cast<ParmVarDecl *>(getFunctionOrMethodParam(D, I));
    QualType Ty = PVD->getType();

    // If a user wrote a parameter with __strong explicitly, then assume they
    // want "real" strong semantics for that parameter. This works because if
    // the parameter was written with __strong, then the strong qualifier will
    // be non-local.
    if (Ty.getLocalUnqualifiedType().getQualifiers().getObjCLifetime() ==
        Qualifiers::OCL_Strong)
      continue;

    tryMakeVariablePseudoStrong(S, PVD, /*DiagnoseFailure=*/false);
  }
  handleSimpleAttribute<ObjCExternallyRetainedAttr>(S, D, AL);
}

static void handleMIGServerRoutineAttr(Sema &S, Decl *D, const ParsedAttr &AL) {
  // Check that the return type is a `typedef int kern_return_t` or a typedef
  // around it, because otherwise MIG convention checks make no sense.
  // BlockDecl doesn't store a return type, so it's annoying to check,
  // so let's skip it for now.
  if (!isa<BlockDecl>(D)) {
    QualType T = getFunctionOrMethodResultType(D);
    bool IsKernReturnT = false;
    while (const auto *TT = T->getAs<TypedefType>()) {
      IsKernReturnT = (TT->getDecl()->getName() == "kern_return_t");
      T = TT->desugar();
    }
    if (!IsKernReturnT || T.getCanonicalType() != S.getASTContext().IntTy) {
      S.Diag(D->getBeginLoc(),
             diag::warn_mig_server_routine_does_not_return_kern_return_t);
      return;
    }
  }

  handleSimpleAttribute<MIGServerRoutineAttr>(S, D, AL);
}

static void handleMSAllocatorAttr(Sema &S, Decl *D, const ParsedAttr &AL) {
  // Warn if the return type is not a pointer or reference type.
  if (auto *FD = dyn_cast<FunctionDecl>(D)) {
    QualType RetTy = FD->getReturnType();
    if (!RetTy->isPointerType() && !RetTy->isReferenceType()) {
      S.Diag(AL.getLoc(), diag::warn_declspec_allocator_nonpointer)
          << AL.getRange() << RetTy;
      return;
    }
  }

  handleSimpleAttribute<MSAllocatorAttr>(S, D, AL);
}

static void handeAcquireHandleAttr(Sema &S, Decl *D, const ParsedAttr &AL) {
  if (AL.isUsedAsTypeAttr())
    return;
  // Warn if the parameter is definitely not an output parameter.
  if (const auto *PVD = dyn_cast<ParmVarDecl>(D)) {
    if (PVD->getType()->isIntegerType()) {
      S.Diag(AL.getLoc(), diag::err_attribute_output_parameter)
          << AL.getRange();
      return;
    }
  }
  StringRef Argument;
  if (!S.checkStringLiteralArgumentAttr(AL, 0, Argument))
    return;
  D->addAttr(AcquireHandleAttr::Create(S.Context, Argument, AL));
}

template<typename Attr>
static void handleHandleAttr(Sema &S, Decl *D, const ParsedAttr &AL) {
  StringRef Argument;
  if (!S.checkStringLiteralArgumentAttr(AL, 0, Argument))
    return;
  D->addAttr(Attr::Create(S.Context, Argument, AL));
}

static void handleCFGuardAttr(Sema &S, Decl *D, const ParsedAttr &AL) {
  // The guard attribute takes a single identifier argument.

  if (!AL.isArgIdent(0)) {
    S.Diag(AL.getLoc(), diag::err_attribute_argument_type)
        << AL << AANT_ArgumentIdentifier;
    return;
  }

  CFGuardAttr::GuardArg Arg;
  IdentifierInfo *II = AL.getArgAsIdent(0)->Ident;
  if (!CFGuardAttr::ConvertStrToGuardArg(II->getName(), Arg)) {
    S.Diag(AL.getLoc(), diag::warn_attribute_type_not_supported) << AL << II;
    return;
  }

  D->addAttr(::new (S.Context) CFGuardAttr(S.Context, AL, Arg));
}

//===----------------------------------------------------------------------===//
// Top Level Sema Entry Points
//===----------------------------------------------------------------------===//

static bool IsDeclLambdaCallOperator(Decl *D) {
  if (const auto *MD = dyn_cast<CXXMethodDecl>(D))
    return MD->getParent()->isLambda() &&
           MD->getOverloadedOperator() == OverloadedOperatorKind::OO_Call;
  return false;
}

/// ProcessDeclAttribute - Apply the specific attribute to the specified decl if
/// the attribute applies to decls.  If the attribute is a type attribute, just
/// silently ignore it if a GNU attribute.
static void ProcessDeclAttribute(Sema &S, Scope *scope, Decl *D,
                                 const ParsedAttr &AL,
                                 bool IncludeCXX11Attributes) {
  if (AL.isInvalid() || AL.getKind() == ParsedAttr::IgnoredAttribute)
    return;

  // Ignore C++11 attributes on declarator chunks: they appertain to the type
  // instead.
  if (AL.isCXX11Attribute() && !IncludeCXX11Attributes &&
      (!IsDeclLambdaCallOperator(D) || !AL.isAllowedOnLambdas()))
    return;

  // Unknown attributes are automatically warned on. Target-specific attributes
  // which do not apply to the current target architecture are treated as
  // though they were unknown attributes.
  const TargetInfo *Aux = S.Context.getAuxTargetInfo();
  if (AL.getKind() == ParsedAttr::UnknownAttribute ||
      !(AL.existsInTarget(S.Context.getTargetInfo()) ||
        (S.Context.getLangOpts().SYCLIsDevice &&
         Aux && AL.existsInTarget(*Aux)))) {
    S.Diag(AL.getLoc(),
           AL.isDeclspecAttribute()
               ? (unsigned)diag::warn_unhandled_ms_attribute_ignored
               : (unsigned)diag::warn_unknown_attribute_ignored)
        << AL;
    return;
  }

  if (handleCommonAttributeFeatures(S, D, AL))
    return;

  switch (AL.getKind()) {
  default:
    if (!AL.isStmtAttr()) {
      // Type attributes are handled elsewhere; silently move on.
      assert(AL.isTypeAttr() && "Non-type attribute not handled");
      break;
    }
    S.Diag(AL.getLoc(), diag::err_stmt_attribute_invalid_on_decl)
        << AL << D->getLocation();
    break;
  case ParsedAttr::AT_Interrupt:
    handleInterruptAttr(S, D, AL);
    break;
  case ParsedAttr::AT_X86ForceAlignArgPointer:
    handleX86ForceAlignArgPointerAttr(S, D, AL);
    break;
  case ParsedAttr::AT_DLLExport:
  case ParsedAttr::AT_DLLImport:
    handleDLLAttr(S, D, AL);
    break;
  case ParsedAttr::AT_Mips16:
    handleSimpleAttributeWithExclusions<Mips16Attr, MicroMipsAttr,
                                        MipsInterruptAttr>(S, D, AL);
    break;
  case ParsedAttr::AT_NoMips16:
    handleSimpleAttribute<NoMips16Attr>(S, D, AL);
    break;
  case ParsedAttr::AT_MicroMips:
    handleSimpleAttributeWithExclusions<MicroMipsAttr, Mips16Attr>(S, D, AL);
    break;
  case ParsedAttr::AT_NoMicroMips:
    handleSimpleAttribute<NoMicroMipsAttr>(S, D, AL);
    break;
  case ParsedAttr::AT_MipsLongCall:
    handleSimpleAttributeWithExclusions<MipsLongCallAttr, MipsShortCallAttr>(
        S, D, AL);
    break;
  case ParsedAttr::AT_MipsShortCall:
    handleSimpleAttributeWithExclusions<MipsShortCallAttr, MipsLongCallAttr>(
        S, D, AL);
    break;
  case ParsedAttr::AT_AMDGPUFlatWorkGroupSize:
    handleAMDGPUFlatWorkGroupSizeAttr(S, D, AL);
    break;
  case ParsedAttr::AT_AMDGPUWavesPerEU:
    handleAMDGPUWavesPerEUAttr(S, D, AL);
    break;
  case ParsedAttr::AT_AMDGPUNumSGPR:
    handleAMDGPUNumSGPRAttr(S, D, AL);
    break;
  case ParsedAttr::AT_AMDGPUNumVGPR:
    handleAMDGPUNumVGPRAttr(S, D, AL);
    break;
  case ParsedAttr::AT_AVRSignal:
    handleAVRSignalAttr(S, D, AL);
    break;
  case ParsedAttr::AT_BPFPreserveAccessIndex:
    handleBPFPreserveAccessIndexAttr(S, D, AL);
    break;
  case ParsedAttr::AT_WebAssemblyExportName:
    handleWebAssemblyExportNameAttr(S, D, AL);
    break;
  case ParsedAttr::AT_WebAssemblyImportModule:
    handleWebAssemblyImportModuleAttr(S, D, AL);
    break;
  case ParsedAttr::AT_WebAssemblyImportName:
    handleWebAssemblyImportNameAttr(S, D, AL);
    break;
  case ParsedAttr::AT_IBAction:
    handleSimpleAttribute<IBActionAttr>(S, D, AL);
    break;
  case ParsedAttr::AT_IBOutlet:
    handleIBOutlet(S, D, AL);
    break;
  case ParsedAttr::AT_IBOutletCollection:
    handleIBOutletCollection(S, D, AL);
    break;
  case ParsedAttr::AT_IFunc:
    handleIFuncAttr(S, D, AL);
    break;
  case ParsedAttr::AT_Alias:
    handleAliasAttr(S, D, AL);
    break;
  case ParsedAttr::AT_Aligned:
    handleAlignedAttr(S, D, AL);
    break;
  case ParsedAttr::AT_AlignValue:
    handleAlignValueAttr(S, D, AL);
    break;
  case ParsedAttr::AT_AllocSize:
    handleAllocSizeAttr(S, D, AL);
    break;
  case ParsedAttr::AT_AlwaysInline:
    handleAlwaysInlineAttr(S, D, AL);
    break;
  case ParsedAttr::AT_Artificial:
    handleSimpleAttribute<ArtificialAttr>(S, D, AL);
    break;
  case ParsedAttr::AT_AnalyzerNoReturn:
    handleAnalyzerNoReturnAttr(S, D, AL);
    break;
  case ParsedAttr::AT_TLSModel:
    handleTLSModelAttr(S, D, AL);
    break;
  case ParsedAttr::AT_Annotate:
    handleAnnotateAttr(S, D, AL);
    break;
  case ParsedAttr::AT_Availability:
    handleAvailabilityAttr(S, D, AL);
    break;
  case ParsedAttr::AT_CarriesDependency:
    handleDependencyAttr(S, scope, D, AL);
    break;
  case ParsedAttr::AT_CPUDispatch:
  case ParsedAttr::AT_CPUSpecific:
    handleCPUSpecificAttr(S, D, AL);
    break;
  case ParsedAttr::AT_Common:
    handleCommonAttr(S, D, AL);
    break;
  case ParsedAttr::AT_CUDAConstant:
    handleConstantAttr(S, D, AL);
    break;
  case ParsedAttr::AT_PassObjectSize:
    handlePassObjectSizeAttr(S, D, AL);
    break;
  case ParsedAttr::AT_Constructor:
    handleConstructorAttr(S, D, AL);
    break;
  case ParsedAttr::AT_CXX11NoReturn:
    handleSimpleAttribute<CXX11NoReturnAttr>(S, D, AL);
    break;
  case ParsedAttr::AT_Deprecated:
    handleDeprecatedAttr(S, D, AL);
    break;
  case ParsedAttr::AT_Destructor:
    handleDestructorAttr(S, D, AL);
    break;
  case ParsedAttr::AT_EnableIf:
    handleEnableIfAttr(S, D, AL);
    break;
  case ParsedAttr::AT_DiagnoseIf:
    handleDiagnoseIfAttr(S, D, AL);
    break;
  case ParsedAttr::AT_NoBuiltin:
    handleNoBuiltinAttr(S, D, AL);
    break;
  case ParsedAttr::AT_ExtVectorType:
    handleExtVectorTypeAttr(S, D, AL);
    break;
  case ParsedAttr::AT_ExternalSourceSymbol:
    handleExternalSourceSymbolAttr(S, D, AL);
    break;
  case ParsedAttr::AT_MinSize:
    handleMinSizeAttr(S, D, AL);
    break;
  case ParsedAttr::AT_OptimizeNone:
    handleOptimizeNoneAttr(S, D, AL);
    break;
  case ParsedAttr::AT_FlagEnum:
    handleSimpleAttribute<FlagEnumAttr>(S, D, AL);
    break;
  case ParsedAttr::AT_EnumExtensibility:
    handleEnumExtensibilityAttr(S, D, AL);
    break;
  case ParsedAttr::AT_Flatten:
    handleSimpleAttribute<FlattenAttr>(S, D, AL);
    break;
  case ParsedAttr::AT_SYCLKernel:
    handleSYCLKernelAttr(S, D, AL);
    break;
  case ParsedAttr::AT_SYCLDevice:
    handleSYCLDeviceAttr(S, D, AL);
    break;
  case ParsedAttr::AT_SYCLDeviceIndirectlyCallable:
    handleSYCLDeviceIndirectlyCallableAttr(S, D, AL);
    break;
  case ParsedAttr::AT_Format:
    handleFormatAttr(S, D, AL);
    break;
  case ParsedAttr::AT_FormatArg:
    handleFormatArgAttr(S, D, AL);
    break;
  case ParsedAttr::AT_Callback:
    handleCallbackAttr(S, D, AL);
    break;
  case ParsedAttr::AT_CUDAGlobal:
    handleGlobalAttr(S, D, AL);
    break;
  case ParsedAttr::AT_CUDADevice:
    handleSimpleAttributeWithExclusions<CUDADeviceAttr, CUDAGlobalAttr>(S, D,
                                                                        AL);
    break;
  case ParsedAttr::AT_CUDAHost:
    handleSimpleAttributeWithExclusions<CUDAHostAttr, CUDAGlobalAttr>(S, D, AL);
    break;
  case ParsedAttr::AT_HIPPinnedShadow:
    handleSimpleAttributeWithExclusions<HIPPinnedShadowAttr, CUDADeviceAttr,
                                        CUDAConstantAttr>(S, D, AL);
    break;
  case ParsedAttr::AT_GNUInline:
    handleGNUInlineAttr(S, D, AL);
    break;
  case ParsedAttr::AT_CUDALaunchBounds:
    handleLaunchBoundsAttr(S, D, AL);
    break;
  case ParsedAttr::AT_Restrict:
    handleRestrictAttr(S, D, AL);
    break;
  case ParsedAttr::AT_LifetimeBound:
    handleSimpleAttribute<LifetimeBoundAttr>(S, D, AL);
    break;
  case ParsedAttr::AT_MayAlias:
    handleSimpleAttribute<MayAliasAttr>(S, D, AL);
    break;
  case ParsedAttr::AT_Mode:
    handleModeAttr(S, D, AL);
    break;
  case ParsedAttr::AT_NoAlias:
    handleSimpleAttribute<NoAliasAttr>(S, D, AL);
    break;
  case ParsedAttr::AT_NoCommon:
    handleSimpleAttribute<NoCommonAttr>(S, D, AL);
    break;
  case ParsedAttr::AT_NoSplitStack:
    handleSimpleAttribute<NoSplitStackAttr>(S, D, AL);
    break;
  case ParsedAttr::AT_NoUniqueAddress:
    handleSimpleAttribute<NoUniqueAddressAttr>(S, D, AL);
    break;
  case ParsedAttr::AT_NonNull:
    if (auto *PVD = dyn_cast<ParmVarDecl>(D))
      handleNonNullAttrParameter(S, PVD, AL);
    else
      handleNonNullAttr(S, D, AL);
    break;
  case ParsedAttr::AT_ReturnsNonNull:
    handleReturnsNonNullAttr(S, D, AL);
    break;
  case ParsedAttr::AT_NoEscape:
    handleNoEscapeAttr(S, D, AL);
    break;
  case ParsedAttr::AT_AssumeAligned:
    handleAssumeAlignedAttr(S, D, AL);
    break;
  case ParsedAttr::AT_AllocAlign:
    handleAllocAlignAttr(S, D, AL);
    break;
  case ParsedAttr::AT_Overloadable:
    handleSimpleAttribute<OverloadableAttr>(S, D, AL);
    break;
  case ParsedAttr::AT_Ownership:
    handleOwnershipAttr(S, D, AL);
    break;
  case ParsedAttr::AT_Cold:
    handleSimpleAttributeWithExclusions<ColdAttr, HotAttr>(S, D, AL);
    break;
  case ParsedAttr::AT_Hot:
    handleSimpleAttributeWithExclusions<HotAttr, ColdAttr>(S, D, AL);
    break;
  case ParsedAttr::AT_Naked:
    handleNakedAttr(S, D, AL);
    break;
  case ParsedAttr::AT_NoReturn:
    handleNoReturnAttr(S, D, AL);
    break;
  case ParsedAttr::AT_AnyX86NoCfCheck:
    handleNoCfCheckAttr(S, D, AL);
    break;
  case ParsedAttr::AT_NoThrow:
    if (!AL.isUsedAsTypeAttr())
      handleSimpleAttribute<NoThrowAttr>(S, D, AL);
    break;
  case ParsedAttr::AT_CUDAShared:
    handleSharedAttr(S, D, AL);
    break;
  case ParsedAttr::AT_VecReturn:
    handleVecReturnAttr(S, D, AL);
    break;
  case ParsedAttr::AT_ObjCOwnership:
    handleObjCOwnershipAttr(S, D, AL);
    break;
  case ParsedAttr::AT_ObjCPreciseLifetime:
    handleObjCPreciseLifetimeAttr(S, D, AL);
    break;
  case ParsedAttr::AT_ObjCReturnsInnerPointer:
    handleObjCReturnsInnerPointerAttr(S, D, AL);
    break;
  case ParsedAttr::AT_ObjCRequiresSuper:
    handleObjCRequiresSuperAttr(S, D, AL);
    break;
  case ParsedAttr::AT_ObjCBridge:
    handleObjCBridgeAttr(S, D, AL);
    break;
  case ParsedAttr::AT_ObjCBridgeMutable:
    handleObjCBridgeMutableAttr(S, D, AL);
    break;
  case ParsedAttr::AT_ObjCBridgeRelated:
    handleObjCBridgeRelatedAttr(S, D, AL);
    break;
  case ParsedAttr::AT_ObjCDesignatedInitializer:
    handleObjCDesignatedInitializer(S, D, AL);
    break;
  case ParsedAttr::AT_ObjCRuntimeName:
    handleObjCRuntimeName(S, D, AL);
    break;
  case ParsedAttr::AT_ObjCRuntimeVisible:
    handleSimpleAttribute<ObjCRuntimeVisibleAttr>(S, D, AL);
    break;
  case ParsedAttr::AT_ObjCBoxable:
    handleObjCBoxable(S, D, AL);
    break;
  case ParsedAttr::AT_CFAuditedTransfer:
    handleSimpleAttributeWithExclusions<CFAuditedTransferAttr,
                                        CFUnknownTransferAttr>(S, D, AL);
    break;
  case ParsedAttr::AT_CFUnknownTransfer:
    handleSimpleAttributeWithExclusions<CFUnknownTransferAttr,
                                        CFAuditedTransferAttr>(S, D, AL);
    break;
  case ParsedAttr::AT_CFConsumed:
  case ParsedAttr::AT_NSConsumed:
  case ParsedAttr::AT_OSConsumed:
    S.AddXConsumedAttr(D, AL, parsedAttrToRetainOwnershipKind(AL),
                       /*IsTemplateInstantiation=*/false);
    break;
  case ParsedAttr::AT_NSConsumesSelf:
    handleSimpleAttribute<NSConsumesSelfAttr>(S, D, AL);
    break;
  case ParsedAttr::AT_OSConsumesThis:
    handleSimpleAttribute<OSConsumesThisAttr>(S, D, AL);
    break;
  case ParsedAttr::AT_OSReturnsRetainedOnZero:
    handleSimpleAttributeOrDiagnose<OSReturnsRetainedOnZeroAttr>(
        S, D, AL, isValidOSObjectOutParameter(D),
        diag::warn_ns_attribute_wrong_parameter_type,
        /*Extra Args=*/AL, /*pointer-to-OSObject-pointer*/ 3, AL.getRange());
    break;
  case ParsedAttr::AT_OSReturnsRetainedOnNonZero:
    handleSimpleAttributeOrDiagnose<OSReturnsRetainedOnNonZeroAttr>(
        S, D, AL, isValidOSObjectOutParameter(D),
        diag::warn_ns_attribute_wrong_parameter_type,
        /*Extra Args=*/AL, /*pointer-to-OSObject-poointer*/ 3, AL.getRange());
    break;
  case ParsedAttr::AT_NSReturnsAutoreleased:
  case ParsedAttr::AT_NSReturnsNotRetained:
  case ParsedAttr::AT_NSReturnsRetained:
  case ParsedAttr::AT_CFReturnsNotRetained:
  case ParsedAttr::AT_CFReturnsRetained:
  case ParsedAttr::AT_OSReturnsNotRetained:
  case ParsedAttr::AT_OSReturnsRetained:
    handleXReturnsXRetainedAttr(S, D, AL);
    break;
  case ParsedAttr::AT_WorkGroupSizeHint:
    handleWorkGroupSize<WorkGroupSizeHintAttr>(S, D, AL);
    break;
  case ParsedAttr::AT_ReqdWorkGroupSize:
    handleWorkGroupSize<ReqdWorkGroupSizeAttr>(S, D, AL);
    break;
  case ParsedAttr::AT_SYCLIntelMaxWorkGroupSize:
    handleWorkGroupSize<SYCLIntelMaxWorkGroupSizeAttr>(S, D, AL);
    break;
  case ParsedAttr::AT_IntelReqdSubGroupSize:
    handleSubGroupSize(S, D, AL);
    break;
  case ParsedAttr::AT_SYCLIntelNumSimdWorkItems:
    handleNumSimdWorkItemsAttr(S, D, AL);
    break;
  case ParsedAttr::AT_SYCLIntelMaxGlobalWorkDim:
    handleMaxGlobalWorkDimAttr(S, D, AL);
    break;
  case ParsedAttr::AT_SYCLIntelNoGlobalWorkOffset:
    handleNoGlobalWorkOffsetAttr(S, D, AL);
    break;
  case ParsedAttr::AT_VecTypeHint:
    handleVecTypeHint(S, D, AL);
    break;
  case ParsedAttr::AT_ConstInit:
    handleSimpleAttribute<ConstInitAttr>(S, D, AL);
    break;
  case ParsedAttr::AT_InitPriority:
    handleInitPriorityAttr(S, D, AL);
    break;
  case ParsedAttr::AT_Packed:
    handlePackedAttr(S, D, AL);
    break;
  case ParsedAttr::AT_Section:
    handleSectionAttr(S, D, AL);
    break;
  case ParsedAttr::AT_SpeculativeLoadHardening:
    handleSimpleAttributeWithExclusions<SpeculativeLoadHardeningAttr,
                                        NoSpeculativeLoadHardeningAttr>(S, D,
                                                                        AL);
    break;
  case ParsedAttr::AT_NoSpeculativeLoadHardening:
    handleSimpleAttributeWithExclusions<NoSpeculativeLoadHardeningAttr,
                                        SpeculativeLoadHardeningAttr>(S, D, AL);
    break;
  case ParsedAttr::AT_CodeSeg:
    handleCodeSegAttr(S, D, AL);
    break;
  case ParsedAttr::AT_Target:
    handleTargetAttr(S, D, AL);
    break;
  case ParsedAttr::AT_MinVectorWidth:
    handleMinVectorWidthAttr(S, D, AL);
    break;
  case ParsedAttr::AT_Unavailable:
    handleAttrWithMessage<UnavailableAttr>(S, D, AL);
    break;
  case ParsedAttr::AT_ArcWeakrefUnavailable:
    handleSimpleAttribute<ArcWeakrefUnavailableAttr>(S, D, AL);
    break;
  case ParsedAttr::AT_ObjCRootClass:
    handleSimpleAttribute<ObjCRootClassAttr>(S, D, AL);
    break;
  case ParsedAttr::AT_ObjCDirect:
    handleObjCDirectAttr(S, D, AL);
    break;
  case ParsedAttr::AT_ObjCDirectMembers:
    handleObjCDirectMembersAttr(S, D, AL);
    handleSimpleAttribute<ObjCDirectMembersAttr>(S, D, AL);
    break;
  case ParsedAttr::AT_ObjCNonLazyClass:
    handleSimpleAttribute<ObjCNonLazyClassAttr>(S, D, AL);
    break;
  case ParsedAttr::AT_ObjCSubclassingRestricted:
    handleSimpleAttribute<ObjCSubclassingRestrictedAttr>(S, D, AL);
    break;
  case ParsedAttr::AT_ObjCClassStub:
    handleSimpleAttribute<ObjCClassStubAttr>(S, D, AL);
    break;
  case ParsedAttr::AT_ObjCExplicitProtocolImpl:
    handleObjCSuppresProtocolAttr(S, D, AL);
    break;
  case ParsedAttr::AT_ObjCRequiresPropertyDefs:
    handleSimpleAttribute<ObjCRequiresPropertyDefsAttr>(S, D, AL);
    break;
  case ParsedAttr::AT_Unused:
    handleUnusedAttr(S, D, AL);
    break;
  case ParsedAttr::AT_ReturnsTwice:
    handleSimpleAttribute<ReturnsTwiceAttr>(S, D, AL);
    break;
  case ParsedAttr::AT_NotTailCalled:
    handleSimpleAttributeWithExclusions<NotTailCalledAttr, AlwaysInlineAttr>(
        S, D, AL);
    break;
  case ParsedAttr::AT_DisableTailCalls:
    handleSimpleAttributeWithExclusions<DisableTailCallsAttr, NakedAttr>(S, D,
                                                                         AL);
    break;
  case ParsedAttr::AT_Used:
    handleSimpleAttribute<UsedAttr>(S, D, AL);
    break;
  case ParsedAttr::AT_Visibility:
    handleVisibilityAttr(S, D, AL, false);
    break;
  case ParsedAttr::AT_TypeVisibility:
    handleVisibilityAttr(S, D, AL, true);
    break;
  case ParsedAttr::AT_WarnUnused:
    handleSimpleAttribute<WarnUnusedAttr>(S, D, AL);
    break;
  case ParsedAttr::AT_WarnUnusedResult:
    handleWarnUnusedResult(S, D, AL);
    break;
  case ParsedAttr::AT_Weak:
    handleSimpleAttribute<WeakAttr>(S, D, AL);
    break;
  case ParsedAttr::AT_WeakRef:
    handleWeakRefAttr(S, D, AL);
    break;
  case ParsedAttr::AT_WeakImport:
    handleWeakImportAttr(S, D, AL);
    break;
  case ParsedAttr::AT_TransparentUnion:
    handleTransparentUnionAttr(S, D, AL);
    break;
  case ParsedAttr::AT_ObjCException:
    handleSimpleAttribute<ObjCExceptionAttr>(S, D, AL);
    break;
  case ParsedAttr::AT_ObjCMethodFamily:
    handleObjCMethodFamilyAttr(S, D, AL);
    break;
  case ParsedAttr::AT_ObjCNSObject:
    handleObjCNSObject(S, D, AL);
    break;
  case ParsedAttr::AT_ObjCIndependentClass:
    handleObjCIndependentClass(S, D, AL);
    break;
  case ParsedAttr::AT_Blocks:
    handleBlocksAttr(S, D, AL);
    break;
  case ParsedAttr::AT_Sentinel:
    handleSentinelAttr(S, D, AL);
    break;
  case ParsedAttr::AT_Const:
    handleSimpleAttribute<ConstAttr>(S, D, AL);
    break;
  case ParsedAttr::AT_Pure:
    handleSimpleAttribute<PureAttr>(S, D, AL);
    break;
  case ParsedAttr::AT_Cleanup:
    handleCleanupAttr(S, D, AL);
    break;
  case ParsedAttr::AT_NoDebug:
    handleNoDebugAttr(S, D, AL);
    break;
  case ParsedAttr::AT_NoDuplicate:
    handleSimpleAttribute<NoDuplicateAttr>(S, D, AL);
    break;
  case ParsedAttr::AT_Convergent:
    handleSimpleAttribute<ConvergentAttr>(S, D, AL);
    break;
  case ParsedAttr::AT_NoInline:
    handleSimpleAttribute<NoInlineAttr>(S, D, AL);
    break;
  case ParsedAttr::AT_NoInstrumentFunction: // Interacts with -pg.
    handleSimpleAttribute<NoInstrumentFunctionAttr>(S, D, AL);
    break;
  case ParsedAttr::AT_NoStackProtector:
    // Interacts with -fstack-protector options.
    handleSimpleAttribute<NoStackProtectorAttr>(S, D, AL);
    break;
  case ParsedAttr::AT_CFICanonicalJumpTable:
    handleSimpleAttribute<CFICanonicalJumpTableAttr>(S, D, AL);
    break;
  case ParsedAttr::AT_StdCall:
  case ParsedAttr::AT_CDecl:
  case ParsedAttr::AT_FastCall:
  case ParsedAttr::AT_ThisCall:
  case ParsedAttr::AT_Pascal:
  case ParsedAttr::AT_RegCall:
  case ParsedAttr::AT_SwiftCall:
  case ParsedAttr::AT_VectorCall:
  case ParsedAttr::AT_MSABI:
  case ParsedAttr::AT_SysVABI:
  case ParsedAttr::AT_Pcs:
  case ParsedAttr::AT_IntelOclBicc:
  case ParsedAttr::AT_PreserveMost:
  case ParsedAttr::AT_PreserveAll:
  case ParsedAttr::AT_AArch64VectorPcs:
    handleCallConvAttr(S, D, AL);
    break;
  case ParsedAttr::AT_Suppress:
    handleSuppressAttr(S, D, AL);
    break;
  case ParsedAttr::AT_Owner:
  case ParsedAttr::AT_Pointer:
    handleLifetimeCategoryAttr(S, D, AL);
    break;
  case ParsedAttr::AT_OpenCLKernel:
    handleSimpleAttribute<OpenCLKernelAttr>(S, D, AL);
    break;
  case ParsedAttr::AT_OpenCLAccess:
    handleOpenCLAccessAttr(S, D, AL);
    break;
  case ParsedAttr::AT_OpenCLNoSVM:
    handleOpenCLNoSVMAttr(S, D, AL);
    break;
  case ParsedAttr::AT_SwiftContext:
    S.AddParameterABIAttr(D, AL, ParameterABI::SwiftContext);
    break;
  case ParsedAttr::AT_SwiftErrorResult:
    S.AddParameterABIAttr(D, AL, ParameterABI::SwiftErrorResult);
    break;
  case ParsedAttr::AT_SwiftIndirectResult:
    S.AddParameterABIAttr(D, AL, ParameterABI::SwiftIndirectResult);
    break;
  case ParsedAttr::AT_InternalLinkage:
    handleInternalLinkageAttr(S, D, AL);
    break;
  case ParsedAttr::AT_ExcludeFromExplicitInstantiation:
    handleSimpleAttribute<ExcludeFromExplicitInstantiationAttr>(S, D, AL);
    break;
  case ParsedAttr::AT_LTOVisibilityPublic:
    handleSimpleAttribute<LTOVisibilityPublicAttr>(S, D, AL);
    break;

  // Microsoft attributes:
  case ParsedAttr::AT_EmptyBases:
    handleSimpleAttribute<EmptyBasesAttr>(S, D, AL);
    break;
  case ParsedAttr::AT_LayoutVersion:
    handleLayoutVersion(S, D, AL);
    break;
  case ParsedAttr::AT_TrivialABI:
    handleSimpleAttribute<TrivialABIAttr>(S, D, AL);
    break;
  case ParsedAttr::AT_MSNoVTable:
    handleSimpleAttribute<MSNoVTableAttr>(S, D, AL);
    break;
  case ParsedAttr::AT_MSStruct:
    handleSimpleAttribute<MSStructAttr>(S, D, AL);
    break;
  case ParsedAttr::AT_Uuid:
    handleUuidAttr(S, D, AL);
    break;
  case ParsedAttr::AT_MSInheritance:
    handleMSInheritanceAttr(S, D, AL);
    break;
  case ParsedAttr::AT_SelectAny:
    handleSimpleAttribute<SelectAnyAttr>(S, D, AL);
    break;
  case ParsedAttr::AT_Thread:
    handleDeclspecThreadAttr(S, D, AL);
    break;

  case ParsedAttr::AT_AbiTag:
    handleAbiTagAttr(S, D, AL);
    break;
  case ParsedAttr::AT_CFGuard:
    handleCFGuardAttr(S, D, AL);
    break;

  // Thread safety attributes:
  case ParsedAttr::AT_AssertExclusiveLock:
    handleAssertExclusiveLockAttr(S, D, AL);
    break;
  case ParsedAttr::AT_AssertSharedLock:
    handleAssertSharedLockAttr(S, D, AL);
    break;
  case ParsedAttr::AT_GuardedVar:
    handleSimpleAttribute<GuardedVarAttr>(S, D, AL);
    break;
  case ParsedAttr::AT_PtGuardedVar:
    handlePtGuardedVarAttr(S, D, AL);
    break;
  case ParsedAttr::AT_ScopedLockable:
    handleSimpleAttribute<ScopedLockableAttr>(S, D, AL);
    break;
  case ParsedAttr::AT_NoSanitize:
    handleNoSanitizeAttr(S, D, AL);
    break;
  case ParsedAttr::AT_NoSanitizeSpecific:
    handleNoSanitizeSpecificAttr(S, D, AL);
    break;
  case ParsedAttr::AT_NoThreadSafetyAnalysis:
    handleSimpleAttribute<NoThreadSafetyAnalysisAttr>(S, D, AL);
    break;
  case ParsedAttr::AT_GuardedBy:
    handleGuardedByAttr(S, D, AL);
    break;
  case ParsedAttr::AT_PtGuardedBy:
    handlePtGuardedByAttr(S, D, AL);
    break;
  case ParsedAttr::AT_ExclusiveTrylockFunction:
    handleExclusiveTrylockFunctionAttr(S, D, AL);
    break;
  case ParsedAttr::AT_LockReturned:
    handleLockReturnedAttr(S, D, AL);
    break;
  case ParsedAttr::AT_LocksExcluded:
    handleLocksExcludedAttr(S, D, AL);
    break;
  case ParsedAttr::AT_SharedTrylockFunction:
    handleSharedTrylockFunctionAttr(S, D, AL);
    break;
  case ParsedAttr::AT_AcquiredBefore:
    handleAcquiredBeforeAttr(S, D, AL);
    break;
  case ParsedAttr::AT_AcquiredAfter:
    handleAcquiredAfterAttr(S, D, AL);
    break;

  // Capability analysis attributes.
  case ParsedAttr::AT_Capability:
  case ParsedAttr::AT_Lockable:
    handleCapabilityAttr(S, D, AL);
    break;
  case ParsedAttr::AT_RequiresCapability:
    handleRequiresCapabilityAttr(S, D, AL);
    break;

  case ParsedAttr::AT_AssertCapability:
    handleAssertCapabilityAttr(S, D, AL);
    break;
  case ParsedAttr::AT_AcquireCapability:
    handleAcquireCapabilityAttr(S, D, AL);
    break;
  case ParsedAttr::AT_ReleaseCapability:
    handleReleaseCapabilityAttr(S, D, AL);
    break;
  case ParsedAttr::AT_TryAcquireCapability:
    handleTryAcquireCapabilityAttr(S, D, AL);
    break;

  // Consumed analysis attributes.
  case ParsedAttr::AT_Consumable:
    handleConsumableAttr(S, D, AL);
    break;
  case ParsedAttr::AT_ConsumableAutoCast:
    handleSimpleAttribute<ConsumableAutoCastAttr>(S, D, AL);
    break;
  case ParsedAttr::AT_ConsumableSetOnRead:
    handleSimpleAttribute<ConsumableSetOnReadAttr>(S, D, AL);
    break;
  case ParsedAttr::AT_CallableWhen:
    handleCallableWhenAttr(S, D, AL);
    break;
  case ParsedAttr::AT_ParamTypestate:
    handleParamTypestateAttr(S, D, AL);
    break;
  case ParsedAttr::AT_ReturnTypestate:
    handleReturnTypestateAttr(S, D, AL);
    break;
  case ParsedAttr::AT_SetTypestate:
    handleSetTypestateAttr(S, D, AL);
    break;
  case ParsedAttr::AT_TestTypestate:
    handleTestTypestateAttr(S, D, AL);
    break;

  // Type safety attributes.
  case ParsedAttr::AT_ArgumentWithTypeTag:
    handleArgumentWithTypeTagAttr(S, D, AL);
    break;
  case ParsedAttr::AT_TypeTagForDatatype:
    handleTypeTagForDatatypeAttr(S, D, AL);
    break;

  // Intel FPGA specific attributes
  case ParsedAttr::AT_IntelFPGADoublePump:
    handleIntelFPGAPumpAttr<IntelFPGADoublePumpAttr, IntelFPGASinglePumpAttr>(
        S, D, AL);
    break;
  case ParsedAttr::AT_IntelFPGASinglePump:
    handleIntelFPGAPumpAttr<IntelFPGASinglePumpAttr, IntelFPGADoublePumpAttr>(
        S, D, AL);
    break;
  case ParsedAttr::AT_IntelFPGAMemory:
    handleIntelFPGAMemoryAttr(S, D, AL);
    break;
  case ParsedAttr::AT_IntelFPGARegister:
    handleIntelFPGARegisterAttr(S, D, AL);
    break;
  case ParsedAttr::AT_IntelFPGABankWidth:
    handleOneConstantPowerTwoValueAttr<IntelFPGABankWidthAttr>(S, D, AL);
    break;
  case ParsedAttr::AT_IntelFPGANumBanks:
    handleOneConstantPowerTwoValueAttr<IntelFPGANumBanksAttr>(S, D, AL);
    break;
  case ParsedAttr::AT_IntelFPGAPrivateCopies:
    handleIntelFPGAPrivateCopiesAttr(S, D, AL);
    break;
  case ParsedAttr::AT_IntelFPGAMaxReplicates:
    handleIntelFPGAMaxReplicatesAttr(S, D, AL);
    break;
  case ParsedAttr::AT_IntelFPGASimpleDualPort:
    handleIntelFPGASimpleDualPortAttr(S, D, AL);
    break;
  case ParsedAttr::AT_IntelFPGAMerge:
    handleIntelFPGAMergeAttr(S, D, AL);
    break;
  case ParsedAttr::AT_IntelFPGABankBits:
    handleIntelFPGABankBitsAttr(S, D, AL);
    break;
  case ParsedAttr::AT_SYCLIntelPipeIO:
    handleSYCLIntelPipeIOAttr(S, D, AL);
    break;

  case ParsedAttr::AT_AnyX86NoCallerSavedRegisters:
    handleSimpleAttribute<AnyX86NoCallerSavedRegistersAttr>(S, D, AL);
    break;
  case ParsedAttr::AT_RenderScriptKernel:
    handleSimpleAttribute<RenderScriptKernelAttr>(S, D, AL);
    break;
  case ParsedAttr::AT_SYCLIntelKernelArgsRestrict:
    handleSimpleAttribute<SYCLIntelKernelArgsRestrictAttr>(S, D, AL);
    break;
  // XRay attributes.
  case ParsedAttr::AT_XRayInstrument:
    handleSimpleAttribute<XRayInstrumentAttr>(S, D, AL);
    break;
  case ParsedAttr::AT_XRayLogArgs:
    handleXRayLogArgsAttr(S, D, AL);
    break;

  case ParsedAttr::AT_PatchableFunctionEntry:
    handlePatchableFunctionEntryAttr(S, D, AL);
    break;

  // Move semantics attribute.
  case ParsedAttr::AT_Reinitializes:
    handleSimpleAttribute<ReinitializesAttr>(S, D, AL);
    break;

  case ParsedAttr::AT_AlwaysDestroy:
  case ParsedAttr::AT_NoDestroy:
    handleDestroyAttr(S, D, AL);
    break;

  case ParsedAttr::AT_Uninitialized:
    handleUninitializedAttr(S, D, AL);
    break;

  case ParsedAttr::AT_ObjCExternallyRetained:
    handleObjCExternallyRetainedAttr(S, D, AL);
    break;

  case ParsedAttr::AT_MIGServerRoutine:
    handleMIGServerRoutineAttr(S, D, AL);
    break;

  case ParsedAttr::AT_MSAllocator:
    handleMSAllocatorAttr(S, D, AL);
    break;

  case ParsedAttr::AT_ArmBuiltinAlias:
    handleArmBuiltinAliasAttr(S, D, AL);
    break;

  case ParsedAttr::AT_AcquireHandle:
    handeAcquireHandleAttr(S, D, AL);
    break;

  case ParsedAttr::AT_ReleaseHandle:
    handleHandleAttr<ReleaseHandleAttr>(S, D, AL);
    break;

  case ParsedAttr::AT_UseHandle:
    handleHandleAttr<UseHandleAttr>(S, D, AL);
    break;
  }
}

/// ProcessDeclAttributeList - Apply all the decl attributes in the specified
/// attribute list to the specified decl, ignoring any type attributes.
void Sema::ProcessDeclAttributeList(Scope *S, Decl *D,
                                    const ParsedAttributesView &AttrList,
                                    bool IncludeCXX11Attributes) {
  if (AttrList.empty())
    return;

  for (const ParsedAttr &AL : AttrList)
    ProcessDeclAttribute(*this, S, D, AL, IncludeCXX11Attributes);

  // FIXME: We should be able to handle these cases in TableGen.
  // GCC accepts
  // static int a9 __attribute__((weakref));
  // but that looks really pointless. We reject it.
  if (D->hasAttr<WeakRefAttr>() && !D->hasAttr<AliasAttr>()) {
    Diag(AttrList.begin()->getLoc(), diag::err_attribute_weakref_without_alias)
        << cast<NamedDecl>(D);
    D->dropAttr<WeakRefAttr>();
    return;
  }

  // FIXME: We should be able to handle this in TableGen as well. It would be
  // good to have a way to specify "these attributes must appear as a group",
  // for these. Additionally, it would be good to have a way to specify "these
  // attribute must never appear as a group" for attributes like cold and hot.
  if (!(D->hasAttr<OpenCLKernelAttr>() ||
        LangOpts.SYCLIsDevice || LangOpts.SYCLIsHost)) {
    // These attributes cannot be applied to a non-kernel function.
    if (const auto *A = D->getAttr<ReqdWorkGroupSizeAttr>()) {
      // FIXME: This emits a different error message than
      // diag::err_attribute_wrong_decl_type + ExpectedKernelFunction.
      Diag(D->getLocation(), diag::err_opencl_kernel_attr) << A;
      D->setInvalidDecl();
    } else if (const auto *A = D->getAttr<WorkGroupSizeHintAttr>()) {
      Diag(D->getLocation(), diag::err_opencl_kernel_attr) << A;
      D->setInvalidDecl();
    } else if (const auto *A = D->getAttr<SYCLIntelMaxWorkGroupSizeAttr>()) {
      Diag(D->getLocation(), diag::err_opencl_kernel_attr) << A;
      D->setInvalidDecl();
    } else if (const auto *A = D->getAttr<SYCLIntelNoGlobalWorkOffsetAttr>()) {
      Diag(D->getLocation(), diag::err_opencl_kernel_attr) << A;
      D->setInvalidDecl();
    } else if (const auto *A = D->getAttr<VecTypeHintAttr>()) {
      Diag(D->getLocation(), diag::err_opencl_kernel_attr) << A;
      D->setInvalidDecl();
    } else if (const auto *A = D->getAttr<IntelReqdSubGroupSizeAttr>()) {
      if (!getLangOpts().SYCLIsDevice) {
        Diag(D->getLocation(), diag::err_opencl_kernel_attr) << A;
        D->setInvalidDecl();
      }
    } else if (!D->hasAttr<CUDAGlobalAttr>()) {
      if (const auto *A = D->getAttr<AMDGPUFlatWorkGroupSizeAttr>()) {
        Diag(D->getLocation(), diag::err_attribute_wrong_decl_type)
            << A << ExpectedKernelFunction;
        D->setInvalidDecl();
      } else if (const auto *A = D->getAttr<AMDGPUWavesPerEUAttr>()) {
        Diag(D->getLocation(), diag::err_attribute_wrong_decl_type)
            << A << ExpectedKernelFunction;
        D->setInvalidDecl();
      } else if (const auto *A = D->getAttr<AMDGPUNumSGPRAttr>()) {
        Diag(D->getLocation(), diag::err_attribute_wrong_decl_type)
            << A << ExpectedKernelFunction;
        D->setInvalidDecl();
      } else if (const auto *A = D->getAttr<AMDGPUNumVGPRAttr>()) {
        Diag(D->getLocation(), diag::err_attribute_wrong_decl_type)
            << A << ExpectedKernelFunction;
        D->setInvalidDecl();
      }
    }
  }

  // Do this check after processing D's attributes because the attribute
  // objc_method_family can change whether the given method is in the init
  // family, and it can be applied after objc_designated_initializer. This is a
  // bit of a hack, but we need it to be compatible with versions of clang that
  // processed the attribute list in the wrong order.
  if (D->hasAttr<ObjCDesignatedInitializerAttr>() &&
      cast<ObjCMethodDecl>(D)->getMethodFamily() != OMF_init) {
    Diag(D->getLocation(), diag::err_designated_init_attr_non_init);
    D->dropAttr<ObjCDesignatedInitializerAttr>();
  }
}

// Helper for delayed processing TransparentUnion or BPFPreserveAccessIndexAttr
// attribute.
void Sema::ProcessDeclAttributeDelayed(Decl *D,
                                       const ParsedAttributesView &AttrList) {
  for (const ParsedAttr &AL : AttrList)
    if (AL.getKind() == ParsedAttr::AT_TransparentUnion) {
      handleTransparentUnionAttr(*this, D, AL);
      break;
    }

  // For BPFPreserveAccessIndexAttr, we want to populate the attributes
  // to fields and inner records as well.
  if (D && D->hasAttr<BPFPreserveAccessIndexAttr>())
    handleBPFPreserveAIRecord(*this, cast<RecordDecl>(D));
}

// Annotation attributes are the only attributes allowed after an access
// specifier.
bool Sema::ProcessAccessDeclAttributeList(
    AccessSpecDecl *ASDecl, const ParsedAttributesView &AttrList) {
  for (const ParsedAttr &AL : AttrList) {
    if (AL.getKind() == ParsedAttr::AT_Annotate) {
      ProcessDeclAttribute(*this, nullptr, ASDecl, AL, AL.isCXX11Attribute());
    } else {
      Diag(AL.getLoc(), diag::err_only_annotate_after_access_spec);
      return true;
    }
  }
  return false;
}

/// checkUnusedDeclAttributes - Check a list of attributes to see if it
/// contains any decl attributes that we should warn about.
static void checkUnusedDeclAttributes(Sema &S, const ParsedAttributesView &A) {
  for (const ParsedAttr &AL : A) {
    // Only warn if the attribute is an unignored, non-type attribute.
    if (AL.isUsedAsTypeAttr() || AL.isInvalid())
      continue;
    if (AL.getKind() == ParsedAttr::IgnoredAttribute)
      continue;

    if (AL.getKind() == ParsedAttr::UnknownAttribute) {
      S.Diag(AL.getLoc(), diag::warn_unknown_attribute_ignored)
          << AL << AL.getRange();
    } else {
      S.Diag(AL.getLoc(), diag::warn_attribute_not_on_decl) << AL
                                                            << AL.getRange();
    }
  }
}

/// checkUnusedDeclAttributes - Given a declarator which is not being
/// used to build a declaration, complain about any decl attributes
/// which might be lying around on it.
void Sema::checkUnusedDeclAttributes(Declarator &D) {
  ::checkUnusedDeclAttributes(*this, D.getDeclSpec().getAttributes());
  ::checkUnusedDeclAttributes(*this, D.getAttributes());
  for (unsigned i = 0, e = D.getNumTypeObjects(); i != e; ++i)
    ::checkUnusedDeclAttributes(*this, D.getTypeObject(i).getAttrs());
}

/// DeclClonePragmaWeak - clone existing decl (maybe definition),
/// \#pragma weak needs a non-definition decl and source may not have one.
NamedDecl * Sema::DeclClonePragmaWeak(NamedDecl *ND, IdentifierInfo *II,
                                      SourceLocation Loc) {
  assert(isa<FunctionDecl>(ND) || isa<VarDecl>(ND));
  NamedDecl *NewD = nullptr;
  if (auto *FD = dyn_cast<FunctionDecl>(ND)) {
    FunctionDecl *NewFD;
    // FIXME: Missing call to CheckFunctionDeclaration().
    // FIXME: Mangling?
    // FIXME: Is the qualifier info correct?
    // FIXME: Is the DeclContext correct?
    NewFD = FunctionDecl::Create(
        FD->getASTContext(), FD->getDeclContext(), Loc, Loc,
        DeclarationName(II), FD->getType(), FD->getTypeSourceInfo(), SC_None,
        false /*isInlineSpecified*/, FD->hasPrototype(), CSK_unspecified,
        FD->getTrailingRequiresClause());
    NewD = NewFD;

    if (FD->getQualifier())
      NewFD->setQualifierInfo(FD->getQualifierLoc());

    // Fake up parameter variables; they are declared as if this were
    // a typedef.
    QualType FDTy = FD->getType();
    if (const auto *FT = FDTy->getAs<FunctionProtoType>()) {
      SmallVector<ParmVarDecl*, 16> Params;
      for (const auto &AI : FT->param_types()) {
        ParmVarDecl *Param = BuildParmVarDeclForTypedef(NewFD, Loc, AI);
        Param->setScopeInfo(0, Params.size());
        Params.push_back(Param);
      }
      NewFD->setParams(Params);
    }
  } else if (auto *VD = dyn_cast<VarDecl>(ND)) {
    NewD = VarDecl::Create(VD->getASTContext(), VD->getDeclContext(),
                           VD->getInnerLocStart(), VD->getLocation(), II,
                           VD->getType(), VD->getTypeSourceInfo(),
                           VD->getStorageClass());
    if (VD->getQualifier())
      cast<VarDecl>(NewD)->setQualifierInfo(VD->getQualifierLoc());
  }
  return NewD;
}

/// DeclApplyPragmaWeak - A declaration (maybe definition) needs \#pragma weak
/// applied to it, possibly with an alias.
void Sema::DeclApplyPragmaWeak(Scope *S, NamedDecl *ND, WeakInfo &W) {
  if (W.getUsed()) return; // only do this once
  W.setUsed(true);
  if (W.getAlias()) { // clone decl, impersonate __attribute(weak,alias(...))
    IdentifierInfo *NDId = ND->getIdentifier();
    NamedDecl *NewD = DeclClonePragmaWeak(ND, W.getAlias(), W.getLocation());
    NewD->addAttr(
        AliasAttr::CreateImplicit(Context, NDId->getName(), W.getLocation()));
    NewD->addAttr(WeakAttr::CreateImplicit(Context, W.getLocation(),
                                           AttributeCommonInfo::AS_Pragma));
    WeakTopLevelDecl.push_back(NewD);
    // FIXME: "hideous" code from Sema::LazilyCreateBuiltin
    // to insert Decl at TU scope, sorry.
    DeclContext *SavedContext = CurContext;
    CurContext = Context.getTranslationUnitDecl();
    NewD->setDeclContext(CurContext);
    NewD->setLexicalDeclContext(CurContext);
    PushOnScopeChains(NewD, S);
    CurContext = SavedContext;
  } else { // just add weak to existing
    ND->addAttr(WeakAttr::CreateImplicit(Context, W.getLocation(),
                                         AttributeCommonInfo::AS_Pragma));
  }
}

void Sema::ProcessPragmaWeak(Scope *S, Decl *D) {
  // It's valid to "forward-declare" #pragma weak, in which case we
  // have to do this.
  LoadExternalWeakUndeclaredIdentifiers();
  if (!WeakUndeclaredIdentifiers.empty()) {
    NamedDecl *ND = nullptr;
    if (auto *VD = dyn_cast<VarDecl>(D))
      if (VD->isExternC())
        ND = VD;
    if (auto *FD = dyn_cast<FunctionDecl>(D))
      if (FD->isExternC())
        ND = FD;
    if (ND) {
      if (IdentifierInfo *Id = ND->getIdentifier()) {
        auto I = WeakUndeclaredIdentifiers.find(Id);
        if (I != WeakUndeclaredIdentifiers.end()) {
          WeakInfo W = I->second;
          DeclApplyPragmaWeak(S, ND, W);
          WeakUndeclaredIdentifiers[Id] = W;
        }
      }
    }
  }
}

/// ProcessDeclAttributes - Given a declarator (PD) with attributes indicated in
/// it, apply them to D.  This is a bit tricky because PD can have attributes
/// specified in many different places, and we need to find and apply them all.
void Sema::ProcessDeclAttributes(Scope *S, Decl *D, const Declarator &PD) {
  // Apply decl attributes from the DeclSpec if present.
  if (!PD.getDeclSpec().getAttributes().empty())
    ProcessDeclAttributeList(S, D, PD.getDeclSpec().getAttributes());

  // Walk the declarator structure, applying decl attributes that were in a type
  // position to the decl itself.  This handles cases like:
  //   int *__attr__(x)** D;
  // when X is a decl attribute.
  for (unsigned i = 0, e = PD.getNumTypeObjects(); i != e; ++i)
    ProcessDeclAttributeList(S, D, PD.getTypeObject(i).getAttrs(),
                             /*IncludeCXX11Attributes=*/false);

  // Finally, apply any attributes on the decl itself.
  ProcessDeclAttributeList(S, D, PD.getAttributes());

  // Apply additional attributes specified by '#pragma clang attribute'.
  AddPragmaAttributes(S, D);
}

/// Is the given declaration allowed to use a forbidden type?
/// If so, it'll still be annotated with an attribute that makes it
/// illegal to actually use.
static bool isForbiddenTypeAllowed(Sema &S, Decl *D,
                                   const DelayedDiagnostic &diag,
                                   UnavailableAttr::ImplicitReason &reason) {
  // Private ivars are always okay.  Unfortunately, people don't
  // always properly make their ivars private, even in system headers.
  // Plus we need to make fields okay, too.
  if (!isa<FieldDecl>(D) && !isa<ObjCPropertyDecl>(D) &&
      !isa<FunctionDecl>(D))
    return false;

  // Silently accept unsupported uses of __weak in both user and system
  // declarations when it's been disabled, for ease of integration with
  // -fno-objc-arc files.  We do have to take some care against attempts
  // to define such things;  for now, we've only done that for ivars
  // and properties.
  if ((isa<ObjCIvarDecl>(D) || isa<ObjCPropertyDecl>(D))) {
    if (diag.getForbiddenTypeDiagnostic() == diag::err_arc_weak_disabled ||
        diag.getForbiddenTypeDiagnostic() == diag::err_arc_weak_no_runtime) {
      reason = UnavailableAttr::IR_ForbiddenWeak;
      return true;
    }
  }

  // Allow all sorts of things in system headers.
  if (S.Context.getSourceManager().isInSystemHeader(D->getLocation())) {
    // Currently, all the failures dealt with this way are due to ARC
    // restrictions.
    reason = UnavailableAttr::IR_ARCForbiddenType;
    return true;
  }

  return false;
}

/// Handle a delayed forbidden-type diagnostic.
static void handleDelayedForbiddenType(Sema &S, DelayedDiagnostic &DD,
                                       Decl *D) {
  auto Reason = UnavailableAttr::IR_None;
  if (D && isForbiddenTypeAllowed(S, D, DD, Reason)) {
    assert(Reason && "didn't set reason?");
    D->addAttr(UnavailableAttr::CreateImplicit(S.Context, "", Reason, DD.Loc));
    return;
  }
  if (S.getLangOpts().ObjCAutoRefCount)
    if (const auto *FD = dyn_cast<FunctionDecl>(D)) {
      // FIXME: we may want to suppress diagnostics for all
      // kind of forbidden type messages on unavailable functions.
      if (FD->hasAttr<UnavailableAttr>() &&
          DD.getForbiddenTypeDiagnostic() ==
              diag::err_arc_array_param_no_ownership) {
        DD.Triggered = true;
        return;
      }
    }

  S.Diag(DD.Loc, DD.getForbiddenTypeDiagnostic())
      << DD.getForbiddenTypeOperand() << DD.getForbiddenTypeArgument();
  DD.Triggered = true;
}


void Sema::PopParsingDeclaration(ParsingDeclState state, Decl *decl) {
  assert(DelayedDiagnostics.getCurrentPool());
  DelayedDiagnosticPool &poppedPool = *DelayedDiagnostics.getCurrentPool();
  DelayedDiagnostics.popWithoutEmitting(state);

  // When delaying diagnostics to run in the context of a parsed
  // declaration, we only want to actually emit anything if parsing
  // succeeds.
  if (!decl) return;

  // We emit all the active diagnostics in this pool or any of its
  // parents.  In general, we'll get one pool for the decl spec
  // and a child pool for each declarator; in a decl group like:
  //   deprecated_typedef foo, *bar, baz();
  // only the declarator pops will be passed decls.  This is correct;
  // we really do need to consider delayed diagnostics from the decl spec
  // for each of the different declarations.
  const DelayedDiagnosticPool *pool = &poppedPool;
  do {
    bool AnyAccessFailures = false;
    for (DelayedDiagnosticPool::pool_iterator
           i = pool->pool_begin(), e = pool->pool_end(); i != e; ++i) {
      // This const_cast is a bit lame.  Really, Triggered should be mutable.
      DelayedDiagnostic &diag = const_cast<DelayedDiagnostic&>(*i);
      if (diag.Triggered)
        continue;

      switch (diag.Kind) {
      case DelayedDiagnostic::Availability:
        // Don't bother giving deprecation/unavailable diagnostics if
        // the decl is invalid.
        if (!decl->isInvalidDecl())
          handleDelayedAvailabilityCheck(diag, decl);
        break;

      case DelayedDiagnostic::Access:
        // Only produce one access control diagnostic for a structured binding
        // declaration: we don't need to tell the user that all the fields are
        // inaccessible one at a time.
        if (AnyAccessFailures && isa<DecompositionDecl>(decl))
          continue;
        HandleDelayedAccessCheck(diag, decl);
        if (diag.Triggered)
          AnyAccessFailures = true;
        break;

      case DelayedDiagnostic::ForbiddenType:
        handleDelayedForbiddenType(*this, diag, decl);
        break;
      }
    }
  } while ((pool = pool->getParent()));
}

/// Given a set of delayed diagnostics, re-emit them as if they had
/// been delayed in the current context instead of in the given pool.
/// Essentially, this just moves them to the current pool.
void Sema::redelayDiagnostics(DelayedDiagnosticPool &pool) {
  DelayedDiagnosticPool *curPool = DelayedDiagnostics.getCurrentPool();
  assert(curPool && "re-emitting in undelayed context not supported");
  curPool->steal(pool);
}<|MERGE_RESOLUTION|>--- conflicted
+++ resolved
@@ -5454,7 +5454,6 @@
                  PatchableFunctionEntryAttr(S.Context, AL, Count, Offset));
 }
 
-<<<<<<< HEAD
 void Sema::addSYCLIntelPipeIOAttr(Decl *D, const AttributeCommonInfo &Attr,
                                   Expr *E) {
   VarDecl *VD = cast<VarDecl>(D);
@@ -5496,8 +5495,6 @@
   S.addSYCLIntelPipeIOAttr(D, Attr, E);
 }
 
-static bool ArmMveAliasValid(unsigned BuiltinID, StringRef AliasName) {
-=======
 namespace {
 struct IntrinToName {
   uint32_t Id;
@@ -5509,7 +5506,6 @@
 static bool ArmBuiltinAliasValid(unsigned BuiltinID, StringRef AliasName,
                                  ArrayRef<IntrinToName> Map,
                                  const char *IntrinNames) {
->>>>>>> 47edf5ba
   if (AliasName.startswith("__arm_"))
     AliasName = AliasName.substr(6);
   const IntrinToName *It = std::lower_bound(
