--- conflicted
+++ resolved
@@ -4685,11 +4685,8 @@
   InputInfoList OpenMPHostInputs;
   const InputInfo *CudaDeviceInput = nullptr;
   const InputInfo *OpenMPDeviceInput = nullptr;
-<<<<<<< HEAD
   const InputInfo *SYCLDeviceInput = nullptr;
   const InputInfo *OpenMPHostInput = nullptr;
-=======
->>>>>>> 12ae095b
   for (const InputInfo &I : Inputs) {
     if (&I == &Input) {
       // This is the primary input.
@@ -4706,15 +4703,12 @@
       CudaDeviceInput = &I;
     } else if (IsOpenMPDevice && !OpenMPDeviceInput) {
       OpenMPDeviceInput = &I;
-<<<<<<< HEAD
     } else if (IsSYCL && !SYCLDeviceInput) {
       SYCLDeviceInput = &I;
     } else if (IsOpenMPHost && !OpenMPHostInput) {
       OpenMPHostInput = &I;
-=======
     } else if (IsOpenMPHost) {
       OpenMPHostInputs.push_back(I);
->>>>>>> 12ae095b
     } else {
       llvm_unreachable("unexpectedly given multiple inputs");
     }
