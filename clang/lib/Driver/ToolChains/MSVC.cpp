//===-- MSVC.cpp - MSVC ToolChain Implementations -------------------------===//
//
// Part of the LLVM Project, under the Apache License v2.0 with LLVM Exceptions.
// See https://llvm.org/LICENSE.txt for license information.
// SPDX-License-Identifier: Apache-2.0 WITH LLVM-exception
//
//===----------------------------------------------------------------------===//

#include "MSVC.h"
#include "CommonArgs.h"
#include "Darwin.h"
#include "clang/Basic/CharInfo.h"
#include "clang/Basic/Version.h"
#include "clang/Config/config.h"
#include "clang/Driver/Compilation.h"
#include "clang/Driver/Driver.h"
#include "clang/Driver/DriverDiagnostic.h"
#include "clang/Driver/Options.h"
#include "clang/Driver/SanitizerArgs.h"
#include "llvm/ADT/StringExtras.h"
#include "llvm/ADT/StringSwitch.h"
#include "llvm/Option/Arg.h"
#include "llvm/Option/ArgList.h"
#include "llvm/Support/ConvertUTF.h"
#include "llvm/Support/ErrorHandling.h"
#include "llvm/Support/FileSystem.h"
#include "llvm/Support/Host.h"
#include "llvm/Support/MemoryBuffer.h"
#include "llvm/Support/Path.h"
#include "llvm/Support/Process.h"
#include "llvm/Support/VirtualFileSystem.h"
#include <cstdio>

#ifdef _WIN32
  #define WIN32_LEAN_AND_MEAN
  #define NOGDI
  #ifndef NOMINMAX
    #define NOMINMAX
  #endif
  #include <windows.h>
#endif

using namespace clang::driver;
using namespace clang::driver::toolchains;
using namespace clang::driver::tools;
using namespace clang;
using namespace llvm::opt;

static bool canExecute(llvm::vfs::FileSystem &VFS, StringRef Path) {
  auto Status = VFS.status(Path);
  if (!Status)
    return false;
  return (Status->getPermissions() & llvm::sys::fs::perms::all_exe) != 0;
}

// Try to find Exe from a Visual Studio distribution.  This first tries to find
// an installed copy of Visual Studio and, failing that, looks in the PATH,
// making sure that whatever executable that's found is not a same-named exe
// from clang itself to prevent clang from falling back to itself.
static std::string FindVisualStudioExecutable(const ToolChain &TC,
                                              const char *Exe) {
  const auto &MSVC = static_cast<const toolchains::MSVCToolChain &>(TC);
  SmallString<128> FilePath(
      MSVC.getSubDirectoryPath(llvm::SubDirectoryType::Bin));
  llvm::sys::path::append(FilePath, Exe);
  return std::string(canExecute(TC.getVFS(), FilePath) ? FilePath.str() : Exe);
}

// Add a call to lib.exe to create an archive.  This is used to embed host
// objects into the bundled fat FPGA device binary.
void visualstudio::Linker::constructMSVCLibCommand(Compilation &C,
                                                   const JobAction &JA,
                                                   const InputInfo &Output,
                                                   const InputInfoList &Input,
                                                   const ArgList &Args) const {
  ArgStringList CmdArgs;
  for (const auto &II : Input) {
    if (II.getType() == types::TY_Tempfilelist) {
      // Take the list file and pass it in with '@'.
      std::string FileName(II.getFilename());
      const char *ArgFile = Args.MakeArgString("@" + FileName);
      CmdArgs.push_back(ArgFile);
      continue;
    }
    CmdArgs.push_back(II.getFilename());
  }
  if (Args.hasArg(options::OPT_fsycl_link_EQ) &&
      Args.hasArg(options::OPT_fintelfpga))
    CmdArgs.push_back("/IGNORE:4221");

  // Suppress multiple section warning LNK4078
  if (Args.hasFlag(options::OPT_fsycl, options::OPT_fno_sycl, false))
    CmdArgs.push_back("/IGNORE:4078");

  CmdArgs.push_back(
      C.getArgs().MakeArgString(Twine("-OUT:") + Output.getFilename()));

  SmallString<128> ExecPath(getToolChain().GetProgramPath("lib.exe"));
  const char *Exec = C.getArgs().MakeArgString(ExecPath);
  C.addCommand(std::make_unique<Command>(
      JA, *this, ResponseFileSupport::AtFileUTF16(), Exec, CmdArgs, None));
}

void visualstudio::Linker::ConstructJob(Compilation &C, const JobAction &JA,
                                        const InputInfo &Output,
                                        const InputInfoList &Inputs,
                                        const ArgList &Args,
                                        const char *LinkingOutput) const {
  ArgStringList CmdArgs;

  // Create a library with -fsycl-link
  if (Args.hasArg(options::OPT_fsycl_link_EQ) &&
      JA.getType() == types::TY_Archive) {
    constructMSVCLibCommand(C, JA, Output, Inputs, Args);
    return;
  }

  auto &TC = static_cast<const toolchains::MSVCToolChain &>(getToolChain());

  assert((Output.isFilename() || Output.isNothing()) && "invalid output");
  if (Output.isFilename())
    CmdArgs.push_back(
        Args.MakeArgString(std::string("-out:") + Output.getFilename()));

  if (!Args.hasArg(options::OPT_nostdlib, options::OPT_nostartfiles) &&
<<<<<<< HEAD
      !C.getDriver().IsCLMode()) {
    if (Args.hasArg(options::OPT_fsycl) && !Args.hasArg(options::OPT_nolibsycl))
      CmdArgs.push_back("-defaultlib:msvcrt");
    else
      CmdArgs.push_back("-defaultlib:libcmt");
=======
      !C.getDriver().IsCLMode() && !C.getDriver().IsFlangMode()) {
    CmdArgs.push_back("-defaultlib:libcmt");
>>>>>>> 26041e17
    CmdArgs.push_back("-defaultlib:oldnames");
  }

  if ((!C.getDriver().IsCLMode() && !Args.hasArg(options::OPT_nostdlib) &&
       Args.hasArg(options::OPT_fsycl) &&
       !Args.hasArg(options::OPT_nolibsycl)) ||
      Args.hasArg(options::OPT_fsycl_host_compiler_EQ)) {
    if (Args.hasArg(options::OPT__SLASH_MDd))
      CmdArgs.push_back("-defaultlib:sycld.lib");
    else
      CmdArgs.push_back("-defaultlib:sycl.lib");
    CmdArgs.push_back("-defaultlib:sycl-devicelib-host.lib");
  }

  for (const auto *A : Args.filtered(options::OPT_foffload_static_lib_EQ))
    CmdArgs.push_back(
        Args.MakeArgString(Twine("-defaultlib:") + A->getValue()));
  for (const auto *A : Args.filtered(options::OPT_foffload_whole_static_lib_EQ))
    CmdArgs.push_back(
        Args.MakeArgString(Twine("-wholearchive:") + A->getValue()));

  // Suppress multiple section warning LNK4078
  if (Args.hasFlag(options::OPT_fsycl, options::OPT_fno_sycl, false))
    CmdArgs.push_back("/IGNORE:4078");

  // If the VC environment hasn't been configured (perhaps because the user
  // did not run vcvarsall), try to build a consistent link environment.  If
  // the environment variable is set however, assume the user knows what
  // they're doing. If the user passes /vctoolsdir or /winsdkdir, trust that
  // over env vars.
  if (const Arg *A = Args.getLastArg(options::OPT__SLASH_diasdkdir,
                                     options::OPT__SLASH_winsysroot)) {
    // cl.exe doesn't find the DIA SDK automatically, so this too requires
    // explicit flags and doesn't automatically look in "DIA SDK" relative
    // to the path we found for VCToolChainPath.
    llvm::SmallString<128> DIAPath(A->getValue());
    if (A->getOption().getID() == options::OPT__SLASH_winsysroot)
      llvm::sys::path::append(DIAPath, "DIA SDK");

    // The DIA SDK always uses the legacy vc arch, even in new MSVC versions.
    llvm::sys::path::append(DIAPath, "lib",
                            llvm::archToLegacyVCArch(TC.getArch()));
    CmdArgs.push_back(Args.MakeArgString(Twine("-libpath:") + DIAPath));
  }
  if (!llvm::sys::Process::GetEnv("LIB") ||
      Args.getLastArg(options::OPT__SLASH_vctoolsdir,
                      options::OPT__SLASH_winsysroot)) {
    CmdArgs.push_back(Args.MakeArgString(
        Twine("-libpath:") +
        TC.getSubDirectoryPath(llvm::SubDirectoryType::Lib)));
    CmdArgs.push_back(Args.MakeArgString(
        Twine("-libpath:") +
        TC.getSubDirectoryPath(llvm::SubDirectoryType::Lib, "atlmfc")));
  }
  if (!llvm::sys::Process::GetEnv("LIB") ||
      Args.getLastArg(options::OPT__SLASH_winsdkdir,
                      options::OPT__SLASH_winsysroot)) {
    if (TC.useUniversalCRT()) {
      std::string UniversalCRTLibPath;
      if (TC.getUniversalCRTLibraryPath(Args, UniversalCRTLibPath))
        CmdArgs.push_back(
            Args.MakeArgString(Twine("-libpath:") + UniversalCRTLibPath));
    }
    std::string WindowsSdkLibPath;
    if (TC.getWindowsSDKLibraryPath(Args, WindowsSdkLibPath))
      CmdArgs.push_back(
          Args.MakeArgString(std::string("-libpath:") + WindowsSdkLibPath));
  }

  if (C.getDriver().IsFlangMode()) {
    addFortranRuntimeLibraryPath(TC, Args, CmdArgs);
    addFortranRuntimeLibs(TC, CmdArgs);

    // Inform the MSVC linker that we're generating a console application, i.e.
    // one with `main` as the "user-defined" entry point. The `main` function is
    // defined in flang's runtime libraries.
    CmdArgs.push_back("/subsystem:console");
  }

  // Add the compiler-rt library directories to libpath if they exist to help
  // the linker find the various sanitizer, builtin, and profiling runtimes.
  for (const auto &LibPath : TC.getLibraryPaths()) {
    if (TC.getVFS().exists(LibPath))
      CmdArgs.push_back(Args.MakeArgString("-libpath:" + LibPath));
  }
  auto CRTPath = TC.getCompilerRTPath();
  if (TC.getVFS().exists(CRTPath))
    CmdArgs.push_back(Args.MakeArgString("-libpath:" + CRTPath));

  if (!C.getDriver().IsCLMode() && Args.hasArg(options::OPT_L))
    for (const auto &LibPath : Args.getAllArgValues(options::OPT_L))
      CmdArgs.push_back(Args.MakeArgString("-libpath:" + LibPath));

  CmdArgs.push_back("-nologo");

  if (Args.hasArg(options::OPT_g_Group, options::OPT__SLASH_Z7))
    CmdArgs.push_back("-debug");

  // If we specify /hotpatch, let the linker add padding in front of each
  // function, like MSVC does.
  if (Args.hasArg(options::OPT_fms_hotpatch, options::OPT__SLASH_hotpatch))
    CmdArgs.push_back("-functionpadmin");

  // Pass on /Brepro if it was passed to the compiler.
  // Note that /Brepro maps to -mno-incremental-linker-compatible.
  bool DefaultIncrementalLinkerCompatible =
      C.getDefaultToolChain().getTriple().isWindowsMSVCEnvironment();
  if (!Args.hasFlag(options::OPT_mincremental_linker_compatible,
                    options::OPT_mno_incremental_linker_compatible,
                    DefaultIncrementalLinkerCompatible))
    CmdArgs.push_back("-Brepro");

  bool DLL = Args.hasArg(options::OPT__SLASH_LD, options::OPT__SLASH_LDd,
                         options::OPT_shared);
  if (DLL) {
    CmdArgs.push_back(Args.MakeArgString("-dll"));

    SmallString<128> ImplibName(Output.getFilename());
    llvm::sys::path::replace_extension(ImplibName, "lib");
    CmdArgs.push_back(Args.MakeArgString(std::string("-implib:") + ImplibName));
  }

  if (TC.getSanitizerArgs(Args).needsFuzzer()) {
    if (!Args.hasArg(options::OPT_shared))
      CmdArgs.push_back(
          Args.MakeArgString(std::string("-wholearchive:") +
                             TC.getCompilerRTArgString(Args, "fuzzer")));
    CmdArgs.push_back(Args.MakeArgString("-debug"));
    // Prevent the linker from padding sections we use for instrumentation
    // arrays.
    CmdArgs.push_back(Args.MakeArgString("-incremental:no"));
  }

  if (TC.getSanitizerArgs(Args).needsAsanRt()) {
    CmdArgs.push_back(Args.MakeArgString("-debug"));
    CmdArgs.push_back(Args.MakeArgString("-incremental:no"));
    if (TC.getSanitizerArgs(Args).needsSharedRt() ||
        Args.hasArg(options::OPT__SLASH_MD, options::OPT__SLASH_MDd)) {
      for (const auto &Lib : {"asan_dynamic", "asan_dynamic_runtime_thunk"})
        CmdArgs.push_back(TC.getCompilerRTArgString(Args, Lib));
      // Make sure the dynamic runtime thunk is not optimized out at link time
      // to ensure proper SEH handling.
      CmdArgs.push_back(Args.MakeArgString(
          TC.getArch() == llvm::Triple::x86
              ? "-include:___asan_seh_interceptor"
              : "-include:__asan_seh_interceptor"));
      // Make sure the linker consider all object files from the dynamic runtime
      // thunk.
      CmdArgs.push_back(Args.MakeArgString(std::string("-wholearchive:") +
          TC.getCompilerRT(Args, "asan_dynamic_runtime_thunk")));
    } else if (DLL) {
      CmdArgs.push_back(TC.getCompilerRTArgString(Args, "asan_dll_thunk"));
    } else {
      for (const auto &Lib : {"asan", "asan_cxx"}) {
        CmdArgs.push_back(TC.getCompilerRTArgString(Args, Lib));
        // Make sure the linker consider all object files from the static lib.
        // This is necessary because instrumented dlls need access to all the
        // interface exported by the static lib in the main executable.
        CmdArgs.push_back(Args.MakeArgString(std::string("-wholearchive:") +
            TC.getCompilerRT(Args, Lib)));
      }
    }
  }

  Args.AddAllArgValues(CmdArgs, options::OPT__SLASH_link);

  // A user can add the -out: option to the /link sequence on the command line
  // which we do not want to use when we are performing the host link when
  // gathering dependencies used for device compilation.  Add an additional
  // -out: to override in case it was seen.
  if (JA.getType() == types::TY_Host_Dependencies_Image && Output.isFilename())
    CmdArgs.push_back(
        Args.MakeArgString(std::string("-out:") + Output.getFilename()));

  // Control Flow Guard checks
  if (Arg *A = Args.getLastArg(options::OPT__SLASH_guard)) {
    StringRef GuardArgs = A->getValue();
    if (GuardArgs.equals_insensitive("cf") ||
        GuardArgs.equals_insensitive("cf,nochecks")) {
      // MSVC doesn't yet support the "nochecks" modifier.
      CmdArgs.push_back("-guard:cf");
    } else if (GuardArgs.equals_insensitive("cf-")) {
      CmdArgs.push_back("-guard:cf-");
    } else if (GuardArgs.equals_insensitive("ehcont")) {
      CmdArgs.push_back("-guard:ehcont");
    } else if (GuardArgs.equals_insensitive("ehcont-")) {
      CmdArgs.push_back("-guard:ehcont-");
    }
  }

  if (Args.hasFlag(options::OPT_fopenmp, options::OPT_fopenmp_EQ,
                   options::OPT_fno_openmp, false)) {
    CmdArgs.push_back("-nodefaultlib:vcomp.lib");
    CmdArgs.push_back("-nodefaultlib:vcompd.lib");
    CmdArgs.push_back(Args.MakeArgString(std::string("-libpath:") +
                                         TC.getDriver().Dir + "/../lib"));
    switch (TC.getDriver().getOpenMPRuntime(Args)) {
    case Driver::OMPRT_OMP:
      CmdArgs.push_back("-defaultlib:libomp.lib");
      break;
    case Driver::OMPRT_IOMP5:
      CmdArgs.push_back("-defaultlib:libiomp5md.lib");
      break;
    case Driver::OMPRT_GOMP:
      break;
    case Driver::OMPRT_Unknown:
      // Already diagnosed.
      break;
    }
  }

  // Add compiler-rt lib in case if it was explicitly
  // specified as an argument for --rtlib option.
  if (!Args.hasArg(options::OPT_nostdlib)) {
    AddRunTimeLibs(TC, TC.getDriver(), CmdArgs, Args);
  }

  // Add filenames, libraries, and other linker inputs.
  for (const auto &Input : Inputs) {
    if (Input.isFilename()) {
      if (Input.getType() == types::TY_Tempfilelist) {
        // Take the list file and pass it in with '@'.
        std::string FileName(Input.getFilename());
        const char *ArgFile = Args.MakeArgString("@" + FileName);
        CmdArgs.push_back(ArgFile);
        continue;
      }
      CmdArgs.push_back(Input.getFilename());
      continue;
    }

    const Arg &A = Input.getInputArg();

    // Render -l options differently for the MSVC linker.
    if (A.getOption().matches(options::OPT_l)) {
      StringRef Lib = A.getValue();
      const char *LinkLibArg;
      if (Lib.endswith(".lib"))
        LinkLibArg = Args.MakeArgString(Lib);
      else
        LinkLibArg = Args.MakeArgString(Lib + ".lib");
      CmdArgs.push_back(LinkLibArg);
      continue;
    }

    // Otherwise, this is some other kind of linker input option like -Wl, -z,
    // or -L. Render it, even if MSVC doesn't understand it.
    A.renderAsInput(Args, CmdArgs);
  }

  addHIPRuntimeLibArgs(TC, Args, CmdArgs);

  TC.addProfileRTLibs(Args, CmdArgs);

  std::vector<const char *> Environment;

  // We need to special case some linker paths.  In the case of lld, we need to
  // translate 'lld' into 'lld-link', and in the case of the regular msvc
  // linker, we need to use a special search algorithm.
  llvm::SmallString<128> linkPath;
  StringRef Linker
    = Args.getLastArgValue(options::OPT_fuse_ld_EQ, CLANG_DEFAULT_LINKER);
  if (Linker.empty())
    Linker = "link";
  if (Linker.equals_insensitive("lld"))
    Linker = "lld-link";

  if (Linker.equals_insensitive("link")) {
    // If we're using the MSVC linker, it's not sufficient to just use link
    // from the program PATH, because other environments like GnuWin32 install
    // their own link.exe which may come first.
    linkPath = FindVisualStudioExecutable(TC, "link.exe");

    if (!TC.FoundMSVCInstall() && !canExecute(TC.getVFS(), linkPath)) {
      llvm::SmallString<128> ClPath;
      ClPath = TC.GetProgramPath("cl.exe");
      if (canExecute(TC.getVFS(), ClPath)) {
        linkPath = llvm::sys::path::parent_path(ClPath);
        llvm::sys::path::append(linkPath, "link.exe");
        if (!canExecute(TC.getVFS(), linkPath))
          C.getDriver().Diag(clang::diag::warn_drv_msvc_not_found);
      } else {
        C.getDriver().Diag(clang::diag::warn_drv_msvc_not_found);
      }
    }

#ifdef _WIN32
    // When cross-compiling with VS2017 or newer, link.exe expects to have
    // its containing bin directory at the top of PATH, followed by the
    // native target bin directory.
    // e.g. when compiling for x86 on an x64 host, PATH should start with:
    // /bin/Hostx64/x86;/bin/Hostx64/x64
    // This doesn't attempt to handle llvm::ToolsetLayout::DevDivInternal.
    if (TC.getIsVS2017OrNewer() &&
        llvm::Triple(llvm::sys::getProcessTriple()).getArch() != TC.getArch()) {
      auto HostArch = llvm::Triple(llvm::sys::getProcessTriple()).getArch();

      auto EnvBlockWide =
          std::unique_ptr<wchar_t[], decltype(&FreeEnvironmentStringsW)>(
              GetEnvironmentStringsW(), FreeEnvironmentStringsW);
      if (!EnvBlockWide)
        goto SkipSettingEnvironment;

      size_t EnvCount = 0;
      size_t EnvBlockLen = 0;
      while (EnvBlockWide[EnvBlockLen] != L'\0') {
        ++EnvCount;
        EnvBlockLen += std::wcslen(&EnvBlockWide[EnvBlockLen]) +
                       1 /*string null-terminator*/;
      }
      ++EnvBlockLen; // add the block null-terminator

      std::string EnvBlock;
      if (!llvm::convertUTF16ToUTF8String(
              llvm::ArrayRef<char>(reinterpret_cast<char *>(EnvBlockWide.get()),
                                   EnvBlockLen * sizeof(EnvBlockWide[0])),
              EnvBlock))
        goto SkipSettingEnvironment;

      Environment.reserve(EnvCount);

      // Now loop over each string in the block and copy them into the
      // environment vector, adjusting the PATH variable as needed when we
      // find it.
      for (const char *Cursor = EnvBlock.data(); *Cursor != '\0';) {
        llvm::StringRef EnvVar(Cursor);
        if (EnvVar.startswith_insensitive("path=")) {
          constexpr size_t PrefixLen = 5; // strlen("path=")
          Environment.push_back(Args.MakeArgString(
              EnvVar.substr(0, PrefixLen) +
              TC.getSubDirectoryPath(llvm::SubDirectoryType::Bin) +
              llvm::Twine(llvm::sys::EnvPathSeparator) +
              TC.getSubDirectoryPath(llvm::SubDirectoryType::Bin, HostArch) +
              (EnvVar.size() > PrefixLen
                   ? llvm::Twine(llvm::sys::EnvPathSeparator) +
                         EnvVar.substr(PrefixLen)
                   : "")));
        } else {
          Environment.push_back(Args.MakeArgString(EnvVar));
        }
        Cursor += EnvVar.size() + 1 /*null-terminator*/;
      }
    }
  SkipSettingEnvironment:;
#endif
  } else {
    linkPath = TC.GetProgramPath(Linker.str().c_str());
  }

  auto LinkCmd = std::make_unique<Command>(
      JA, *this, ResponseFileSupport::AtFileUTF16(),
      Args.MakeArgString(linkPath), CmdArgs, Inputs, Output);
  if (!Environment.empty())
    LinkCmd->setEnvironment(Environment);
  C.addCommand(std::move(LinkCmd));
}

MSVCToolChain::MSVCToolChain(const Driver &D, const llvm::Triple &Triple,
                             const ArgList &Args)
    : ToolChain(D, Triple, Args), CudaInstallation(D, Triple, Args),
      RocmInstallation(D, Triple, Args) {
  getProgramPaths().push_back(getDriver().getInstalledDir());
  if (getDriver().getInstalledDir() != getDriver().Dir)
    getProgramPaths().push_back(getDriver().Dir);

  Optional<llvm::StringRef> VCToolsDir, VCToolsVersion;
  if (Arg *A = Args.getLastArg(options::OPT__SLASH_vctoolsdir))
    VCToolsDir = A->getValue();
  if (Arg *A = Args.getLastArg(options::OPT__SLASH_vctoolsversion))
    VCToolsVersion = A->getValue();
  if (Arg *A = Args.getLastArg(options::OPT__SLASH_winsdkdir))
    WinSdkDir = A->getValue();
  if (Arg *A = Args.getLastArg(options::OPT__SLASH_winsdkversion))
    WinSdkVersion = A->getValue();
  if (Arg *A = Args.getLastArg(options::OPT__SLASH_winsysroot))
    WinSysRoot = A->getValue();

  // Check the command line first, that's the user explicitly telling us what to
  // use. Check the environment next, in case we're being invoked from a VS
  // command prompt. Failing that, just try to find the newest Visual Studio
  // version we can and use its default VC toolchain.
  llvm::findVCToolChainViaCommandLine(getVFS(), VCToolsDir, VCToolsVersion,
                                      WinSysRoot, VCToolChainPath, VSLayout) ||
      llvm::findVCToolChainViaEnvironment(getVFS(), VCToolChainPath,
                                          VSLayout) ||
      llvm::findVCToolChainViaSetupConfig(getVFS(), VCToolChainPath,
                                          VSLayout) ||
      llvm::findVCToolChainViaRegistry(VCToolChainPath, VSLayout);
}

Tool *MSVCToolChain::buildLinker() const {
  return new tools::visualstudio::Linker(*this);
}

Tool *MSVCToolChain::buildAssembler() const {
  if (getTriple().isOSBinFormatMachO())
    return new tools::darwin::Assembler(*this);
  getDriver().Diag(clang::diag::err_no_external_assembler);
  return nullptr;
}

bool MSVCToolChain::IsIntegratedAssemblerDefault() const {
  return true;
}

bool MSVCToolChain::IsUnwindTablesDefault(const ArgList &Args) const {
  // Don't emit unwind tables by default for MachO targets.
  if (getTriple().isOSBinFormatMachO())
    return false;

  // All non-x86_32 Windows targets require unwind tables. However, LLVM
  // doesn't know how to generate them for all targets, so only enable
  // the ones that are actually implemented.
  return getArch() == llvm::Triple::x86_64 || getArch() == llvm::Triple::arm ||
         getArch() == llvm::Triple::thumb || getArch() == llvm::Triple::aarch64;
}

bool MSVCToolChain::isPICDefault() const {
  return getArch() == llvm::Triple::x86_64 ||
         getArch() == llvm::Triple::aarch64;
}

bool MSVCToolChain::isPIEDefault(const llvm::opt::ArgList &Args) const {
  return false;
}

bool MSVCToolChain::isPICDefaultForced() const {
  return getArch() == llvm::Triple::x86_64 ||
         getArch() == llvm::Triple::aarch64;
}

void MSVCToolChain::AddCudaIncludeArgs(const ArgList &DriverArgs,
                                       ArgStringList &CC1Args) const {
  CudaInstallation.AddCudaIncludeArgs(DriverArgs, CC1Args);
}

void MSVCToolChain::AddHIPIncludeArgs(const ArgList &DriverArgs,
                                      ArgStringList &CC1Args) const {
  RocmInstallation.AddHIPIncludeArgs(DriverArgs, CC1Args);
}

void MSVCToolChain::AddHIPRuntimeLibArgs(const ArgList &Args,
                                         ArgStringList &CmdArgs) const {
  CmdArgs.append({Args.MakeArgString(StringRef("-libpath:") +
                                     RocmInstallation.getLibPath()),
                  "amdhip64.lib"});
}

void MSVCToolChain::printVerboseInfo(raw_ostream &OS) const {
  CudaInstallation.print(OS);
  RocmInstallation.print(OS);
}

std::string
MSVCToolChain::getSubDirectoryPath(llvm::SubDirectoryType Type,
                                   llvm::StringRef SubdirParent) const {
  return llvm::getSubDirectoryPath(Type, VSLayout, VCToolChainPath, getArch(),
                                   SubdirParent);
}

std::string
MSVCToolChain::getSubDirectoryPath(llvm::SubDirectoryType Type,
                                   llvm::Triple::ArchType TargetArch) const {
  return llvm::getSubDirectoryPath(Type, VSLayout, VCToolChainPath, TargetArch,
                                   "");
}

// Find the most recent version of Universal CRT or Windows 10 SDK.
// vcvarsqueryregistry.bat from Visual Studio 2015 sorts entries in the include
// directory by name and uses the last one of the list.
// So we compare entry names lexicographically to find the greatest one.
// Gets the library path required to link against the Windows SDK.
bool MSVCToolChain::getWindowsSDKLibraryPath(const ArgList &Args,
                                             std::string &path) const {
  std::string sdkPath;
  int sdkMajor = 0;
  std::string windowsSDKIncludeVersion;
  std::string windowsSDKLibVersion;

  path.clear();
  if (!llvm::getWindowsSDKDir(getVFS(), WinSdkDir, WinSdkVersion, WinSysRoot,
                              sdkPath, sdkMajor, windowsSDKIncludeVersion,
                              windowsSDKLibVersion))
    return false;

  llvm::SmallString<128> libPath(sdkPath);
  llvm::sys::path::append(libPath, "Lib");
  if (sdkMajor >= 8)
    llvm::sys::path::append(libPath, windowsSDKLibVersion, "um");
  return llvm::appendArchToWindowsSDKLibPath(sdkMajor, libPath, getArch(),
                                             path);
}

bool MSVCToolChain::useUniversalCRT() const {
  return llvm::useUniversalCRT(VSLayout, VCToolChainPath, getArch(), getVFS());
}

bool MSVCToolChain::getUniversalCRTLibraryPath(const ArgList &Args,
                                               std::string &Path) const {
  std::string UniversalCRTSdkPath;
  std::string UCRTVersion;

  Path.clear();
  if (!llvm::getUniversalCRTSdkDir(getVFS(), WinSdkDir, WinSdkVersion,
                                   WinSysRoot, UniversalCRTSdkPath,
                                   UCRTVersion))
    return false;

  StringRef ArchName = llvm::archToWindowsSDKArch(getArch());
  if (ArchName.empty())
    return false;

  llvm::SmallString<128> LibPath(UniversalCRTSdkPath);
  llvm::sys::path::append(LibPath, "Lib", UCRTVersion, "ucrt", ArchName);

  Path = std::string(LibPath.str());
  return true;
}

static VersionTuple getMSVCVersionFromExe(const std::string &BinDir) {
  VersionTuple Version;
#ifdef _WIN32
  SmallString<128> ClExe(BinDir);
  llvm::sys::path::append(ClExe, "cl.exe");

  std::wstring ClExeWide;
  if (!llvm::ConvertUTF8toWide(ClExe.c_str(), ClExeWide))
    return Version;

  const DWORD VersionSize = ::GetFileVersionInfoSizeW(ClExeWide.c_str(),
                                                      nullptr);
  if (VersionSize == 0)
    return Version;

  SmallVector<uint8_t, 4 * 1024> VersionBlock(VersionSize);
  if (!::GetFileVersionInfoW(ClExeWide.c_str(), 0, VersionSize,
                             VersionBlock.data()))
    return Version;

  VS_FIXEDFILEINFO *FileInfo = nullptr;
  UINT FileInfoSize = 0;
  if (!::VerQueryValueW(VersionBlock.data(), L"\\",
                        reinterpret_cast<LPVOID *>(&FileInfo), &FileInfoSize) ||
      FileInfoSize < sizeof(*FileInfo))
    return Version;

  const unsigned Major = (FileInfo->dwFileVersionMS >> 16) & 0xFFFF;
  const unsigned Minor = (FileInfo->dwFileVersionMS      ) & 0xFFFF;
  const unsigned Micro = (FileInfo->dwFileVersionLS >> 16) & 0xFFFF;

  Version = VersionTuple(Major, Minor, Micro);
#endif
  return Version;
}

void MSVCToolChain::AddSystemIncludeWithSubfolder(
    const ArgList &DriverArgs, ArgStringList &CC1Args,
    const std::string &folder, const Twine &subfolder1, const Twine &subfolder2,
    const Twine &subfolder3) const {
  llvm::SmallString<128> path(folder);
  llvm::sys::path::append(path, subfolder1, subfolder2, subfolder3);
  addSystemInclude(DriverArgs, CC1Args, path);
}

void MSVCToolChain::AddClangSystemIncludeArgs(const ArgList &DriverArgs,
                                              ArgStringList &CC1Args) const {
  if (DriverArgs.hasArg(options::OPT_nostdinc))
    return;

  if (!DriverArgs.hasArg(options::OPT_nobuiltininc)) {
    AddSystemIncludeWithSubfolder(DriverArgs, CC1Args, getDriver().ResourceDir,
                                  "include");
  }

  // Add %INCLUDE%-like directories from the -imsvc flag.
  for (const auto &Path : DriverArgs.getAllArgValues(options::OPT__SLASH_imsvc))
    addSystemInclude(DriverArgs, CC1Args, Path);

  auto AddSystemIncludesFromEnv = [&](StringRef Var) -> bool {
    if (auto Val = llvm::sys::Process::GetEnv(Var)) {
      SmallVector<StringRef, 8> Dirs;
      StringRef(*Val).split(Dirs, ";", /*MaxSplit=*/-1, /*KeepEmpty=*/false);
      if (!Dirs.empty()) {
        addSystemIncludes(DriverArgs, CC1Args, Dirs);
        return true;
      }
    }
    return false;
  };

  // Add %INCLUDE%-like dirs via /external:env: flags.
  for (const auto &Var :
       DriverArgs.getAllArgValues(options::OPT__SLASH_external_env)) {
    AddSystemIncludesFromEnv(Var);
  }

  // Add DIA SDK include if requested.
  if (const Arg *A = DriverArgs.getLastArg(options::OPT__SLASH_diasdkdir,
                                           options::OPT__SLASH_winsysroot)) {
    // cl.exe doesn't find the DIA SDK automatically, so this too requires
    // explicit flags and doesn't automatically look in "DIA SDK" relative
    // to the path we found for VCToolChainPath.
    llvm::SmallString<128> DIASDKPath(A->getValue());
    if (A->getOption().getID() == options::OPT__SLASH_winsysroot)
      llvm::sys::path::append(DIASDKPath, "DIA SDK");
    AddSystemIncludeWithSubfolder(DriverArgs, CC1Args, std::string(DIASDKPath),
                                  "include");
  }

  if (DriverArgs.hasArg(options::OPT_nostdlibinc))
    return;

  // Honor %INCLUDE% and %EXTERNAL_INCLUDE%. It should have essential search
  // paths set by vcvarsall.bat. Skip if the user expressly set a vctoolsdir.
  if (!DriverArgs.getLastArg(options::OPT__SLASH_vctoolsdir,
                             options::OPT__SLASH_winsysroot)) {
    bool Found = AddSystemIncludesFromEnv("INCLUDE");
    Found |= AddSystemIncludesFromEnv("EXTERNAL_INCLUDE");
    if (Found)
      return;
  }

  // When built with access to the proper Windows APIs, try to actually find
  // the correct include paths first.
  if (!VCToolChainPath.empty()) {
    addSystemInclude(DriverArgs, CC1Args,
                     getSubDirectoryPath(llvm::SubDirectoryType::Include));
    addSystemInclude(
        DriverArgs, CC1Args,
        getSubDirectoryPath(llvm::SubDirectoryType::Include, "atlmfc"));

    if (useUniversalCRT()) {
      std::string UniversalCRTSdkPath;
      std::string UCRTVersion;
      if (llvm::getUniversalCRTSdkDir(getVFS(), WinSdkDir, WinSdkVersion,
                                      WinSysRoot, UniversalCRTSdkPath,
                                      UCRTVersion)) {
        AddSystemIncludeWithSubfolder(DriverArgs, CC1Args, UniversalCRTSdkPath,
                                      "Include", UCRTVersion, "ucrt");
      }
    }

    std::string WindowsSDKDir;
    int major = 0;
    std::string windowsSDKIncludeVersion;
    std::string windowsSDKLibVersion;
    if (llvm::getWindowsSDKDir(getVFS(), WinSdkDir, WinSdkVersion, WinSysRoot,
                               WindowsSDKDir, major, windowsSDKIncludeVersion,
                               windowsSDKLibVersion)) {
      if (major >= 8) {
        // Note: windowsSDKIncludeVersion is empty for SDKs prior to v10.
        // Anyway, llvm::sys::path::append is able to manage it.
        AddSystemIncludeWithSubfolder(DriverArgs, CC1Args, WindowsSDKDir,
                                      "Include", windowsSDKIncludeVersion,
                                      "shared");
        AddSystemIncludeWithSubfolder(DriverArgs, CC1Args, WindowsSDKDir,
                                      "Include", windowsSDKIncludeVersion,
                                      "um");
        AddSystemIncludeWithSubfolder(DriverArgs, CC1Args, WindowsSDKDir,
                                      "Include", windowsSDKIncludeVersion,
                                      "winrt");
        if (major >= 10) {
          llvm::VersionTuple Tuple;
          if (!Tuple.tryParse(windowsSDKIncludeVersion) &&
              Tuple.getSubminor().value_or(0) >= 17134) {
            AddSystemIncludeWithSubfolder(DriverArgs, CC1Args, WindowsSDKDir,
                                          "Include", windowsSDKIncludeVersion,
                                          "cppwinrt");
          }
        }
      } else {
        AddSystemIncludeWithSubfolder(DriverArgs, CC1Args, WindowsSDKDir,
                                      "Include");
      }
    }

    return;
  }

#if defined(_WIN32)
  // As a fallback, select default install paths.
  // FIXME: Don't guess drives and paths like this on Windows.
  const StringRef Paths[] = {
    "C:/Program Files/Microsoft Visual Studio 10.0/VC/include",
    "C:/Program Files/Microsoft Visual Studio 9.0/VC/include",
    "C:/Program Files/Microsoft Visual Studio 9.0/VC/PlatformSDK/Include",
    "C:/Program Files/Microsoft Visual Studio 8/VC/include",
    "C:/Program Files/Microsoft Visual Studio 8/VC/PlatformSDK/Include"
  };
  addSystemIncludes(DriverArgs, CC1Args, Paths);
#endif
}

void MSVCToolChain::AddClangCXXStdlibIncludeArgs(const ArgList &DriverArgs,
                                                 ArgStringList &CC1Args) const {
  // FIXME: There should probably be logic here to find libc++ on Windows.
}

VersionTuple MSVCToolChain::computeMSVCVersion(const Driver *D,
                                               const ArgList &Args) const {
  bool IsWindowsMSVC = getTriple().isWindowsMSVCEnvironment();
  VersionTuple MSVT = ToolChain::computeMSVCVersion(D, Args);
  if (MSVT.empty())
    MSVT = getTriple().getEnvironmentVersion();
  if (MSVT.empty() && IsWindowsMSVC)
    MSVT =
        getMSVCVersionFromExe(getSubDirectoryPath(llvm::SubDirectoryType::Bin));
  if (MSVT.empty() &&
      Args.hasFlag(options::OPT_fms_extensions, options::OPT_fno_ms_extensions,
                   IsWindowsMSVC)) {
    // -fms-compatibility-version=19.20 is default, aka 2019, 16.x
    MSVT = VersionTuple(19, 20);
  }
  return MSVT;
}

std::string
MSVCToolChain::ComputeEffectiveClangTriple(const ArgList &Args,
                                           types::ID InputType) const {
  // The MSVC version doesn't care about the architecture, even though it
  // may look at the triple internally.
  VersionTuple MSVT = computeMSVCVersion(/*D=*/nullptr, Args);
  MSVT = VersionTuple(MSVT.getMajor(), MSVT.getMinor().value_or(0),
                      MSVT.getSubminor().value_or(0));

  // For the rest of the triple, however, a computed architecture name may
  // be needed.
  llvm::Triple Triple(ToolChain::ComputeEffectiveClangTriple(Args, InputType));
  if (Triple.getEnvironment() == llvm::Triple::MSVC) {
    StringRef ObjFmt = Triple.getEnvironmentName().split('-').second;
    if (ObjFmt.empty())
      Triple.setEnvironmentName((Twine("msvc") + MSVT.getAsString()).str());
    else
      Triple.setEnvironmentName(
          (Twine("msvc") + MSVT.getAsString() + Twine('-') + ObjFmt).str());
  }
  return Triple.getTriple();
}

SanitizerMask MSVCToolChain::getSupportedSanitizers() const {
  SanitizerMask Res = ToolChain::getSupportedSanitizers();
  Res |= SanitizerKind::Address;
  Res |= SanitizerKind::PointerCompare;
  Res |= SanitizerKind::PointerSubtract;
  Res |= SanitizerKind::Fuzzer;
  Res |= SanitizerKind::FuzzerNoLink;
  Res &= ~SanitizerKind::CFIMFCall;
  return Res;
}

static void TranslateOptArg(Arg *A, llvm::opt::DerivedArgList &DAL,
                            bool SupportsForcingFramePointer,
                            const char *ExpandChar, const OptTable &Opts) {
  assert(A->getOption().matches(options::OPT__SLASH_O));

  StringRef OptStr = A->getValue();
  for (size_t I = 0, E = OptStr.size(); I != E; ++I) {
    const char &OptChar = *(OptStr.data() + I);
    switch (OptChar) {
    default:
      break;
    case '1':
    case '2':
    case 'x':
    case 'd':
      // Ignore /O[12xd] flags that aren't the last one on the command line.
      // Only the last one gets expanded.
      if (&OptChar != ExpandChar) {
        A->claim();
        break;
      }
      if (OptChar == 'd') {
        DAL.AddFlagArg(A, Opts.getOption(options::OPT_O0));
      } else {
        if (OptChar == '1') {
          DAL.AddJoinedArg(A, Opts.getOption(options::OPT_O), "s");
        } else if (OptChar == '2' || OptChar == 'x') {
          DAL.AddFlagArg(A, Opts.getOption(options::OPT_fbuiltin));
          DAL.AddJoinedArg(A, Opts.getOption(options::OPT_O), "2");
        }
        if (SupportsForcingFramePointer &&
            !DAL.hasArgNoClaim(options::OPT_fno_omit_frame_pointer))
          DAL.AddFlagArg(A, Opts.getOption(options::OPT_fomit_frame_pointer));
        if (OptChar == '1' || OptChar == '2')
          DAL.AddFlagArg(A, Opts.getOption(options::OPT_ffunction_sections));
      }
      break;
    case 'b':
      if (I + 1 != E && isdigit(OptStr[I + 1])) {
        switch (OptStr[I + 1]) {
        case '0':
          DAL.AddFlagArg(A, Opts.getOption(options::OPT_fno_inline));
          break;
        case '1':
          DAL.AddFlagArg(A, Opts.getOption(options::OPT_finline_hint_functions));
          break;
        case '2':
          DAL.AddFlagArg(A, Opts.getOption(options::OPT_finline_functions));
          break;
        }
        ++I;
      }
      break;
    case 'g':
      A->claim();
      break;
    case 'i':
      if (I + 1 != E && OptStr[I + 1] == '-') {
        ++I;
        DAL.AddFlagArg(A, Opts.getOption(options::OPT_fno_builtin));
      } else {
        DAL.AddFlagArg(A, Opts.getOption(options::OPT_fbuiltin));
      }
      break;
    case 's':
      DAL.AddJoinedArg(A, Opts.getOption(options::OPT_O), "s");
      break;
    case 't':
      DAL.AddJoinedArg(A, Opts.getOption(options::OPT_O), "2");
      break;
    case 'y': {
      bool OmitFramePointer = true;
      if (I + 1 != E && OptStr[I + 1] == '-') {
        OmitFramePointer = false;
        ++I;
      }
      if (SupportsForcingFramePointer) {
        if (OmitFramePointer)
          DAL.AddFlagArg(A,
                         Opts.getOption(options::OPT_fomit_frame_pointer));
        else
          DAL.AddFlagArg(
              A, Opts.getOption(options::OPT_fno_omit_frame_pointer));
      } else {
        // Don't warn about /Oy- in x86-64 builds (where
        // SupportsForcingFramePointer is false).  The flag having no effect
        // there is a compiler-internal optimization, and people shouldn't have
        // to special-case their build files for x86-64 clang-cl.
        A->claim();
      }
      break;
    }
    }
  }
}

static void TranslateDArg(Arg *A, llvm::opt::DerivedArgList &DAL,
                          const OptTable &Opts) {
  assert(A->getOption().matches(options::OPT_D));

  StringRef Val = A->getValue();
  size_t Hash = Val.find('#');
  if (Hash == StringRef::npos || Hash > Val.find('=')) {
    DAL.append(A);
    return;
  }

  std::string NewVal = std::string(Val);
  NewVal[Hash] = '=';
  DAL.AddJoinedArg(A, Opts.getOption(options::OPT_D), NewVal);
}

static void TranslatePermissive(Arg *A, llvm::opt::DerivedArgList &DAL,
                                const OptTable &Opts) {
  DAL.AddFlagArg(A, Opts.getOption(options::OPT__SLASH_Zc_twoPhase_));
  DAL.AddFlagArg(A, Opts.getOption(options::OPT_fno_operator_names));
}

static void TranslatePermissiveMinus(Arg *A, llvm::opt::DerivedArgList &DAL,
                                     const OptTable &Opts) {
  DAL.AddFlagArg(A, Opts.getOption(options::OPT__SLASH_Zc_twoPhase));
  DAL.AddFlagArg(A, Opts.getOption(options::OPT_foperator_names));
}

llvm::opt::DerivedArgList *
MSVCToolChain::TranslateArgs(const llvm::opt::DerivedArgList &Args,
                             StringRef BoundArch,
                             Action::OffloadKind OFK) const {
  DerivedArgList *DAL = new DerivedArgList(Args.getBaseArgs());
  const OptTable &Opts = getDriver().getOpts();

  // /Oy and /Oy- don't have an effect on X86-64
  bool SupportsForcingFramePointer = getArch() != llvm::Triple::x86_64;

  // The -O[12xd] flag actually expands to several flags.  We must desugar the
  // flags so that options embedded can be negated.  For example, the '-O2' flag
  // enables '-Oy'.  Expanding '-O2' into its constituent flags allows us to
  // correctly handle '-O2 -Oy-' where the trailing '-Oy-' disables a single
  // aspect of '-O2'.
  //
  // Note that this expansion logic only applies to the *last* of '[12xd]'.

  // First step is to search for the character we'd like to expand.
  const char *ExpandChar = nullptr;
  for (Arg *A : Args.filtered(options::OPT__SLASH_O)) {
    StringRef OptStr = A->getValue();
    for (size_t I = 0, E = OptStr.size(); I != E; ++I) {
      char OptChar = OptStr[I];
      char PrevChar = I > 0 ? OptStr[I - 1] : '0';
      if (PrevChar == 'b') {
        // OptChar does not expand; it's an argument to the previous char.
        continue;
      }
      if (OptChar == '1' || OptChar == '2' || OptChar == 'x' || OptChar == 'd')
        ExpandChar = OptStr.data() + I;
    }
  }

  for (Arg *A : Args) {
    if (A->getOption().matches(options::OPT__SLASH_O)) {
      // The -O flag actually takes an amalgam of other options.  For example,
      // '/Ogyb2' is equivalent to '/Og' '/Oy' '/Ob2'.
      TranslateOptArg(A, *DAL, SupportsForcingFramePointer, ExpandChar, Opts);
    } else if (A->getOption().matches(options::OPT_D)) {
      // Translate -Dfoo#bar into -Dfoo=bar.
      TranslateDArg(A, *DAL, Opts);
    } else if (A->getOption().matches(options::OPT__SLASH_permissive)) {
      // Expand /permissive
      TranslatePermissive(A, *DAL, Opts);
    } else if (A->getOption().matches(options::OPT__SLASH_permissive_)) {
      // Expand /permissive-
      TranslatePermissiveMinus(A, *DAL, Opts);
    } else if (OFK != Action::OFK_HIP) {
      // HIP Toolchain translates input args by itself.
      DAL->append(A);
    }
  }

  return DAL;
}

void MSVCToolChain::addClangTargetOptions(
    const ArgList &DriverArgs, ArgStringList &CC1Args,
    Action::OffloadKind DeviceOffloadKind) const {
  // MSVC STL kindly allows removing all usages of typeid by defining
  // _HAS_STATIC_RTTI to 0. Do so, when compiling with -fno-rtti
  if (DriverArgs.hasFlag(options::OPT_fno_rtti, options::OPT_frtti,
                         /*Default=*/false))
    CC1Args.push_back("-D_HAS_STATIC_RTTI=0");
}<|MERGE_RESOLUTION|>--- conflicted
+++ resolved
@@ -123,16 +123,11 @@
         Args.MakeArgString(std::string("-out:") + Output.getFilename()));
 
   if (!Args.hasArg(options::OPT_nostdlib, options::OPT_nostartfiles) &&
-<<<<<<< HEAD
-      !C.getDriver().IsCLMode()) {
+      !C.getDriver().IsCLMode() && !C.getDriver().IsFlangMode()) {
     if (Args.hasArg(options::OPT_fsycl) && !Args.hasArg(options::OPT_nolibsycl))
       CmdArgs.push_back("-defaultlib:msvcrt");
     else
       CmdArgs.push_back("-defaultlib:libcmt");
-=======
-      !C.getDriver().IsCLMode() && !C.getDriver().IsFlangMode()) {
-    CmdArgs.push_back("-defaultlib:libcmt");
->>>>>>> 26041e17
     CmdArgs.push_back("-defaultlib:oldnames");
   }
 
