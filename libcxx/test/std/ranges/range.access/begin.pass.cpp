//===----------------------------------------------------------------------===//
//
// Part of the LLVM Project, under the Apache License v2.0 with LLVM Exceptions.
// See https://llvm.org/LICENSE.txt for license information.
// SPDX-License-Identifier: Apache-2.0 WITH LLVM-exception
//
//===----------------------------------------------------------------------===//

// UNSUPPORTED: c++03, c++11, c++14, c++17
// UNSUPPORTED: libcpp-no-concepts
// UNSUPPORTED: libcpp-has-no-incomplete-ranges

// std::ranges::begin
// std::ranges::cbegin

#include <ranges>

#include <cassert>
#include "test_macros.h"
#include "test_iterators.h"

using RangeBeginT = decltype(std::ranges::begin);
using RangeCBeginT = decltype(std::ranges::cbegin);

static int globalBuff[8];

static_assert(!std::is_invocable_v<RangeBeginT, int (&&)[10]>);
static_assert( std::is_invocable_v<RangeBeginT, int (&)[10]>);
static_assert(!std::is_invocable_v<RangeBeginT, int (&&)[]>);
static_assert( std::is_invocable_v<RangeBeginT, int (&)[]>);

struct Incomplete;
static_assert(!std::is_invocable_v<RangeBeginT, Incomplete(&&)[]>);
static_assert(!std::is_invocable_v<RangeBeginT, Incomplete(&&)[42]>);
static_assert(!std::is_invocable_v<RangeCBeginT, Incomplete(&&)[]>);
static_assert(!std::is_invocable_v<RangeCBeginT, Incomplete(&&)[42]>);

struct BeginMember {
  int x;
  constexpr const int *begin() const { return &x; }
};

// Ensure that we can't call with rvalues with borrowing disabled.
static_assert( std::is_invocable_v<RangeBeginT, BeginMember &>);
static_assert(!std::is_invocable_v<RangeBeginT, BeginMember &&>);
static_assert( std::is_invocable_v<RangeBeginT, BeginMember const&>);
static_assert(!std::is_invocable_v<RangeBeginT, BeginMember const&&>);
static_assert( std::is_invocable_v<RangeCBeginT, BeginMember &>);
static_assert(!std::is_invocable_v<RangeCBeginT, BeginMember &&>);
static_assert( std::is_invocable_v<RangeCBeginT, BeginMember const&>);
static_assert(!std::is_invocable_v<RangeCBeginT, BeginMember const&&>);

constexpr bool testReturnTypes() {
  {
    int *x[2];
    ASSERT_SAME_TYPE(decltype(std::ranges::begin(x)), int**);
    ASSERT_SAME_TYPE(decltype(std::ranges::cbegin(x)), int* const*);
  }
  {
    int x[2][2];
    ASSERT_SAME_TYPE(decltype(std::ranges::begin(x)), int(*)[2]);
    ASSERT_SAME_TYPE(decltype(std::ranges::cbegin(x)), const int(*)[2]);
  }
  {
    struct Different {
      char*& begin();
      short*& begin() const;
    } x;
    ASSERT_SAME_TYPE(decltype(std::ranges::begin(x)), char*);
    ASSERT_SAME_TYPE(decltype(std::ranges::cbegin(x)), short*);
  }
  return true;
}

constexpr bool testReturnTypes() {
  {
    int *x[2];
    ASSERT_SAME_TYPE(decltype(std::ranges::begin(x)), int**);
    ASSERT_SAME_TYPE(decltype(std::ranges::cbegin(x)), int* const*);
  }
  {
    int x[2][2];
    ASSERT_SAME_TYPE(decltype(std::ranges::begin(x)), int(*)[2]);
    ASSERT_SAME_TYPE(decltype(std::ranges::cbegin(x)), const int(*)[2]);
  }
  {
    struct Different {
      char*& begin();
      short*& begin() const;
    } x;
    ASSERT_SAME_TYPE(decltype(std::ranges::begin(x)), char*);
    ASSERT_SAME_TYPE(decltype(std::ranges::cbegin(x)), short*);
  }
  return true;
}

constexpr bool testArray() {
  int a[2];
  assert(std::ranges::begin(a) == a);
  assert(std::ranges::cbegin(a) == a);

  int b[2][2];
  assert(std::ranges::begin(b) == b);
  assert(std::ranges::cbegin(b) == b);

  BeginMember c[2];
  assert(std::ranges::begin(c) == c);
  assert(std::ranges::cbegin(c) == c);

  return true;
}

struct BeginMemberFunction {
  int x;
  constexpr const int *begin() const { return &x; }
  friend int *begin(BeginMemberFunction const&);
};

struct BeginMemberReturnsInt {
  int begin() const;
};
static_assert(!std::is_invocable_v<RangeBeginT, BeginMemberReturnsInt const&>);

struct BeginMemberReturnsVoidPtr {
  const void *begin() const;
};
static_assert(!std::is_invocable_v<RangeBeginT, BeginMemberReturnsVoidPtr const&>);

struct EmptyBeginMember {
  struct iterator {};
  iterator begin() const;
};
static_assert(!std::is_invocable_v<RangeBeginT, EmptyBeginMember const&>);

struct EmptyPtrBeginMember {
  struct Empty {};
  Empty x;
  constexpr const Empty *begin() const { return &x; }
};

struct PtrConvertibleBeginMember {
  struct iterator { operator int*() const; };
  iterator begin() const;
};
static_assert(!std::is_invocable_v<RangeBeginT, PtrConvertibleBeginMember const&>);

struct NonConstBeginMember {
  int x;
  constexpr int *begin() { return &x; }
};
static_assert( std::is_invocable_v<RangeBeginT,  NonConstBeginMember &>);
static_assert(!std::is_invocable_v<RangeBeginT,  NonConstBeginMember const&>);
static_assert(!std::is_invocable_v<RangeCBeginT, NonConstBeginMember &>);
static_assert(!std::is_invocable_v<RangeCBeginT, NonConstBeginMember const&>);

struct EnabledBorrowingBeginMember {
  constexpr int *begin() const { return &globalBuff[0]; }
};
template<>
inline constexpr bool std::ranges::enable_borrowed_range<EnabledBorrowingBeginMember> = true;

constexpr bool testBeginMember() {
  BeginMember a;
  assert(std::ranges::begin(a) == &a.x);
  assert(std::ranges::cbegin(a) == &a.x);
  static_assert(!std::is_invocable_v<RangeBeginT, BeginMember&&>);
  static_assert(!std::is_invocable_v<RangeCBeginT, BeginMember&&>);

  NonConstBeginMember b;
  assert(std::ranges::begin(b) == &b.x);
  static_assert(!std::is_invocable_v<RangeCBeginT, NonConstBeginMember&>);

  EnabledBorrowingBeginMember c;
  assert(std::ranges::begin(c) == &globalBuff[0]);
  assert(std::ranges::cbegin(c) == &globalBuff[0]);
  assert(std::ranges::begin(std::move(c)) == &globalBuff[0]);
  assert(std::ranges::cbegin(std::move(c)) == &globalBuff[0]);

  BeginMemberFunction d;
  assert(std::ranges::begin(d) == &d.x);
  assert(std::ranges::cbegin(d) == &d.x);

  EmptyPtrBeginMember e;
  assert(std::ranges::begin(e) == &e.x);
  assert(std::ranges::cbegin(e) == &e.x);

  return true;
}


struct BeginFunction {
  int x;
  friend constexpr const int *begin(BeginFunction const& bf) { return &bf.x; }
};
static_assert( std::is_invocable_v<RangeBeginT,  BeginFunction const&>);
static_assert(!std::is_invocable_v<RangeBeginT,  BeginFunction &&>);
static_assert(!std::is_invocable_v<RangeBeginT,  BeginFunction &>);
static_assert( std::is_invocable_v<RangeCBeginT, BeginFunction const&>);
static_assert( std::is_invocable_v<RangeCBeginT, BeginFunction &>);

struct BeginFunctionWithDataMember {
  int x;
  int begin;
  friend constexpr const int *begin(BeginFunctionWithDataMember const& bf) { return &bf.x; }
};

struct BeginFunctionWithPrivateBeginMember {
  int y;
  friend constexpr const int *begin(BeginFunctionWithPrivateBeginMember const& bf) { return &bf.y; }
private:
  const int *begin() const;
};

struct BeginFunctionReturnsEmptyPtr {
  struct Empty {};
  Empty x;
  friend constexpr const Empty *begin(BeginFunctionReturnsEmptyPtr const& bf) { return &bf.x; }
};

struct BeginFunctionByValue {
  friend constexpr int *begin(BeginFunctionByValue) { return &globalBuff[1]; }
};
static_assert(!std::is_invocable_v<RangeCBeginT, BeginFunctionByValue>);

struct BeginFunctionEnabledBorrowing {
  friend constexpr int *begin(BeginFunctionEnabledBorrowing) { return &globalBuff[2]; }
};
template<>
inline constexpr bool std::ranges::enable_borrowed_range<BeginFunctionEnabledBorrowing> = true;

struct BeginFunctionReturnsInt {
  friend int begin(BeginFunctionReturnsInt const&);
};
static_assert(!std::is_invocable_v<RangeBeginT, BeginFunctionReturnsInt const&>);

struct BeginFunctionReturnsVoidPtr {
  friend void *begin(BeginFunctionReturnsVoidPtr const&);
};
static_assert(!std::is_invocable_v<RangeBeginT, BeginFunctionReturnsVoidPtr const&>);

struct BeginFunctionReturnsEmpty {
  struct Empty {};
  friend Empty begin(BeginFunctionReturnsEmpty const&);
};
static_assert(!std::is_invocable_v<RangeBeginT, BeginFunctionReturnsEmpty const&>);

struct BeginFunctionReturnsPtrConvertible {
  struct iterator { operator int*() const; };
  friend iterator begin(BeginFunctionReturnsPtrConvertible const&);
};
static_assert(!std::is_invocable_v<RangeBeginT, BeginFunctionReturnsPtrConvertible const&>);

constexpr bool testBeginFunction() {
  BeginFunction a{};
  const BeginFunction aa{};
  static_assert(!std::invocable<RangeBeginT, decltype((a))>);
  assert(std::ranges::cbegin(a) == &a.x);
  assert(std::ranges::begin(aa) == &aa.x);
  assert(std::ranges::cbegin(aa) == &aa.x);

  BeginFunctionByValue b{};
  const BeginFunctionByValue bb{};
  assert(std::ranges::begin(b) == &globalBuff[1]);
  assert(std::ranges::cbegin(b) == &globalBuff[1]);
  assert(std::ranges::begin(bb) == &globalBuff[1]);
  assert(std::ranges::cbegin(bb) == &globalBuff[1]);

  BeginFunctionEnabledBorrowing c{};
  const BeginFunctionEnabledBorrowing cc{};
  assert(std::ranges::begin(std::move(c)) == &globalBuff[2]);
  assert(std::ranges::cbegin(std::move(c)) == &globalBuff[2]);
  assert(std::ranges::begin(std::move(cc)) == &globalBuff[2]);
  assert(std::ranges::cbegin(std::move(cc)) == &globalBuff[2]);

  BeginFunctionReturnsEmptyPtr d{};
  const BeginFunctionReturnsEmptyPtr dd{};
  static_assert(!std::invocable<RangeBeginT, decltype((d))>);
  assert(std::ranges::cbegin(d) == &d.x);
  assert(std::ranges::begin(dd) == &dd.x);
  assert(std::ranges::cbegin(dd) == &dd.x);

  BeginFunctionWithDataMember e{};
  const BeginFunctionWithDataMember ee{};
  static_assert(!std::invocable<RangeBeginT, decltype((e))>);
  assert(std::ranges::begin(ee) == &ee.x);
  assert(std::ranges::cbegin(e) == &e.x);
  assert(std::ranges::cbegin(ee) == &ee.x);

  BeginFunctionWithPrivateBeginMember f{};
  const BeginFunctionWithPrivateBeginMember ff{};
  static_assert(!std::invocable<RangeBeginT, decltype((f))>);
  assert(std::ranges::cbegin(f) == &f.y);
  assert(std::ranges::begin(ff) == &ff.y);
  assert(std::ranges::cbegin(ff) == &ff.y);

  return true;
}


ASSERT_NOEXCEPT(std::ranges::begin(std::declval<int (&)[10]>()));
ASSERT_NOEXCEPT(std::ranges::cbegin(std::declval<int (&)[10]>()));

struct NoThrowMemberBegin {
  ThrowingIterator<int> begin() const noexcept; // auto(t.begin()) doesn't throw
} ntmb;
static_assert(noexcept(std::ranges::begin(ntmb)));
static_assert(noexcept(std::ranges::cbegin(ntmb)));

struct NoThrowADLBegin {
  friend ThrowingIterator<int> begin(NoThrowADLBegin&) noexcept;  // auto(begin(t)) doesn't throw
  friend ThrowingIterator<int> begin(const NoThrowADLBegin&) noexcept;
} ntab;
static_assert(noexcept(std::ranges::begin(ntab)));
static_assert(noexcept(std::ranges::cbegin(ntab)));

struct NoThrowMemberBeginReturnsRef {
  ThrowingIterator<int>& begin() const noexcept; // auto(t.begin()) may throw
} ntmbrr;
static_assert(!noexcept(std::ranges::begin(ntmbrr)));
static_assert(!noexcept(std::ranges::cbegin(ntmbrr)));

struct BeginReturnsArrayRef {
    auto begin() const noexcept -> int(&)[10];
} brar;
static_assert(noexcept(std::ranges::begin(brar)));
static_assert(noexcept(std::ranges::cbegin(brar)));

// Test ADL-proofing.
struct Incomplete;
template<class T> struct Holder { T t; };
static_assert(!std::is_invocable_v<RangeBeginT, Holder<Incomplete>*>);
<<<<<<< HEAD
static_assert(!std::is_invocable_v<RangeCBeginT, Holder<Incomplete>*>);
=======
static_assert(!std::is_invocable_v<RangeBeginT, Holder<Incomplete>*&>);
static_assert(!std::is_invocable_v<RangeCBeginT, Holder<Incomplete>*>);
static_assert(!std::is_invocable_v<RangeCBeginT, Holder<Incomplete>*&>);
>>>>>>> 1e8336c5

int main(int, char**) {
  static_assert(testReturnTypes());

  testArray();
  static_assert(testArray());

  testBeginMember();
  static_assert(testBeginMember());

  testBeginFunction();
  static_assert(testBeginFunction());

  return 0;
}<|MERGE_RESOLUTION|>--- conflicted
+++ resolved
@@ -72,28 +72,6 @@
   return true;
 }
 
-constexpr bool testReturnTypes() {
-  {
-    int *x[2];
-    ASSERT_SAME_TYPE(decltype(std::ranges::begin(x)), int**);
-    ASSERT_SAME_TYPE(decltype(std::ranges::cbegin(x)), int* const*);
-  }
-  {
-    int x[2][2];
-    ASSERT_SAME_TYPE(decltype(std::ranges::begin(x)), int(*)[2]);
-    ASSERT_SAME_TYPE(decltype(std::ranges::cbegin(x)), const int(*)[2]);
-  }
-  {
-    struct Different {
-      char*& begin();
-      short*& begin() const;
-    } x;
-    ASSERT_SAME_TYPE(decltype(std::ranges::begin(x)), char*);
-    ASSERT_SAME_TYPE(decltype(std::ranges::cbegin(x)), short*);
-  }
-  return true;
-}
-
 constexpr bool testArray() {
   int a[2];
   assert(std::ranges::begin(a) == a);
@@ -329,13 +307,9 @@
 struct Incomplete;
 template<class T> struct Holder { T t; };
 static_assert(!std::is_invocable_v<RangeBeginT, Holder<Incomplete>*>);
-<<<<<<< HEAD
-static_assert(!std::is_invocable_v<RangeCBeginT, Holder<Incomplete>*>);
-=======
 static_assert(!std::is_invocable_v<RangeBeginT, Holder<Incomplete>*&>);
 static_assert(!std::is_invocable_v<RangeCBeginT, Holder<Incomplete>*>);
 static_assert(!std::is_invocable_v<RangeCBeginT, Holder<Incomplete>*&>);
->>>>>>> 1e8336c5
 
 int main(int, char**) {
   static_assert(testReturnTypes());
