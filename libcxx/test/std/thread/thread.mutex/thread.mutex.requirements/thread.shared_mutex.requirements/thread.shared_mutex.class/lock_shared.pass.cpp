//===----------------------------------------------------------------------===//
//
// Part of the LLVM Project, under the Apache License v2.0 with LLVM Exceptions.
// See https://llvm.org/LICENSE.txt for license information.
// SPDX-License-Identifier: Apache-2.0 WITH LLVM-exception
//
//===----------------------------------------------------------------------===//
//
// UNSUPPORTED: libcpp-has-no-threads
// UNSUPPORTED: c++98, c++03, c++11, c++14

// ALLOW_RETRIES: 2
<<<<<<< HEAD
=======

// shared_mutex was introduced in macosx10.12
// UNSUPPORTED: with_system_cxx_lib=macosx10.11
// UNSUPPORTED: with_system_cxx_lib=macosx10.10
// UNSUPPORTED: with_system_cxx_lib=macosx10.9
>>>>>>> a34309b7

// <shared_mutex>

// class shared_mutex;

// void lock_shared();

#include <shared_mutex>
#include <thread>
#include <vector>
#include <cstdlib>
#include <cassert>

#include "test_macros.h"

std::shared_mutex m;

typedef std::chrono::system_clock Clock;
typedef Clock::time_point time_point;
typedef Clock::duration duration;
typedef std::chrono::milliseconds ms;
typedef std::chrono::nanoseconds ns;

ms WaitTime = ms(250);

// Thread sanitizer causes more overhead and will sometimes cause this test
// to fail. To prevent this we give Thread sanitizer more time to complete the
// test.
#if !defined(TEST_HAS_SANITIZERS)
ms Tolerance = ms(50);
#else
ms Tolerance = ms(50 * 5);
#endif

void f()
{
    time_point t0 = Clock::now();
    m.lock_shared();
    time_point t1 = Clock::now();
    m.unlock_shared();
    ns d = t1 - t0 - WaitTime;
    assert(d < Tolerance);  // within tolerance
}

void g()
{
    time_point t0 = Clock::now();
    m.lock_shared();
    time_point t1 = Clock::now();
    m.unlock_shared();
    ns d = t1 - t0;
    assert(d < Tolerance);  // within tolerance
}


int main(int, char**)
{
    m.lock();
    std::vector<std::thread> v;
    for (int i = 0; i < 5; ++i)
        v.push_back(std::thread(f));
    std::this_thread::sleep_for(WaitTime);
    m.unlock();
    for (auto& t : v)
        t.join();
    m.lock_shared();
    for (auto& t : v)
        t = std::thread(g);
    std::thread q(f);
    std::this_thread::sleep_for(WaitTime);
    m.unlock_shared();
    for (auto& t : v)
        t.join();
    q.join();

  return 0;
}<|MERGE_RESOLUTION|>--- conflicted
+++ resolved
@@ -10,14 +10,11 @@
 // UNSUPPORTED: c++98, c++03, c++11, c++14
 
 // ALLOW_RETRIES: 2
-<<<<<<< HEAD
-=======
 
 // shared_mutex was introduced in macosx10.12
 // UNSUPPORTED: with_system_cxx_lib=macosx10.11
 // UNSUPPORTED: with_system_cxx_lib=macosx10.10
 // UNSUPPORTED: with_system_cxx_lib=macosx10.9
->>>>>>> a34309b7
 
 // <shared_mutex>
 
