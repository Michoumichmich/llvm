// RUN: mlir-opt -test-buffer-placement-preparation -split-input-file %s | FileCheck %s -dump-input-on-failure

// CHECK-LABEL: func @func_signature_conversion
func @func_signature_conversion(%arg0: tensor<4x8xf32>) {
    return
}
// CHECK: ({{.*}}: memref<4x8xf32>) {

// -----

// Only tensor typed function result should be converted to memref and move to the
// function arguments list. The other memref function results remain as function
// results.

#map0 = affine_map<(d0) -> (d0)>

// CHECK-LABEL: func @memref_in_function_results
func @memref_in_function_results(%arg0: tensor<5xf32>, %arg1: memref<10xf32>) -> (tensor<5xf32>, memref<10xf32>, memref<15xf32>) {
  %0 = alloc() : memref<15xf32>
  %1 = linalg.generic {args_in = 1 : i64, args_out = 1 : i64, indexing_maps = [#map0, #map0], iterator_types = ["parallel"]} %arg0 {
    ^bb0(%gen1_arg0: f32):
      %tmp1 = exp %gen1_arg0 : f32
      linalg.yield %tmp1 : f32
    }: tensor<5xf32> -> tensor<5xf32>
  return %1, %arg1, %0 : tensor<5xf32>, memref<10xf32>, memref<15xf32>
}
//      CHECK: (%[[ARG0:.*]]: memref<5xf32>, %[[ARG1:.*]]: memref<10xf32>, %[[RESULT:.*]]: memref<5xf32>)
// CHECK-SAME: (memref<10xf32>, memref<15xf32>)
//      CHECK: %[[FIRST_ALLOC:.*]] = alloc()
//      CHECK: %[[LINALG_ALLOC:.*]] = alloc()
//      CHECK: linalg.copy(%[[LINALG_ALLOC]], %[[RESULT]])
//      CHECK: return %[[ARG1]], %[[FIRST_ALLOC]]

// -----

// CHECK-LABEL: func @no_signature_conversion_is_needed
func @no_signature_conversion_is_needed(%arg0: memref<4x8xf32>) {
  return
}
// CHECK: ({{.*}}: memref<4x8xf32>) {

// -----

// CHECK-LABEL: func @no_signature_conversion_is_needed
func @no_signature_conversion_is_needed(%arg0: i1, %arg1: f16) -> (i1, f16){
  return %arg0, %arg1 : i1, f16
}
// CHECK: (%[[ARG0:.*]]: i1, %[[ARG1:.*]]: f16) -> (i1, f16)
// CHECK: return %[[ARG0]], %[[ARG1]]

// -----

// CHECK-LABEL: func @complex_signature_conversion
func @complex_signature_conversion(%arg0: tensor<4x8xf32>, %arg1: i1, %arg2: tensor<5x5xf64>,%arg3: f16) -> (i1, tensor<5x5xf64>, f16, tensor<4x8xf32>) {
    return %arg1, %arg2, %arg3, %arg0 : i1, tensor<5x5xf64>, f16, tensor<4x8xf32>
}
//      CHECK: (%[[ARG0:.*]]: memref<4x8xf32>, %[[ARG1:.*]]: i1, %[[ARG2:.*]]: memref<5x5xf64>, %[[ARG3:.*]]: f16,
// CHECK-SAME: %[[RESULT1:.*]]: memref<5x5xf64>, %[[RESULT2:.*]]: memref<4x8xf32>) -> (i1, f16) {
// CHECK-NEXT: linalg.copy(%[[ARG2]], %[[RESULT1]])
// CHECK-NEXT: linalg.copy(%[[ARG0]], %[[RESULT2]])
// CHECK-NEXT: return %[[ARG1]], %[[ARG3]]

// -----

// CHECK-LABEL: func @non_void_to_void_return_op_converter
func @non_void_to_void_return_op_converter(%arg0: tensor<4x8xf32>) -> tensor<4x8xf32> {
  return %arg0 : tensor<4x8xf32>
}
//      CHECK: (%[[ARG0:.*]]: [[TYPE:.*]]<[[RANK:.*]]>, %[[RESULT:.*]]: [[TYPE]]<[[RANK]]>) {
// CHECK-NEXT: linalg.copy(%[[ARG0]], %[[RESULT]])
// CHECK-NEXT: return

// -----

// CHECK-LABEL: func @func_and_block_signature_conversion
func @func_and_block_signature_conversion(%arg0 : tensor<2xf32>, %cond : i1, %arg1: tensor<4x4xf32>) -> tensor<4x4xf32>{
    cond_br %cond, ^bb1, ^bb2
  ^bb1:
    br ^exit(%arg0 : tensor<2xf32>)
  ^bb2:
    br ^exit(%arg0 : tensor<2xf32>)
  ^exit(%arg2: tensor<2xf32>):
    return %arg1 : tensor<4x4xf32>
}
//      CHECK: (%[[ARG0:.*]]: [[ARG0_TYPE:.*]], %[[COND:.*]]: i1, %[[ARG1:.*]]: [[ARG1_TYPE:.*]], %[[RESULT:.*]]: [[RESULT_TYPE:.*]]) {
//      CHECK: br ^[[EXIT_BLOCK:.*]](%[[ARG0]] : [[ARG0_TYPE]])
//      CHECK: br ^[[EXIT_BLOCK]](%[[ARG0]] : [[ARG0_TYPE]])
//      CHECK: ^[[EXIT_BLOCK]](%{{.*}}: [[ARG0_TYPE]])
// CHECK-NEXT: linalg.copy(%[[ARG1]], %[[RESULT]])
// CHECK-NEXT: return

// -----

// Test Case: Simple case for checking if BufferAssignmentPlacer creates AllocOps right before GenericOps.

#map0 = affine_map<(d0) -> (d0)>

// CHECK-LABEL: func @compute_allocs_position_simple
func @compute_allocs_position_simple(%cond: i1, %arg0: tensor<2xf32>) -> tensor<2xf32>{
    %0 = linalg.generic {args_in = 1 : i64, args_out = 1 : i64, indexing_maps = [#map0, #map0], iterator_types = ["parallel"]} %arg0 {
    ^bb0(%gen1_arg0: f32):
      %tmp1 = exp %gen1_arg0 : f32
      linalg.yield %tmp1 : f32
    }: tensor<2xf32> -> tensor<2xf32>
    %1 = linalg.generic {args_in = 1 : i64, args_out = 1 : i64, indexing_maps = [#map0, #map0], iterator_types = ["parallel"]} %0 {
    ^bb0(%gen2_arg0: f32):
      %tmp2 = exp %gen2_arg0 : f32
      linalg.yield %tmp2 : f32
    }: tensor<2xf32> -> tensor<2xf32>
    return %1 : tensor<2xf32>
}
//      CHECK: (%{{.*}}: {{.*}}, %[[ARG0:.*]]: memref<2xf32>,
// CHECK-NEXT: %[[FIRST_ALLOC:.*]] = alloc()
// CHECK-NEXT: linalg.generic {{.*}} %[[ARG0]], %[[FIRST_ALLOC]]
//      CHECK: %[[SECOND_ALLOC:.*]] = alloc()
// CHECK-NEXT: linalg.generic {{.*}} %[[FIRST_ALLOC]], %[[SECOND_ALLOC]]

// -----

// Test Case: if-else case for checking if BufferAssignmentPlacer creates AllocOps right before GenericOps.

#map0 = affine_map<(d0) -> (d0)>

// CHECK-LABEL: func @compute_allocs_position
func @compute_allocs_position(%cond: i1, %arg0: tensor<2xf32>) -> tensor<2xf32>{
    %0 = linalg.generic {args_in = 1 : i64, args_out = 1 : i64, indexing_maps = [#map0, #map0], iterator_types = ["parallel"]} %arg0 {
    ^bb0(%gen1_arg0: f32):
      %tmp1 = exp %gen1_arg0 : f32
      linalg.yield %tmp1 : f32
    }: tensor<2xf32> -> tensor<2xf32>
    %1 = linalg.generic {args_in = 1 : i64, args_out = 1 : i64, indexing_maps = [#map0, #map0], iterator_types = ["parallel"]} %0 {
    ^bb0(%gen2_arg0: f32):
      %tmp2 = exp %gen2_arg0 : f32
      linalg.yield %tmp2 : f32
    }: tensor<2xf32> -> tensor<2xf32>
    cond_br %cond, ^bb1(%arg0, %0: tensor<2xf32>, tensor<2xf32>),
                   ^bb2(%0, %arg0: tensor<2xf32>, tensor<2xf32>)
  ^bb1(%arg1 : tensor<2xf32>, %arg2 : tensor<2xf32>):
    %2 = linalg.generic {args_in = 1 : i64, args_out = 1 : i64, indexing_maps = [#map0, #map0], iterator_types = ["parallel"]} %arg0 {
    ^bb0(%gen3_arg0: f32):
      %tmp3 = exp %gen3_arg0 : f32
      linalg.yield %tmp3 : f32
    }: tensor<2xf32> -> tensor<2xf32>
    %3 = linalg.generic {args_in = 1 : i64, args_out = 1 : i64, indexing_maps = [#map0, #map0], iterator_types = ["parallel"]} %2 {
    ^bb0(%gen4_arg0: f32):
      %tmp4 = exp %gen4_arg0 : f32
      linalg.yield %tmp4 : f32
    }: tensor<2xf32> -> tensor<2xf32>
    br ^exit(%arg1, %arg2 : tensor<2xf32>, tensor<2xf32>)
  ^bb2(%arg3 : tensor<2xf32>, %arg4 : tensor<2xf32>):
    %4 = linalg.generic {args_in = 1 : i64, args_out = 1 : i64, indexing_maps = [#map0, #map0], iterator_types = ["parallel"]} %arg0 {
    ^bb0(%gen5_arg0: f32):
      %tmp5 = exp %gen5_arg0 : f32
      linalg.yield %tmp5 : f32
    }: tensor<2xf32> -> tensor<2xf32>
    %5 = linalg.generic {args_in = 1 : i64, args_out = 1 : i64, indexing_maps = [#map0, #map0], iterator_types = ["parallel"]} %4 {
    ^bb0(%gen6_arg0: f32):
      %tmp6 = exp %gen6_arg0 : f32
      linalg.yield %tmp6 : f32
    }: tensor<2xf32> -> tensor<2xf32>
    br ^exit(%arg3, %arg4 : tensor<2xf32>, tensor<2xf32>)
  ^exit(%arg5 : tensor<2xf32>, %arg6 : tensor<2xf32>):
    %6 = linalg.generic {args_in = 1 : i64, args_out = 1 : i64, indexing_maps = [#map0, #map0], iterator_types = ["parallel"]} %arg0 {
    ^bb0(%gen7_arg0: f32):
      %tmp7 = exp %gen7_arg0 : f32
      linalg.yield %tmp7 : f32
    }: tensor<2xf32> -> tensor<2xf32>
    %7 = linalg.generic {args_in = 1 : i64, args_out = 1 : i64, indexing_maps = [#map0, #map0], iterator_types = ["parallel"]} %6 {
    ^bb0(%gen8_arg0: f32):
      %tmp8 = exp %gen8_arg0 : f32
      linalg.yield %tmp8 : f32
    }: tensor<2xf32> -> tensor<2xf32>
    return %7 : tensor<2xf32>
}
//      CHECK: (%{{.*}}: {{.*}}, %[[ARG0:.*]]: memref<2xf32>,
// CHECK-NEXT: %[[ALLOC0:.*]] = alloc()
// CHECK-NEXT: linalg.generic {{.*}} %[[ARG0]], %[[ALLOC0]]
//      CHECK: %[[ALLOC1:.*]] = alloc()
// CHECK-NEXT: linalg.generic {{.*}} %[[ALLOC0]], %[[ALLOC1]]
//      CHECK: cond_br %{{.*}}, ^[[BB0:.*]]({{.*}}), ^[[BB1:.*]](
// CHECK-NEXT: ^[[BB0]]
// CHECK-NEXT: %[[ALLOC2:.*]] = alloc()
// CHECK-NEXT: linalg.generic {{.*}} %[[ARG0]], %[[ALLOC2]]
//      CHECK: %[[ALLOC3:.*]] = alloc()
// CHECK-NEXT: linalg.generic {{.*}} %[[ALLOC2]], %[[ALLOC3]]
//      CHECK: br ^[[EXIT:.*]]({{.*}})
// CHECK-NEXT: ^[[BB1]]
// CHECK-NEXT: %[[ALLOC4:.*]] = alloc()
// CHECK-NEXT: linalg.generic {{.*}} %[[ARG0]], %[[ALLOC4]]
//      CHECK: %[[ALLOC5:.*]] = alloc()
// CHECK-NEXT: linalg.generic {{.*}} %[[ALLOC4]], %[[ALLOC5]]
//      CHECK: br ^[[EXIT]]
// CHECK-NEXT: ^[[EXIT]]
// CHECK-NEXT: %[[ALLOC6:.*]] = alloc()
// CHECK-NEXT: linalg.generic {{.*}} %[[ARG0]], %[[ALLOC6]]
//      CHECK: %[[ALLOC7:.*]] = alloc()
// CHECK-NEXT: linalg.generic {{.*}} %[[ALLOC6]], %[[ALLOC7]]

// -----

// Test case: Checking BufferAssignmentCallOpConverter and
<<<<<<< HEAD
// FunctionAndBlockSignatureConverter and BufferAssignmentReturnOpConverter all
=======
// BufferAssignmentFuncOpConverter and BufferAssignmentReturnOpConverter all
>>>>>>> 755e53b4
// together. The signature of `callee` after signature conversion would be:

// func @callee(%arg0: memref<5xf32>,%arg1: memref<5xf32>) -> ()

// The operands and results of caller and return operations must be matched
// respectively.

#map0 = affine_map<(d0) -> (d0)>

// CHECK-LABEL: func @callee
func @callee(%arg1: tensor<5xf32>) -> tensor<5xf32> {
  %0 = linalg.generic {
                        args_in = 1 : i64,
                        args_out = 1 : i64,
                        indexing_maps = [#map0, #map0],
                        iterator_types = ["parallel"]
                      } %arg1 {
  ^bb0(%gen1_arg0: f32):
    %tmp1 = exp %gen1_arg0 : f32
    linalg.yield %tmp1 : f32
  }: tensor<5xf32> -> tensor<5xf32>
  return %0 : tensor<5xf32>
}
// CHECK: (%[[CALLEE_ARG:.*]]: memref<5xf32>, %[[CALLEE_RESULT:.*]]: memref<5xf32>)
// CHECK: %[[ALLOC:.*]] = alloc()
// CHECK: linalg.generic
// CHECK: linalg.copy(%[[ALLOC]], %[[CALLEE_RESULT]])
// CHECK: return

// CHECK-LABEL: func @caller
func @caller(%arg0: tensor<5xf32>) -> tensor<5xf32> {
  %x = call @callee(%arg0) : (tensor<5xf32>) -> tensor<5xf32>
  %y = call @callee(%x) : (tensor<5xf32>) -> tensor<5xf32>
  return %y : tensor<5xf32>
}
// CHECK: (%[[CALLER_ARG:.*]]: memref<5xf32>, %[[CALLER_RESULT:.*]]: memref<5xf32>)
// CHECK: %[[FIRST_ALLOC:.*]] = alloc()
// CHECK: call @callee(%[[CALLER_ARG]], %[[FIRST_ALLOC]])
// CHECK: %[[SECOND_ALLOC:.*]] = alloc()
// CHECK: call @callee(%[[FIRST_ALLOC]], %[[SECOND_ALLOC]])
// CHECK: linalg.copy(%[[SECOND_ALLOC]], %[[CALLER_RESULT]])
// CHECK: return

// -----

// Test case: Checking BufferAssignmentCallOpConverter and
<<<<<<< HEAD
// FunctionAndBlockSignatureConverter and BufferAssignmentReturnOpConverter all
=======
// BufferAssignmentFuncOpConverter and BufferAssignmentReturnOpConverter all
>>>>>>> 755e53b4
// together on functions that also have memref typed results. The signature of
// `callee` after signature conversion would be:

// func @callee(%arg0: memref<5xf32>,%arg1: memref<5xf32>)-> memref<2xf32>

// where %arg0 is the input and %arg1 is the output buffer and the original memref
// type result remain as the function result. Then, the rewriter should match the
// caller's signature with the callee. Thus, two buffers will be allocated instead
// of %x0 and %y0 and they are passed to the callers' operands list as the output
// buffers. %x1 and %y1 remain as callers' results.


// CHECK-LABEL: func @callee
func @callee(%arg1: tensor<5xf32>) -> (tensor<5xf32>, memref<2xf32>) {
  %buff = alloc() : memref<2xf32>
  return %arg1, %buff : tensor<5xf32>, memref<2xf32>
}
//      CHECK: (%[[CALLEE_ARG:.*]]: memref<5xf32>, %[[CALLEE_RESULT:.*]]: memref<5xf32>)
// CHECK-SAME: memref<2xf32>
//      CHECK: %[[ALLOC:.*]] = alloc()
//      CHECK: linalg.copy(%[[CALLEE_ARG]], %[[CALLEE_RESULT]])
//      CHECK: return %[[ALLOC]]


// CHECK-LABEL: func @caller
func @caller(%arg0: tensor<5xf32>) -> tensor<5xf32> {
  %x0, %x1 = call @callee(%arg0) : (tensor<5xf32>) -> (tensor<5xf32>, memref<2xf32>)
  %y0, %y1 = call @callee(%x0) : (tensor<5xf32>) -> (tensor<5xf32>, memref<2xf32>)
  return %y0 : tensor<5xf32>
}
// CHECK: (%[[CALLER_ARG:.*]]: memref<5xf32>, %[[CALLER_RESULT:.*]]: memref<5xf32>)
// CHECK: %[[X0:.*]] = alloc()
// CHECK: %[[X1:.*]] = call @callee(%[[CALLER_ARG]], %[[X0]])
// CHECK: %[[Y0:.*]] = alloc()
// CHECK: %[[Y1:.*]] = call @callee(%[[X0]], %[[Y0]])
// CHECK: linalg.copy(%[[Y0]], %[[CALLER_RESULT]])
// CHECK: return<|MERGE_RESOLUTION|>--- conflicted
+++ resolved
@@ -199,11 +199,7 @@
 // -----
 
 // Test case: Checking BufferAssignmentCallOpConverter and
-<<<<<<< HEAD
-// FunctionAndBlockSignatureConverter and BufferAssignmentReturnOpConverter all
-=======
 // BufferAssignmentFuncOpConverter and BufferAssignmentReturnOpConverter all
->>>>>>> 755e53b4
 // together. The signature of `callee` after signature conversion would be:
 
 // func @callee(%arg0: memref<5xf32>,%arg1: memref<5xf32>) -> ()
@@ -250,11 +246,7 @@
 // -----
 
 // Test case: Checking BufferAssignmentCallOpConverter and
-<<<<<<< HEAD
-// FunctionAndBlockSignatureConverter and BufferAssignmentReturnOpConverter all
-=======
 // BufferAssignmentFuncOpConverter and BufferAssignmentReturnOpConverter all
->>>>>>> 755e53b4
 // together on functions that also have memref typed results. The signature of
 // `callee` after signature conversion would be:
 
