; RUN: mlir-translate -import-llvm %s | FileCheck %s

%struct.t = type {}
%struct.s = type { %struct.t, i64 }

; CHECK: llvm.mlir.global external @g1() : !llvm.struct<"struct.s", (struct<"struct.t", ()>, i64)>
@g1 = external global %struct.s, align 8
; CHECK: llvm.mlir.global external @g2() : f64
@g2 = external global double, align 8
; CHECK: llvm.mlir.global internal @g3("string")
@g3 = internal global [6 x i8] c"string"

; CHECK: llvm.mlir.global external @g5() : vector<8xi32>
@g5 = external global <8 x i32>

@g4 = external global i32, align 8
; CHECK: llvm.mlir.global internal constant @int_gep() : !llvm.ptr<i32> {
; CHECK-DAG:   %[[addr:[0-9]+]] = llvm.mlir.addressof @g4 : !llvm.ptr<i32>
; CHECK-DAG:   %[[c2:[0-9]+]] = llvm.mlir.constant(2 : i32) : i32
; CHECK-NEXT:  %[[gepinit:[0-9]+]] = llvm.getelementptr %[[addr]][%[[c2]]] : (!llvm.ptr<i32>, i32) -> !llvm.ptr<i32>
; CHECK-NEXT:  llvm.return %[[gepinit]] : !llvm.ptr<i32>
; CHECK-NEXT: }
@int_gep = internal constant i32* getelementptr (i32, i32* @g4, i32 2)

;
; Linkage attribute.
;

; CHECK: llvm.mlir.global private @private(42 : i32) : i32
@private = private global i32 42
; CHECK: llvm.mlir.global internal @internal(42 : i32) : i32
@internal = internal global i32 42
; CHECK: llvm.mlir.global available_externally @available_externally(42 : i32) : i32
@available_externally = available_externally global i32 42
; CHECK: llvm.mlir.global linkonce @linkonce(42 : i32) : i32
@linkonce = linkonce global i32 42
; CHECK: llvm.mlir.global weak @weak(42 : i32) : i32
@weak = weak global i32 42
; CHECK: llvm.mlir.global common @common(0 : i32) : i32
@common = common global i32 zeroinitializer
; CHECK: llvm.mlir.global appending @appending(dense<[0, 1]> : tensor<2xi32>) : !llvm.array<2 x i32>
@appending = appending global [2 x i32] [i32 0, i32 1]
; CHECK: llvm.mlir.global extern_weak @extern_weak() : i32
@extern_weak = extern_weak global i32
; CHECK: llvm.mlir.global linkonce_odr @linkonce_odr(42 : i32) : i32
@linkonce_odr = linkonce_odr global i32 42
; CHECK: llvm.mlir.global weak_odr @weak_odr(42 : i32) : i32
@weak_odr = weak_odr global i32 42
; CHECK: llvm.mlir.global external @external() : i32
@external = external global i32

;
; UnnamedAddr attribute.
;


; CHECK: llvm.mlir.global private constant @no_unnamed_addr(42 : i64) : i64
@no_unnamed_addr = private constant i64 42
; CHECK: llvm.mlir.global private local_unnamed_addr constant @local_unnamed_addr(42 : i64) : i64
@local_unnamed_addr = private local_unnamed_addr constant i64 42
; CHECK: llvm.mlir.global private unnamed_addr constant @unnamed_addr(42 : i64) : i64
@unnamed_addr = private unnamed_addr constant i64 42

;
<<<<<<< HEAD
=======
; Section attribute
;

; CHECK: llvm.mlir.global internal constant @sectionvar("teststring")  {section = ".mysection"}
@sectionvar = internal constant [10 x i8] c"teststring", section ".mysection"

;
>>>>>>> 11299179
; Sequential constants.
;

; CHECK: llvm.mlir.global internal constant @vector_constant(dense<[1, 2]> : vector<2xi32>) : vector<2xi32>
@vector_constant = internal constant <2 x i32> <i32 1, i32 2>
; CHECK: llvm.mlir.global internal constant @array_constant(dense<[1.000000e+00, 2.000000e+00]> : tensor<2xf32>) : !llvm.array<2 x f32>
@array_constant = internal constant [2 x float] [float 1., float 2.]
; CHECK: llvm.mlir.global internal constant @nested_array_constant(dense<[{{\[}}1, 2], [3, 4]]> : tensor<2x2xi32>) : !llvm.array<2 x array<2 x i32>>
@nested_array_constant = internal constant [2 x [2 x i32]] [[2 x i32] [i32 1, i32 2], [2 x i32] [i32 3, i32 4]]
; CHECK: llvm.mlir.global internal constant @nested_array_constant3(dense<[{{\[}}[1, 2], [3, 4]]]> : tensor<1x2x2xi32>) : !llvm.array<1 x array<2 x array<2 x i32>>>
@nested_array_constant3 = internal constant [1 x [2 x [2 x i32]]] [[2 x [2 x i32]] [[2 x i32] [i32 1, i32 2], [2 x i32] [i32 3, i32 4]]]
; CHECK: llvm.mlir.global internal constant @nested_array_vector(dense<[{{\[}}[1, 2], [3, 4]]]> : vector<1x2x2xi32>) : !llvm.array<1 x array<2 x vector<2xi32>>>
@nested_array_vector = internal constant [1 x [2 x <2 x i32>]] [[2 x <2 x i32>] [<2 x i32> <i32 1, i32 2>, <2 x i32> <i32 3, i32 4>]]

;
; Linkage on functions.
;

; CHECK: llvm.func internal @func_internal
define internal void @func_internal() {
  ret void
}

; CHECK: llvm.func @fe(i32) -> f32
declare float @fe(i32)

; FIXME: function attributes.
; CHECK-LABEL: llvm.func internal @f1(%arg0: i64) -> i32 {
; CHECK-DAG: %[[c2:[0-9]+]] = llvm.mlir.constant(2 : i32) : i32
; CHECK-DAG: %[[c42:[0-9]+]] = llvm.mlir.constant(42 : i32) : i32
; CHECK-DAG: %[[c1:[0-9]+]] = llvm.mlir.constant(true) : i1
; CHECK-DAG: %[[c43:[0-9]+]] = llvm.mlir.constant(43 : i32) : i32
define internal dso_local i32 @f1(i64 %a) norecurse {
entry:
; CHECK: %{{[0-9]+}} = llvm.inttoptr %arg0 : i64 to !llvm.ptr<i64>
  %aa = inttoptr i64 %a to i64*
; %[[addrof:[0-9]+]] = llvm.mlir.addressof @g2 : !llvm.ptr<f64>
; %[[addrof2:[0-9]+]] = llvm.mlir.addressof @g2 : !llvm.ptr<f64>
; %{{[0-9]+}} = llvm.inttoptr %arg0 : i64 to !llvm.ptr<i64>
; %{{[0-9]+}} = llvm.ptrtoint %[[addrof2]] : !llvm.ptr<f64> to i64
; %{{[0-9]+}} = llvm.getelementptr %[[addrof]][%3] : (!llvm.ptr<f64>, i32) -> !llvm.ptr<f64>
  %bb = ptrtoint double* @g2 to i64
  %cc = getelementptr double, double* @g2, i32 2
; CHECK: %[[b:[0-9]+]] = llvm.trunc %arg0 : i64 to i32
  %b = trunc i64 %a to i32
; CHECK: %[[c:[0-9]+]] = llvm.call @fe(%[[b]]) : (i32) -> f32
  %c = call float @fe(i32 %b)
; CHECK: %[[d:[0-9]+]] = llvm.fptosi %[[c]] : f32 to i32
  %d = fptosi float %c to i32
; FIXME: icmp should return i1.
; CHECK: %[[e:[0-9]+]] = llvm.icmp "ne" %[[d]], %[[c2]] : i32
  %e = icmp ne i32 %d, 2
; CHECK: llvm.cond_br %[[e]], ^bb1, ^bb2
  br i1 %e, label %if.then, label %if.end

; CHECK: ^bb1:
if.then:
; CHECK: llvm.return %[[c42]] : i32
  ret i32 42

; CHECK: ^bb2:
if.end:
; CHECK: %[[orcond:[0-9]+]] = llvm.or %[[e]], %[[c1]] : i1
  %or.cond = or i1 %e, 1
; CHECK: llvm.return %[[c43]]
  ret i32 43
}

; Test that instructions that dominate can be out of sequential order.
; CHECK-LABEL: llvm.func @f2(%arg0: i64) -> i64 {
; CHECK-DAG: %[[c3:[0-9]+]] = llvm.mlir.constant(3 : i64) : i64
define i64 @f2(i64 %a) noduplicate {
entry:
; CHECK: llvm.br ^bb2
  br label %next

; CHECK: ^bb1:
end:
; CHECK: llvm.return %1
  ret i64 %b

; CHECK: ^bb2:
next:
; CHECK: %1 = llvm.add %arg0, %[[c3]] : i64
  %b = add i64 %a, 3
; CHECK: llvm.br ^bb1
  br label %end
}

; Test arguments/phis.
; CHECK-LABEL: llvm.func @f2_phis(%arg0: i64) -> i64 {
; CHECK-DAG: %[[c3:[0-9]+]] = llvm.mlir.constant(3 : i64) : i64
define i64 @f2_phis(i64 %a) noduplicate {
entry:
; CHECK: llvm.br ^bb2
  br label %next

; CHECK: ^bb1(%1: i64):
end:
  %c = phi i64 [ %b, %next ]
; CHECK: llvm.return %1
  ret i64 %c

; CHECK: ^bb2:
next:
; CHECK: %2 = llvm.add %arg0, %[[c3]] : i64
  %b = add i64 %a, 3
; CHECK: llvm.br ^bb1
  br label %end
}

; CHECK-LABEL: llvm.func @f3() -> !llvm.ptr<i32>
define i32* @f3() {
; CHECK: %[[c:[0-9]+]] = llvm.mlir.addressof @g2 : !llvm.ptr<f64>
; CHECK: %[[b:[0-9]+]] = llvm.bitcast %[[c]] : !llvm.ptr<f64> to !llvm.ptr<i32>
; CHECK: llvm.return %[[b]] : !llvm.ptr<i32>
  ret i32* bitcast (double* @g2 to i32*)
}

; CHECK-LABEL: llvm.func @f4() -> !llvm.ptr<i32>
define i32* @f4() {
; CHECK: %[[b:[0-9]+]] = llvm.mlir.null : !llvm.ptr<i32>
; CHECK: llvm.return %[[b]] : !llvm.ptr<i32>
  ret i32* bitcast (double* null to i32*)
}

; CHECK-LABEL: llvm.func @f5
define void @f5(i32 %d) {
; FIXME: icmp should return i1.
; CHECK: = llvm.icmp "eq"
  %1 = icmp eq i32 %d, 2
; CHECK: = llvm.icmp "slt"
  %2 = icmp slt i32 %d, 2
; CHECK: = llvm.icmp "sle"
  %3 = icmp sle i32 %d, 2
; CHECK: = llvm.icmp "sgt"
  %4 = icmp sgt i32 %d, 2
; CHECK: = llvm.icmp "sge"
  %5 = icmp sge i32 %d, 2
; CHECK: = llvm.icmp "ult"
  %6 = icmp ult i32 %d, 2
; CHECK: = llvm.icmp "ule"
  %7 = icmp ule i32 %d, 2
; CHECK: = llvm.icmp "ugt"
  %8 = icmp ugt i32 %d, 2
  ret void
}

; CHECK-LABEL: llvm.func @f6(%arg0: !llvm.ptr<func<void (i16)>>)
define void @f6(void (i16) *%fn) {
; CHECK: %[[c:[0-9]+]] = llvm.mlir.constant(0 : i16) : i16
; CHECK: llvm.call %arg0(%[[c]])
  call void %fn(i16 0)
  ret void
}

; CHECK-LABEL: llvm.func @FPArithmetic(%arg0: f32, %arg1: f32, %arg2: f64, %arg3: f64)
define void @FPArithmetic(float %a, float %b, double %c, double %d) {
  ; CHECK: %[[a1:[0-9]+]] = llvm.mlir.constant(3.030000e+01 : f64) : f64
  ; CHECK: %[[a2:[0-9]+]] = llvm.mlir.constant(3.030000e+01 : f32) : f32
  ; CHECK: %[[a3:[0-9]+]] = llvm.fadd %[[a2]], %arg0 : f32
  %1 = fadd float 0x403E4CCCC0000000, %a
  ; CHECK: %[[a4:[0-9]+]] = llvm.fadd %arg0, %arg1 : f32
  %2 = fadd float %a, %b
  ; CHECK: %[[a5:[0-9]+]] = llvm.fadd %[[a1]], %arg2 : f64
  %3 = fadd double 3.030000e+01, %c
  ; CHECK: %[[a6:[0-9]+]] = llvm.fsub %arg0, %arg1 : f32
  %4 = fsub float %a, %b
  ; CHECK: %[[a7:[0-9]+]] = llvm.fsub %arg2, %arg3 : f64
  %5 = fsub double %c, %d
  ; CHECK: %[[a8:[0-9]+]] = llvm.fmul %arg0, %arg1 : f32
  %6 = fmul float %a, %b
  ; CHECK: %[[a9:[0-9]+]] = llvm.fmul %arg2, %arg3 : f64
  %7 = fmul double %c, %d
  ; CHECK: %[[a10:[0-9]+]] = llvm.fdiv %arg0, %arg1 : f32
  %8 = fdiv float %a, %b
  ; CHECK: %[[a12:[0-9]+]] = llvm.fdiv %arg2, %arg3 : f64
  %9 = fdiv double %c, %d
  ; CHECK: %[[a11:[0-9]+]] = llvm.frem %arg0, %arg1 : f32
  %10 = frem float %a, %b
  ; CHECK: %[[a13:[0-9]+]] = llvm.frem %arg2, %arg3 : f64
  %11 = frem double %c, %d
  ret void
}

;
; Functions as constants.
;

; Calling the function that has not been defined yet.
; CHECK-LABEL: @precaller
define i32 @precaller() {
  %1 = alloca i32 ()*
  ; CHECK: %[[func:.*]] = llvm.mlir.addressof @callee : !llvm.ptr<func<i32 ()>>
  ; CHECK: llvm.store %[[func]], %[[loc:.*]]
  store i32 ()* @callee, i32 ()** %1
  ; CHECK: %[[indir:.*]] = llvm.load %[[loc]]
  %2 = load i32 ()*, i32 ()** %1
  ; CHECK: llvm.call %[[indir]]()
  %3 = call i32 %2()
  ret i32 %3
}

define i32 @callee() {
  ret i32 42
}

; Calling the function that has been defined.
; CHECK-LABEL: @postcaller
define i32 @postcaller() {
  %1 = alloca i32 ()*
  ; CHECK: %[[func:.*]] = llvm.mlir.addressof @callee : !llvm.ptr<func<i32 ()>>
  ; CHECK: llvm.store %[[func]], %[[loc:.*]]
  store i32 ()* @callee, i32 ()** %1
  ; CHECK: %[[indir:.*]] = llvm.load %[[loc]]
  %2 = load i32 ()*, i32 ()** %1
  ; CHECK: llvm.call %[[indir]]()
  %3 = call i32 %2()
  ret i32 %3
}

@_ZTIi = external dso_local constant i8*
@_ZTIii= external dso_local constant i8**
declare void @foo(i8*)
declare i8* @bar(i8*)
declare i32 @__gxx_personality_v0(...)

; CHECK-LABEL: @invokeLandingpad
define i32 @invokeLandingpad() personality i8* bitcast (i32 (...)* @__gxx_personality_v0 to i8*) {
  ; CHECK: %[[a1:[0-9]+]] = llvm.bitcast %{{[0-9]+}} : !llvm.ptr<ptr<ptr<i8>>> to !llvm.ptr<i8>
  ; CHECK: %[[a3:[0-9]+]] = llvm.alloca %{{[0-9]+}} x i8 : (i32) -> !llvm.ptr<i8>
  %1 = alloca i8
  ; CHECK: llvm.invoke @foo(%[[a3]]) to ^bb2 unwind ^bb1 : (!llvm.ptr<i8>) -> ()
  invoke void @foo(i8* %1) to label %4 unwind label %2

; CHECK: ^bb1:
  ; CHECK: %{{[0-9]+}} = llvm.landingpad (catch %{{[0-9]+}} : !llvm.ptr<ptr<i8>>) (catch %[[a1]] : !llvm.ptr<i8>) (filter %{{[0-9]+}} : !llvm.array<1 x i8>) : !llvm.struct<(ptr<i8>, i32)>
  %3 = landingpad { i8*, i32 } catch i8** @_ZTIi catch i8* bitcast (i8*** @_ZTIii to i8*)
  ; FIXME: Change filter to a constant array once they are handled.
  ; Currently, even though it parses this, LLVM module is broken
          filter [1 x i8] [i8 1]
  resume { i8*, i32 } %3

; CHECK: ^bb2:
  ; CHECK: llvm.return %{{[0-9]+}} : i32
  ret i32 1

; CHECK: ^bb3:
  ; CHECK: %{{[0-9]+}} = llvm.invoke @bar(%[[a3]]) to ^bb2 unwind ^bb1 : (!llvm.ptr<i8>) -> !llvm.ptr<i8>
  %6 = invoke i8* @bar(i8* %1) to label %4 unwind label %2

; CHECK: ^bb4:
  ; CHECK: llvm.return %{{[0-9]+}} : i32
  ret i32 0
}

;CHECK-LABEL: @useFreezeOp
define i32 @useFreezeOp(i32 %x) {
  ;CHECK: %{{[0-9]+}} = llvm.freeze %{{[0-9a-z]+}} : i32
  %1 = freeze i32 %x
  %2 = add i8 10, 10
  ;CHECK: %{{[0-9]+}} = llvm.freeze %{{[0-9]+}} : i8
  %3 = freeze i8 %2
  %poison = add nsw i1 0, undef
  ret i32 0
}

;CHECK-LABEL: @useFenceInst
define i32 @useFenceInst() {
  ;CHECK: llvm.fence syncscope("agent") seq_cst
  fence syncscope("agent") seq_cst
  ;CHECK: llvm.fence release
  fence release
  ;CHECK: llvm.fence seq_cst
  fence syncscope("") seq_cst
  ret i32 0
}<|MERGE_RESOLUTION|>--- conflicted
+++ resolved
@@ -62,8 +62,6 @@
 @unnamed_addr = private unnamed_addr constant i64 42
 
 ;
-<<<<<<< HEAD
-=======
 ; Section attribute
 ;
 
@@ -71,7 +69,6 @@
 @sectionvar = internal constant [10 x i8] c"teststring", section ".mysection"
 
 ;
->>>>>>> 11299179
 ; Sequential constants.
 ;
 
