//===- LinalgTransformOps.td - Linalg transform ops --------*- tablegen -*-===//
//
// Part of the LLVM Project, under the Apache License v2.0 with LLVM Exceptions.
// See https://llvm.org/LICENSE.txt for license information.
// SPDX-License-Identifier: Apache-2.0 WITH LLVM-exception
//
//===----------------------------------------------------------------------===//

#ifndef LINALG_TRANSFORM_OPS
#define LINALG_TRANSFORM_OPS

include "mlir/Dialect/Transform/IR/TransformDialect.td"
include "mlir/Dialect/Transform/IR/TransformEffects.td"
include "mlir/Dialect/Transform/IR/TransformInterfaces.td"
include "mlir/Dialect/PDL/IR/PDLTypes.td"
include "mlir/Interfaces/SideEffectInterfaces.td"
include "mlir/IR/OpBase.td"

def DecomposeOp : Op<Transform_Dialect, "structured.decompose",
    [FunctionalStyleTransformOpTrait, MemoryEffectsOpInterface,
     TransformOpInterface, TransformEachOpTrait]> {
  let description = [{
    Decomposes named complex operations, such as higher-dimensional
    (depthwise) convolutions, into combinations of lower-dimensional equivalents
    when possible. The operand handle must point to a list of such operations.
    The returning handle points to the main produced computational operation,
    such as the lower-dimensional convolution.
  }];

  let arguments = (ins PDL_Operation:$target);
  let results = (outs PDL_Operation:$transformed);
  let assemblyFormat = "$target attr-dict";

  let extraClassDeclaration = [{
    ::mlir::FailureOr<::mlir::linalg::LinalgOp> applyToOne(
        ::mlir::linalg::LinalgOp target, TransformState &state);
  }];
}

def FuseOp : Op<Transform_Dialect, "structured.fuse",
    [FunctionalStyleTransformOpTrait, MemoryEffectsOpInterface,
     DeclareOpInterfaceMethods<TransformOpInterface>]> {
  let description = [{
    Tiles the operations pointed to by the target handle and fuses their
    producers greedily using the options provided as attributes.
  }];

  let arguments =
    (ins PDL_Operation:$target,
         DefaultValuedAttr<I64ArrayAttr, "{}">:$tile_sizes,
         DefaultValuedAttr<I64ArrayAttr, "{}">:$tile_interchange);
  let results = (outs PDL_Operation:$transformed,
                      Variadic<PDL_Operation>:$loops);

  let hasCustomAssemblyFormat = 1;
  let hasVerifier = 1;
}

def GeneralizeOp : Op<Transform_Dialect, "structured.generalize",
    [FunctionalStyleTransformOpTrait, MemoryEffectsOpInterface,
     TransformOpInterface, TransformEachOpTrait]> {
  let description = [{
    Transforms a named structued operation into the generic form with the
    explicit attached region. The operand handle must point to a list of
    structured operations, it is consumed by the transformation and is not
    expected to be used afterwards. The resulting handle points to the list
    of equivalent generic operations, in the same order as the original named
    operations.
  }];

  let arguments = (ins PDL_Operation:$target);
  let results = (outs PDL_Operation:$transformed);
  let assemblyFormat = "$target attr-dict";

  let extraClassDeclaration = [{
    ::mlir::FailureOr<::mlir::linalg::LinalgOp> applyToOne(
        ::mlir::linalg::LinalgOp target, TransformState &state);
  }];
}

def InterchangeOp : Op<Transform_Dialect, "structured.interchange",
    [FunctionalStyleTransformOpTrait, MemoryEffectsOpInterface,
    TransformOpInterface, TransformEachOpTrait]> {
  let description = [{
    Interchanges the iterators of the operations pointed to by the target handle
    using the iterator interchange attribute.
  }];

  let arguments =
    (ins PDL_Operation:$target,
         DefaultValuedAttr<I64ArrayAttr, "{}">:$iterator_interchange);
  let results = (outs PDL_Operation:$transformed);

  let assemblyFormat = "$target attr-dict";
  let hasVerifier = 1;

  let extraClassDeclaration = [{
    ::mlir::FailureOr<::mlir::linalg::LinalgOp> applyToOne(
        ::mlir::linalg::LinalgOp target, TransformState &state);
  }];
}

def PadOp : Op<Transform_Dialect, "structured.pad",
    [FunctionalStyleTransformOpTrait, MemoryEffectsOpInterface,
     TransformOpInterface, TransformEachOpTrait]> {
  let description = [{
    Pads the operations pointed to by the target handle using the options
    provides as operation attributes.
  }];

  let arguments =
    (ins PDL_Operation:$target,
         DefaultValuedAttr<ArrayAttr, "{}">:$padding_values,
         DefaultValuedAttr<I64ArrayAttr, "{}">:$padding_dimensions,
         DefaultValuedAttr<I64ArrayAttr, "{}">:$pack_paddings,
         DefaultValuedAttr<I64ArrayAttr, "{}">:$hoist_paddings,
         DefaultValuedAttr<
          TypedArrayAttrBase<I64ArrayAttr, "array of arrays of i64">,
          "{}">:$transpose_paddings);
  let results = (outs PDL_Operation:$transformed);

  let assemblyFormat = "$target attr-dict";
  let hasVerifier = 1;

  let extraClassDeclaration = [{
    ::mlir::FailureOr<::mlir::linalg::LinalgOp> applyToOne(
        ::mlir::linalg::LinalgOp target, TransformState &state);
  }];
}

def ScalarizeOp : Op<Transform_Dialect, "structured.scalarize",
    [FunctionalStyleTransformOpTrait, MemoryEffectsOpInterface,
     TransformOpInterface, TransformEachOpTrait]> {
  let description = [{
    Indicates that ops of a specific kind in the given function should be
    scalarized (i.e. their dynamic dimensions tiled by 1).

    This operation returns the tiled op but not the loops.

    We make this design choice because it is hard to know ahead of time the
    number of loops that will be produced (it depends on the number of dynamic
    dimensions after multiple transformations have been applied).
  }];

  let arguments = (ins PDL_Operation:$target);
  let results = (outs PDL_Operation:$result);

  let assemblyFormat = "$target attr-dict";

  let extraClassDeclaration = [{
    ::mlir::FailureOr<::mlir::linalg::LinalgOp> applyToOne(
        ::mlir::linalg::LinalgOp target, TransformState &state);
  }];
}

def SplitReductionOp : Op<Transform_Dialect, "structured.split_reduction",
       [FunctionalStyleTransformOpTrait, MemoryEffectsOpInterface,
        TransformEachOpTrait, TransformOpInterface]> {
  let description = [{
    Indicates that the given `target` op should be transformed with the 
    `splitReduction` transformation and split factor provided as attribute.

    The `splitReduction` transformation splits the first single linalg op 
    reduction into a parallel and reduction dimension. 
    A new `linalg.generic` op is created to perform the rest of the reduction. 
    
<<<<<<< HEAD
    Example:
    
=======
    The transformation supports different configurations attributes:
      - split_factor: the factor by which to split (i.e. the size of the 
        remaining reduction after splitting).
      - insert_split_dimension: the dimension in the temporary tensor into 
        which the new parallel dimension is inserted.
      - use_scaling_algorithm: whether to use a scaling based formulation that 
        does not create an ExpandShapeOp (default: do not use scaling)
      - use_alloc: whether to use an alloc op to allocate the temporary 
        tensor (default: do not use alloc op)

    This op returns 4 handles to:
      - the init op (or tensor_alloc op if use_alloc = true), 
      - the fill op used to initialize the neutral element, 
      - the split op and 
      - the result-combining op.

    Example (default: use_scaling_algorithm = false, use_alloc = false):
    ====================================================================
>>>>>>> 3de04b6d
    ```
      %r = linalg.generic {indexing_maps = [affine_map<(d0) -> (d0)>,
                                            affine_map<(d0) -> ()>],
            iterator_types = ["reduction"]}
      ins(%in : tensor<32xf32>)
      outs(%out : tensor<f32>) {
      ^bb0(%arg1: f32, %arg2: f32):
        %y = arith.addf %arg1, %arg2 : f32
        linalg.yield %y : f32
      } -> tensor<f32>
    ```
    
<<<<<<< HEAD
    To:
=======
    is split into:
>>>>>>> 3de04b6d
    
    ```
      %cst = arith.constant 0.000000e+00 : f32
      %0 = tensor.expand_shape %in [[0, 1]] : tensor<32xf32> into tensor<4x8xf32>
      %1 = linalg.init_tensor [4] : tensor<4xf32>
      %2 = linalg.fill ins(%cst : f32) outs(%1 : tensor<4xf32>) -> tensor<4xf32>
      %3 = linalg.generic {indexing_maps = [affine_map<(d0, d1) -> (d0, d1)>,
                                            affine_map<(d0, d1) -> (d0)>],
        iterator_types = ["parallel", "reduction"]}
        ins(%0 : tensor<4x8xf32>) outs(%2 : tensor<4xf32>) {
        ^bb0(%arg3: f32, %arg5: f32):
        %5 = arith.addf %arg3, %arg4 : f32
        linalg.yield %5 : f32
      } -> tensor<4xf32>
      %r = linalg.generic {indexing_maps = [affine_map<(d0) -> (d0)>,
                                            affine_map<(d0) -> ()>],
        iterator_types = ["reduction"]}
        ins(%3 : tensor<4xf32>) outs(%out : tensor<f32>) {
        ^bb0(%arg3: f32, %arg4: f32):
        %5 = arith.addf %arg3, %arg4 : f32
        linalg.yield %5 : f32
      } -> tensor<f32>
    ```

<<<<<<< HEAD
    This op returns handles to the fill op used to initialize the neutral 
    element, the split op and the result-combining op.
  }];

  let arguments = (ins PDL_Operation:$target,
                   DefaultValuedAttr<I64Attr, "{}">:$split_factor,
                   DefaultValuedAttr<I64Attr, "{}">:$insert_split_dimension);
  let results = (outs PDL_Operation:$fill_op,
                      PDL_Operation:$split_linalg_op,
                      PDL_Operation:$combining_linalg_op);

  let assemblyFormat = "$target attr-dict";

  let extraClassDeclaration = [{
    ::mlir::FailureOr<::llvm::SmallVector<::mlir::Operation *>> applyToOne(
        ::mlir::linalg::LinalgOp target, TransformState &state);
  }];
}

def SplitReductionByScalingOp : 
  Op<Transform_Dialect, "structured.split_reduction_by_scaling",
       [FunctionalStyleTransformOpTrait, MemoryEffectsOpInterface,
        TransformEachOpTrait, TransformOpInterface]> {
  let description = [{
    Indicates that the given `target` op should be transformed with the 
    `splitReductionByScaling` transformation and split factor provided as 
    attribute.

=======
    Example (use_scaling_algorithm = true, use_alloc = true):
    =========================================================
>>>>>>> 3de04b6d
    Instead of introducing an ExpandShapeOp, this scaling-based implementation 
    rewrites a reduction dimension `k` into `k * split_factor + kk`.
    The dimension `kk` is added as an extra parallel dimension to the 
    intermediate output tensor at position `insert_split_dimension`.

    Consider a minimal example where `k` is reduced: 
        O(i, j) += I(i, j, k)
    Assume i=3, j=5, k=128, split_factor=16 and insert_split_dimension=0.
    The compute is rewritten as: 
      a. O_i(kk, i, j) += I(i, j, 16 * k + kk)
      b. O(i, j) += O_i(kk, i, j)
    The intermediate tensor O_i is of shape (128/16)x3x5 == 8x3x5.

    Example:

    ```
     %0 = linalg.matmul ins(%A, %B: tensor<16x256xf32>, tensor<256x32xf32>)
       outs(%C: tensor<16x32xf32>) -> tensor<16x32xf32>
    ```

    Is transformed to:

    ```
     #map0 = affine_map<(d0, d1, d2, d3) -> (d0, d2 * 4 + d3)>
     #map1 = affine_map<(d0, d1, d2, d3) -> (d2 * 4 + d3, d1)>
     #map2 = affine_map<(d0, d1, d2, d3) -> (d2, d3)>
     #map3 = affine_map<(d0, d1, d2, d3) -> (d0, d1, d2)>
     #map4 = affine_map<(d0, d1, d2) -> (d0, d1, d2)>
     #map5 = affine_map<(d0, d1, d2) -> (d0, d1)>
     %0 = linalg.init_tensor [16, 32, 64] : tensor<16x32x64xf32>
     %cst = arith.constant 0.000000e+00 : f32
     %1 = linalg.fill ins(%cst : f32) outs(%0 : tensor<16x32x64xf32>) ->
        tensor<16x32x64xf32>
     %2 = linalg.init_tensor [64, 4] : tensor<64x4xi1>

     %3 = linalg.generic {indexing_maps = [#map0, #map1, #map2, #map3],
       iterator_types = ["parallel", "parallel", "parallel", "reduction"]}
       ins(%A, %B, %2 : tensor<16x256xf32>, tensor<256x32xf32>, tensor<64x4xi1>)
       outs(%1 : tensor<16x32x64xf32>) {
         ^bb0(%arg3: f32, %arg4: f32, %arg5: i1, %arg6: f32):
           %5 = arith.mulf %arg3, %arg4 : f32
           %6 = arith.addf %arg6, %5 : f32
           linalg.yield %6 : f32
     } -> tensor<16x32x64xf32>

     %4 = linalg.generic {indexing_maps = [#map4, #map5],
       iterator_types = ["parallel", "parallel", "reduction"]}
       ins(%3 : tensor<16x32x64xf32>)
       outs(%C : tensor<16x32xf32>) {
         ^bb0(%arg3: f32, %arg4: f32):
           %5 = arith.addf %arg3, %arg4 : f32
           linalg.yield %5 : f32
     } -> tensor<16x32xf32>

     return %4 : tensor<16x32xf32>
    ```
<<<<<<< HEAD

=======
>>>>>>> 3de04b6d
  }];

  let arguments = (ins PDL_Operation:$target,
                   DefaultValuedAttr<I64Attr, "{}">:$split_factor,
<<<<<<< HEAD
                   DefaultValuedAttr<I64Attr, "{}">:$insert_split_dimension);
=======
                   DefaultValuedAttr<I64Attr, "{}">:$insert_split_dimension,
                   UnitAttr:$use_scaling_algorithm,
                   UnitAttr:$use_alloc);
>>>>>>> 3de04b6d
  let results = (outs PDL_Operation:$fill_op,
                      PDL_Operation:$split_linalg_op,
                      PDL_Operation:$combining_linalg_op);

  let assemblyFormat = "$target attr-dict";

  let extraClassDeclaration = [{
    ::mlir::FailureOr<::llvm::SmallVector<::mlir::Operation *>> applyToOne(
        ::mlir::linalg::LinalgOp target, TransformState &state);
  }];
}

def TileOp : Op<Transform_Dialect, "structured.tile",
       [DeclareOpInterfaceMethods<TransformOpInterface>,
        FunctionalStyleTransformOpTrait, MemoryEffectsOpInterface]> {
  let description = [{
    Indicates that the given `target` op should be tiled with the options
    provided as attributes. This transform generates a loop nest with a smaller
    ("tiled") target operation in its body. Currently limited to LinalgOps.

    `sizes` are the tile sizes. A tile size of `0` indicates that the
    respective dimension should not be tiled. No loop will be generated for such
    dimensions. If all tile sizes are `0`, this transform is effectively a
    no-op.

    This op returns handles to the tiled op (in the generated loop nest) and the
    generated loops. The number of loops is the number of non-zero tile sizes.
  }];

  let arguments = (ins PDL_Operation:$target,
                   DefaultValuedAttr<I64ArrayAttr, "{}">:$sizes,
                   DefaultValuedAttr<I64ArrayAttr, "{}">:$interchange);
  let results = (outs PDL_Operation:$tiled_linalg_op,
                      Variadic<PDL_Operation>:$loops);

  let hasCustomAssemblyFormat = 1;
}

def VectorizeOp : Op<Transform_Dialect, "structured.vectorize",
    [FunctionalStyleTransformOpTrait, MemoryEffectsOpInterface,
     TransformEachOpTrait, TransformOpInterface]> {
  let description = [{
    Indicates that the given `target` op all the ops it contains should be
    vectorized with the configuration specified by the attributes of this op.
    This vectorization only handles structured ops that operate on shaped types
    and does not vectorize loops or straight-line. Internally, it applies a
    set of rewrite patterns, some of which enable vectorization and some of
    which clean up the results. Therefore, it can only be applied to an op with
    the "isolated from above property". If finer granularity is required, it can
    be achieved by outlining the target part of the payload IR into, e.g., a
    function, performing the transformation, and inlining it back. This
    transformation only fails if the entire pattern rewriting failed, i.e., it
    does **not** fail when no ops were vectorized.

    Note that this transformation is invalidating the handles to any payload IR
    operation that is contained inside the vectorization target.
  }];

  let arguments = (ins PDL_Operation:$target,
                   DefaultValuedAttr<BoolAttr, "false">:$vectorize_padding);
  let results = (outs PDL_Operation:$transformed);

  let assemblyFormat = "$target attr-dict";

  let extraClassDeclaration = [{
    ::mlir::FailureOr<Operation *> applyToOne(
      ::mlir::Operation *target, TransformState &state);
  }];
}

#endif // LINALG_TRANSFORM_OPS<|MERGE_RESOLUTION|>--- conflicted
+++ resolved
@@ -164,10 +164,6 @@
     reduction into a parallel and reduction dimension. 
     A new `linalg.generic` op is created to perform the rest of the reduction. 
     
-<<<<<<< HEAD
-    Example:
-    
-=======
     The transformation supports different configurations attributes:
       - split_factor: the factor by which to split (i.e. the size of the 
         remaining reduction after splitting).
@@ -186,7 +182,6 @@
 
     Example (default: use_scaling_algorithm = false, use_alloc = false):
     ====================================================================
->>>>>>> 3de04b6d
     ```
       %r = linalg.generic {indexing_maps = [affine_map<(d0) -> (d0)>,
                                             affine_map<(d0) -> ()>],
@@ -199,11 +194,7 @@
       } -> tensor<f32>
     ```
     
-<<<<<<< HEAD
-    To:
-=======
     is split into:
->>>>>>> 3de04b6d
     
     ```
       %cst = arith.constant 0.000000e+00 : f32
@@ -228,39 +219,8 @@
       } -> tensor<f32>
     ```
 
-<<<<<<< HEAD
-    This op returns handles to the fill op used to initialize the neutral 
-    element, the split op and the result-combining op.
-  }];
-
-  let arguments = (ins PDL_Operation:$target,
-                   DefaultValuedAttr<I64Attr, "{}">:$split_factor,
-                   DefaultValuedAttr<I64Attr, "{}">:$insert_split_dimension);
-  let results = (outs PDL_Operation:$fill_op,
-                      PDL_Operation:$split_linalg_op,
-                      PDL_Operation:$combining_linalg_op);
-
-  let assemblyFormat = "$target attr-dict";
-
-  let extraClassDeclaration = [{
-    ::mlir::FailureOr<::llvm::SmallVector<::mlir::Operation *>> applyToOne(
-        ::mlir::linalg::LinalgOp target, TransformState &state);
-  }];
-}
-
-def SplitReductionByScalingOp : 
-  Op<Transform_Dialect, "structured.split_reduction_by_scaling",
-       [FunctionalStyleTransformOpTrait, MemoryEffectsOpInterface,
-        TransformEachOpTrait, TransformOpInterface]> {
-  let description = [{
-    Indicates that the given `target` op should be transformed with the 
-    `splitReductionByScaling` transformation and split factor provided as 
-    attribute.
-
-=======
     Example (use_scaling_algorithm = true, use_alloc = true):
     =========================================================
->>>>>>> 3de04b6d
     Instead of introducing an ExpandShapeOp, this scaling-based implementation 
     rewrites a reduction dimension `k` into `k * split_factor + kk`.
     The dimension `kk` is added as an extra parallel dimension to the 
@@ -317,21 +277,13 @@
 
      return %4 : tensor<16x32xf32>
     ```
-<<<<<<< HEAD
-
-=======
->>>>>>> 3de04b6d
   }];
 
   let arguments = (ins PDL_Operation:$target,
                    DefaultValuedAttr<I64Attr, "{}">:$split_factor,
-<<<<<<< HEAD
-                   DefaultValuedAttr<I64Attr, "{}">:$insert_split_dimension);
-=======
                    DefaultValuedAttr<I64Attr, "{}">:$insert_split_dimension,
                    UnitAttr:$use_scaling_algorithm,
                    UnitAttr:$use_alloc);
->>>>>>> 3de04b6d
   let results = (outs PDL_Operation:$fill_op,
                       PDL_Operation:$split_linalg_op,
                       PDL_Operation:$combining_linalg_op);
