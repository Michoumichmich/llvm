--- conflicted
+++ resolved
@@ -121,11 +121,8 @@
 /// associated with a binary AtomicRMWKind op to `lhs` and `rhs`.
 Value getReductionOp(AtomicRMWKind op, OpBuilder &builder, Location loc,
                      Value lhs, Value rhs);
-<<<<<<< HEAD
-=======
 
 arith::CmpIPredicate invertPredicate(arith::CmpIPredicate pred);
->>>>>>> 1e8336c5
 } // namespace arith
 } // namespace mlir
 
