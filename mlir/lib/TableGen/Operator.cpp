--- conflicted
+++ resolved
@@ -169,13 +169,6 @@
   return nullptr;
 }
 
-<<<<<<< HEAD
-bool tblgen::Operator::hasResizableOperandList() const {
-  return getTrait("OpTrait::ResizableOperandList") != nullptr;
-}
-
-=======
->>>>>>> a34309b7
 auto tblgen::Operator::region_begin() const -> const_region_iterator {
   return regions.begin();
 }
