//===- LoopCanonicalization.cpp - Cross-dialect canonicalization patterns -===//
//
// Part of the LLVM Project, under the Apache License v2.0 with LLVM Exceptions.
// See https://llvm.org/LICENSE.txt for license information.
// SPDX-License-Identifier: Apache-2.0 WITH LLVM-exception
//
//===----------------------------------------------------------------------===//
//
// This file contains cross-dialect canonicalization patterns that cannot be
// actual canonicalization patterns due to undesired additional dependencies.
//
//===----------------------------------------------------------------------===//

#include "PassDetail.h"
#include "mlir/Dialect/Affine/IR/AffineOps.h"
#include "mlir/Dialect/MemRef/IR/MemRef.h"
#include "mlir/Dialect/SCF/IR/SCF.h"
#include "mlir/Dialect/SCF/Transforms/Passes.h"
#include "mlir/Dialect/SCF/Transforms/Transforms.h"
#include "mlir/Dialect/SCF/Utils/AffineCanonicalizationUtils.h"
#include "mlir/Dialect/Tensor/IR/Tensor.h"
#include "mlir/IR/PatternMatch.h"
#include "mlir/Transforms/GreedyPatternRewriteDriver.h"
#include "llvm/ADT/TypeSwitch.h"

using namespace mlir;
using namespace mlir::scf;

/// A simple, conservative analysis to determine if the loop is shape
/// conserving. I.e., the type of the arg-th yielded value is the same as the
/// type of the corresponding basic block argument of the loop.
/// Note: This function handles only simple cases. Expand as needed.
static bool isShapePreserving(ForOp forOp, int64_t arg) {
  auto yieldOp = cast<YieldOp>(forOp.getBody()->getTerminator());
  assert(arg < static_cast<int64_t>(yieldOp.getResults().size()) &&
         "arg is out of bounds");
  Value value = yieldOp.getResults()[arg];
  while (value) {
    if (value == forOp.getRegionIterArgs()[arg])
      return true;
    OpResult opResult = value.dyn_cast<OpResult>();
    if (!opResult)
      return false;

    using tensor::InsertSliceOp;
    value =
        llvm::TypeSwitch<Operation *, Value>(opResult.getOwner())
            .template Case<InsertSliceOp>(
                [&](InsertSliceOp op) { return op.getDest(); })
            .template Case<ForOp>([&](ForOp forOp) {
              return isShapePreserving(forOp, opResult.getResultNumber())
                         ? forOp.getIterOperands()[opResult.getResultNumber()]
                         : Value();
            })
            .Default([&](auto op) { return Value(); });
  }
  return false;
}

namespace {
/// Fold dim ops of iter_args to dim ops of their respective init args. E.g.:
///
/// ```
/// %0 = ... : tensor<?x?xf32>
/// scf.for ... iter_args(%arg0 = %0) -> (tensor<?x?xf32>) {
///   %1 = tensor.dim %arg0, %c0 : tensor<?x?xf32>
///   ...
/// }
/// ```
///
/// is folded to:
///
/// ```
/// %0 = ... : tensor<?x?xf32>
/// scf.for ... iter_args(%arg0 = %0) -> (tensor<?x?xf32>) {
///   %1 = tensor.dim %0, %c0 : tensor<?x?xf32>
///   ...
/// }
/// ```
///
/// Note: Dim ops are folded only if it can be proven that the runtime type of
/// the iter arg does not change with loop iterations.
template <typename OpTy>
struct DimOfIterArgFolder : public OpRewritePattern<OpTy> {
  using OpRewritePattern<OpTy>::OpRewritePattern;

  LogicalResult matchAndRewrite(OpTy dimOp,
                                PatternRewriter &rewriter) const override {
    auto blockArg = dimOp.getSource().template dyn_cast<BlockArgument>();
    if (!blockArg)
      return failure();
    auto forOp = dyn_cast<ForOp>(blockArg.getParentBlock()->getParentOp());
    if (!forOp)
      return failure();
    if (!isShapePreserving(forOp, blockArg.getArgNumber() - 1))
      return failure();

    Value initArg = forOp.getOpOperandForRegionIterArg(blockArg).get();
    rewriter.updateRootInPlace(
        dimOp, [&]() { dimOp.getSourceMutable().assign(initArg); });

    return success();
  };
};

/// Fold dim ops of loop results to dim ops of their respective init args. E.g.:
///
/// ```
/// %0 = ... : tensor<?x?xf32>
/// %r = scf.for ... iter_args(%arg0 = %0) -> (tensor<?x?xf32>) {
///   ...
/// }
/// %1 = tensor.dim %r, %c0 : tensor<?x?xf32>
/// ```
///
/// is folded to:
///
/// ```
/// %0 = ... : tensor<?x?xf32>
/// %r = scf.for ... iter_args(%arg0 = %0) -> (tensor<?x?xf32>) {
///   ...
/// }
/// %1 = tensor.dim %0, %c0 : tensor<?x?xf32>
/// ```
///
/// Note: Dim ops are folded only if it can be proven that the runtime type of
/// the iter arg does not change with loop iterations.
template <typename OpTy>
struct DimOfLoopResultFolder : public OpRewritePattern<OpTy> {
  using OpRewritePattern<OpTy>::OpRewritePattern;

  LogicalResult matchAndRewrite(OpTy dimOp,
                                PatternRewriter &rewriter) const override {
    auto forOp = dimOp.getSource().template getDefiningOp<scf::ForOp>();
    if (!forOp)
      return failure();
    auto opResult = dimOp.getSource().template cast<OpResult>();
    unsigned resultNumber = opResult.getResultNumber();
    if (!isShapePreserving(forOp, resultNumber))
      return failure();
    rewriter.updateRootInPlace(dimOp, [&]() {
<<<<<<< HEAD
      dimOp.sourceMutable().assign(forOp.getIterOperands()[resultNumber]);
=======
      dimOp.getSourceMutable().assign(forOp.getIterOperands()[resultNumber]);
>>>>>>> 3de04b6d
    });
    return success();
  }
};

/// Canonicalize AffineMinOp/AffineMaxOp operations in the context of scf.for
/// and scf.parallel loops with a known range.
template <typename OpTy, bool IsMin>
struct AffineOpSCFCanonicalizationPattern : public OpRewritePattern<OpTy> {
  using OpRewritePattern<OpTy>::OpRewritePattern;

  LogicalResult matchAndRewrite(OpTy op,
                                PatternRewriter &rewriter) const override {
    auto loopMatcher = [](Value iv, OpFoldResult &lb, OpFoldResult &ub,
                          OpFoldResult &step) {
      if (scf::ForOp forOp = scf::getForInductionVarOwner(iv)) {
        lb = forOp.getLowerBound();
        ub = forOp.getUpperBound();
        step = forOp.getStep();
        return success();
      }
      if (scf::ParallelOp parOp = scf::getParallelForInductionVarOwner(iv)) {
        for (unsigned idx = 0; idx < parOp.getNumLoops(); ++idx) {
          if (parOp.getInductionVars()[idx] == iv) {
            lb = parOp.getLowerBound()[idx];
            ub = parOp.getUpperBound()[idx];
            step = parOp.getStep()[idx];
            return success();
          }
        }
        return failure();
      }
      if (scf::ForeachThreadOp foreachThreadOp =
              scf::getForeachThreadOpThreadIndexOwner(iv)) {
        for (int64_t idx = 0; idx < foreachThreadOp.getRank(); ++idx) {
          if (foreachThreadOp.getThreadIndices()[idx] == iv) {
            lb = OpBuilder(iv.getContext()).getIndexAttr(0);
            ub = foreachThreadOp.getNumThreads()[idx];
            step = OpBuilder(iv.getContext()).getIndexAttr(1);
            return success();
          }
        }
        return failure();
      }
      return failure();
    };

    return scf::canonicalizeMinMaxOpInLoop(rewriter, op, op.getAffineMap(),
                                           op.operands(), IsMin, loopMatcher);
  }
};

struct SCFForLoopCanonicalization
    : public SCFForLoopCanonicalizationBase<SCFForLoopCanonicalization> {
  void runOnOperation() override {
    auto *parentOp = getOperation();
    MLIRContext *ctx = parentOp->getContext();
    RewritePatternSet patterns(ctx);
    scf::populateSCFForLoopCanonicalizationPatterns(patterns);
    if (failed(applyPatternsAndFoldGreedily(parentOp, std::move(patterns))))
      signalPassFailure();
  }
};
} // namespace

void mlir::scf::populateSCFForLoopCanonicalizationPatterns(
    RewritePatternSet &patterns) {
  MLIRContext *ctx = patterns.getContext();
  patterns
      .add<AffineOpSCFCanonicalizationPattern<AffineMinOp, /*IsMin=*/true>,
           AffineOpSCFCanonicalizationPattern<AffineMaxOp, /*IsMin=*/false>,
           DimOfIterArgFolder<tensor::DimOp>, DimOfIterArgFolder<memref::DimOp>,
           DimOfLoopResultFolder<tensor::DimOp>,
           DimOfLoopResultFolder<memref::DimOp>>(ctx);
}

std::unique_ptr<Pass> mlir::createSCFForLoopCanonicalizationPass() {
  return std::make_unique<SCFForLoopCanonicalization>();
}<|MERGE_RESOLUTION|>--- conflicted
+++ resolved
@@ -139,11 +139,7 @@
     if (!isShapePreserving(forOp, resultNumber))
       return failure();
     rewriter.updateRootInPlace(dimOp, [&]() {
-<<<<<<< HEAD
-      dimOp.sourceMutable().assign(forOp.getIterOperands()[resultNumber]);
-=======
       dimOp.getSourceMutable().assign(forOp.getIterOperands()[resultNumber]);
->>>>>>> 3de04b6d
     });
     return success();
   }
