//===-- llvm/ADT/Triple.h - Target triple helper class ----------*- C++ -*-===//
//
// Part of the LLVM Project, under the Apache License v2.0 with LLVM Exceptions.
// See https://llvm.org/LICENSE.txt for license information.
// SPDX-License-Identifier: Apache-2.0 WITH LLVM-exception
//
//===----------------------------------------------------------------------===//

#ifndef LLVM_ADT_TRIPLE_H
#define LLVM_ADT_TRIPLE_H

#include "llvm/ADT/Twine.h"

// Some system headers or GCC predefined macros conflict with identifiers in
// this file.  Undefine them here.
#undef NetBSD
#undef mips
#undef sparc

namespace llvm {

/// Triple - Helper class for working with autoconf configuration names. For
/// historical reasons, we also call these 'triples' (they used to contain
/// exactly three fields).
///
/// Configuration names are strings in the canonical form:
///   ARCHITECTURE-VENDOR-OPERATING_SYSTEM
/// or
///   ARCHITECTURE-VENDOR-OPERATING_SYSTEM-ENVIRONMENT
///
/// This class is used for clients which want to support arbitrary
/// configuration names, but also want to implement certain special
/// behavior for particular configurations. This class isolates the mapping
/// from the components of the configuration name to well known IDs.
///
/// At its core the Triple class is designed to be a wrapper for a triple
/// string; the constructor does not change or normalize the triple string.
/// Clients that need to handle the non-canonical triples that users often
/// specify should use the normalize method.
///
/// See autoconf/config.guess for a glimpse into what configuration names
/// look like in practice.
class Triple {
public:
  enum ArchType {
    UnknownArch,

    arm,            // ARM (little endian): arm, armv.*, xscale
    armeb,          // ARM (big endian): armeb
    aarch64,        // AArch64 (little endian): aarch64
    aarch64_be,     // AArch64 (big endian): aarch64_be
    aarch64_32,     // AArch64 (little endian) ILP32: aarch64_32
    arc,            // ARC: Synopsys ARC
    avr,            // AVR: Atmel AVR microcontroller
    bpfel,          // eBPF or extended BPF or 64-bit BPF (little endian)
    bpfeb,          // eBPF or extended BPF or 64-bit BPF (big endian)
    hexagon,        // Hexagon: hexagon
    mips,           // MIPS: mips, mipsallegrex, mipsr6
    mipsel,         // MIPSEL: mipsel, mipsallegrexe, mipsr6el
    mips64,         // MIPS64: mips64, mips64r6, mipsn32, mipsn32r6
    mips64el,       // MIPS64EL: mips64el, mips64r6el, mipsn32el, mipsn32r6el
    msp430,         // MSP430: msp430
    ppc,            // PPC: powerpc
    ppc64,          // PPC64: powerpc64, ppu
    ppc64le,        // PPC64LE: powerpc64le
    r600,           // R600: AMD GPUs HD2XXX - HD6XXX
    amdgcn,         // AMDGCN: AMD GCN GPUs
    riscv32,        // RISC-V (32-bit): riscv32
    riscv64,        // RISC-V (64-bit): riscv64
    sparc,          // Sparc: sparc
    sparcv9,        // Sparcv9: Sparcv9
    sparcel,        // Sparc: (endianness = little). NB: 'Sparcle' is a CPU variant
    systemz,        // SystemZ: s390x
    tce,            // TCE (http://tce.cs.tut.fi/): tce
    tcele,          // TCE little endian (http://tce.cs.tut.fi/): tcele
    thumb,          // Thumb (little endian): thumb, thumbv.*
    thumbeb,        // Thumb (big endian): thumbeb
    x86,            // X86: i[3-9]86
    x86_64,         // X86-64: amd64, x86_64
    xcore,          // XCore: xcore
    nvptx,          // NVPTX: 32-bit
    nvptx64,        // NVPTX: 64-bit
    le32,           // le32: generic little-endian 32-bit CPU (PNaCl)
    le64,           // le64: generic little-endian 64-bit CPU (PNaCl)
    amdil,          // AMDIL
    amdil64,        // AMDIL with 64-bit pointers
    hsail,          // AMD HSAIL
    hsail64,        // AMD HSAIL with 64-bit pointers
    spir,           // SPIR: standard portable IR for OpenCL 32-bit version
    spir64,         // SPIR: standard portable IR for OpenCL 64-bit version
    kalimba,        // Kalimba: generic kalimba
    shave,          // SHAVE: Movidius vector VLIW processors
    lanai,          // Lanai: Lanai 32-bit
    wasm32,         // WebAssembly with 32-bit pointers
    wasm64,         // WebAssembly with 64-bit pointers
    renderscript32, // 32-bit RenderScript
    renderscript64, // 64-bit RenderScript
<<<<<<< HEAD
    fpga_aoco,      // Intel FPGA: unlinked object file
    fpga_aocr,      // Intel FPGA: linked early image
    fpga_aocx,      // Intel FPGA: linked image
    LastArchType = renderscript64
=======
    ve,             // NEC SX-Aurora Vector Engine
    LastArchType = ve
>>>>>>> 00c6e984
  };
  enum SubArchType {
    NoSubArch,

    ARMSubArch_v8_5a,
    ARMSubArch_v8_4a,
    ARMSubArch_v8_3a,
    ARMSubArch_v8_2a,
    ARMSubArch_v8_1a,
    ARMSubArch_v8,
    ARMSubArch_v8r,
    ARMSubArch_v8m_baseline,
    ARMSubArch_v8m_mainline,
    ARMSubArch_v8_1m_mainline,
    ARMSubArch_v7,
    ARMSubArch_v7em,
    ARMSubArch_v7m,
    ARMSubArch_v7s,
    ARMSubArch_v7k,
    ARMSubArch_v7ve,
    ARMSubArch_v6,
    ARMSubArch_v6m,
    ARMSubArch_v6k,
    ARMSubArch_v6t2,
    ARMSubArch_v5,
    ARMSubArch_v5te,
    ARMSubArch_v4t,

    KalimbaSubArch_v3,
    KalimbaSubArch_v4,
    KalimbaSubArch_v5,

    MipsSubArch_r6,

    SPIRSubArch_fpga,
    SPIRSubArch_gen,
    SPIRSubArch_x86_64,

    PPCSubArch_spe
  };
  enum VendorType {
    UnknownVendor,

    Apple,
    PC,
    SCEI,
    BGP,
    BGQ,
    Freescale,
    IBM,
    ImaginationTechnologies,
    Intel,
    MipsTechnologies,
    NVIDIA,
    CSR,
    Myriad,
    AMD,
    Mesa,
    SUSE,
    OpenEmbedded,
    LastVendorType = OpenEmbedded
  };
  enum OSType {
    UnknownOS,

    Ananas,
    CloudABI,
    Darwin,
    DragonFly,
    FreeBSD,
    Fuchsia,
    IOS,
    KFreeBSD,
    Linux,
    Lv2,        // PS3
    MacOSX,
    NetBSD,
    OpenBSD,
    Solaris,
    Win32,
    Haiku,
    Minix,
    RTEMS,
    NaCl,       // Native Client
    CNK,        // BG/P Compute-Node Kernel
    AIX,
    CUDA,       // NVIDIA CUDA
    NVCL,       // NVIDIA OpenCL
    AMDHSA,     // AMD HSA Runtime
    PS4,
    ELFIAMCU,
    TvOS,       // Apple tvOS
    WatchOS,    // Apple watchOS
    Mesa3D,
    Contiki,
    AMDPAL,     // AMD PAL Runtime
    HermitCore, // HermitCore Unikernel/Multikernel
    Hurd,       // GNU/Hurd
    WASI,       // Experimental WebAssembly OS
    Emscripten,
    LastOSType = Emscripten
  };
  enum EnvironmentType {
    UnknownEnvironment,

    GNU,
    GNUABIN32,
    GNUABI64,
    GNUEABI,
    GNUEABIHF,
    GNUX32,
    CODE16,
    EABI,
    EABIHF,
    Android,
    Musl,
    MuslEABI,
    MuslEABIHF,

    MSVC,
    Itanium,
    Cygnus,
    CoreCLR,
    SYCLDevice,
    Simulator,  // Simulator variants of other systems, e.g., Apple's iOS
    MacABI, // Mac Catalyst variant of Apple's iOS deployment target.
    LastEnvironmentType = MacABI
  };
  enum ObjectFormatType {
    UnknownObjectFormat,

    COFF,
    ELF,
    MachO,
    Wasm,
    XCOFF,
  };

private:
  std::string Data;

  /// The parsed arch type.
  ArchType Arch;

  /// The parsed subarchitecture type.
  SubArchType SubArch;

  /// The parsed vendor type.
  VendorType Vendor;

  /// The parsed OS type.
  OSType OS;

  /// The parsed Environment type.
  EnvironmentType Environment;

  /// The object format type.
  ObjectFormatType ObjectFormat;

public:
  /// @name Constructors
  /// @{

  /// Default constructor is the same as an empty string and leaves all
  /// triple fields unknown.
  Triple()
      : Data(), Arch(), SubArch(), Vendor(), OS(), Environment(),
        ObjectFormat() {}

  explicit Triple(const Twine &Str);
  Triple(const Twine &ArchStr, const Twine &VendorStr, const Twine &OSStr);
  Triple(const Twine &ArchStr, const Twine &VendorStr, const Twine &OSStr,
         const Twine &EnvironmentStr);

  bool operator==(const Triple &Other) const {
    return Arch == Other.Arch && SubArch == Other.SubArch &&
           Vendor == Other.Vendor && OS == Other.OS &&
           Environment == Other.Environment &&
           ObjectFormat == Other.ObjectFormat;
  }

  bool operator!=(const Triple &Other) const {
    return !(*this == Other);
  }

  /// @}
  /// @name Normalization
  /// @{

  /// normalize - Turn an arbitrary machine specification into the canonical
  /// triple form (or something sensible that the Triple class understands if
  /// nothing better can reasonably be done).  In particular, it handles the
  /// common case in which otherwise valid components are in the wrong order.
  static std::string normalize(StringRef Str);

  /// Return the normalized form of this triple's string.
  std::string normalize() const { return normalize(Data); }

  /// @}
  /// @name Typed Component Access
  /// @{

  /// getArch - Get the parsed architecture type of this triple.
  ArchType getArch() const { return Arch; }

  /// getSubArch - get the parsed subarchitecture type for this triple.
  SubArchType getSubArch() const { return SubArch; }

  /// getVendor - Get the parsed vendor type of this triple.
  VendorType getVendor() const { return Vendor; }

  /// getOS - Get the parsed operating system type of this triple.
  OSType getOS() const { return OS; }

  /// hasEnvironment - Does this triple have the optional environment
  /// (fourth) component?
  bool hasEnvironment() const {
    return getEnvironmentName() != "";
  }

  /// getEnvironment - Get the parsed environment type of this triple.
  EnvironmentType getEnvironment() const { return Environment; }

  /// Parse the version number from the OS name component of the
  /// triple, if present.
  ///
  /// For example, "fooos1.2.3" would return (1, 2, 3).
  ///
  /// If an entry is not defined, it will be returned as 0.
  void getEnvironmentVersion(unsigned &Major, unsigned &Minor,
                             unsigned &Micro) const;

  /// getFormat - Get the object format for this triple.
  ObjectFormatType getObjectFormat() const { return ObjectFormat; }

  /// getOSVersion - Parse the version number from the OS name component of the
  /// triple, if present.
  ///
  /// For example, "fooos1.2.3" would return (1, 2, 3).
  ///
  /// If an entry is not defined, it will be returned as 0.
  void getOSVersion(unsigned &Major, unsigned &Minor, unsigned &Micro) const;

  /// getOSMajorVersion - Return just the major version number, this is
  /// specialized because it is a common query.
  unsigned getOSMajorVersion() const {
    unsigned Maj, Min, Micro;
    getOSVersion(Maj, Min, Micro);
    return Maj;
  }

  /// getMacOSXVersion - Parse the version number as with getOSVersion and then
  /// translate generic "darwin" versions to the corresponding OS X versions.
  /// This may also be called with IOS triples but the OS X version number is
  /// just set to a constant 10.4.0 in that case.  Returns true if successful.
  bool getMacOSXVersion(unsigned &Major, unsigned &Minor,
                        unsigned &Micro) const;

  /// getiOSVersion - Parse the version number as with getOSVersion.  This should
  /// only be called with IOS or generic triples.
  void getiOSVersion(unsigned &Major, unsigned &Minor,
                     unsigned &Micro) const;

  /// getWatchOSVersion - Parse the version number as with getOSVersion.  This
  /// should only be called with WatchOS or generic triples.
  void getWatchOSVersion(unsigned &Major, unsigned &Minor,
                         unsigned &Micro) const;

  /// @}
  /// @name Direct Component Access
  /// @{

  const std::string &str() const { return Data; }

  const std::string &getTriple() const { return Data; }

  /// getArchName - Get the architecture (first) component of the
  /// triple.
  StringRef getArchName() const;

  /// getVendorName - Get the vendor (second) component of the triple.
  StringRef getVendorName() const;

  /// getOSName - Get the operating system (third) component of the
  /// triple.
  StringRef getOSName() const;

  /// getEnvironmentName - Get the optional environment (fourth)
  /// component of the triple, or "" if empty.
  StringRef getEnvironmentName() const;

  /// getOSAndEnvironmentName - Get the operating system and optional
  /// environment components as a single string (separated by a '-'
  /// if the environment component is present).
  StringRef getOSAndEnvironmentName() const;

  /// @}
  /// @name Convenience Predicates
  /// @{

  /// Test whether the architecture is 64-bit
  ///
  /// Note that this tests for 64-bit pointer width, and nothing else. Note
  /// that we intentionally expose only three predicates, 64-bit, 32-bit, and
  /// 16-bit. The inner details of pointer width for particular architectures
  /// is not summed up in the triple, and so only a coarse grained predicate
  /// system is provided.
  bool isArch64Bit() const;

  /// Test whether the architecture is 32-bit
  ///
  /// Note that this tests for 32-bit pointer width, and nothing else.
  bool isArch32Bit() const;

  /// Test whether the architecture is 16-bit
  ///
  /// Note that this tests for 16-bit pointer width, and nothing else.
  bool isArch16Bit() const;

  /// isOSVersionLT - Helper function for doing comparisons against version
  /// numbers included in the target triple.
  bool isOSVersionLT(unsigned Major, unsigned Minor = 0,
                     unsigned Micro = 0) const {
    unsigned LHS[3];
    getOSVersion(LHS[0], LHS[1], LHS[2]);

    if (LHS[0] != Major)
      return LHS[0] < Major;
    if (LHS[1] != Minor)
      return LHS[1] < Minor;
    if (LHS[2] != Micro)
      return LHS[2] < Micro;

    return false;
  }

  bool isOSVersionLT(const Triple &Other) const {
    unsigned RHS[3];
    Other.getOSVersion(RHS[0], RHS[1], RHS[2]);
    return isOSVersionLT(RHS[0], RHS[1], RHS[2]);
  }

  /// isMacOSXVersionLT - Comparison function for checking OS X version
  /// compatibility, which handles supporting skewed version numbering schemes
  /// used by the "darwin" triples.
  bool isMacOSXVersionLT(unsigned Major, unsigned Minor = 0,
                         unsigned Micro = 0) const {
    assert(isMacOSX() && "Not an OS X triple!");

    // If this is OS X, expect a sane version number.
    if (getOS() == Triple::MacOSX)
      return isOSVersionLT(Major, Minor, Micro);

    // Otherwise, compare to the "Darwin" number.
    assert(Major == 10 && "Unexpected major version");
    return isOSVersionLT(Minor + 4, Micro, 0);
  }

  /// isMacOSX - Is this a Mac OS X triple. For legacy reasons, we support both
  /// "darwin" and "osx" as OS X triples.
  bool isMacOSX() const {
    return getOS() == Triple::Darwin || getOS() == Triple::MacOSX;
  }

  /// Is this an iOS triple.
  /// Note: This identifies tvOS as a variant of iOS. If that ever
  /// changes, i.e., if the two operating systems diverge or their version
  /// numbers get out of sync, that will need to be changed.
  /// watchOS has completely different version numbers so it is not included.
  bool isiOS() const {
    return getOS() == Triple::IOS || isTvOS();
  }

  /// Is this an Apple tvOS triple.
  bool isTvOS() const {
    return getOS() == Triple::TvOS;
  }

  /// Is this an Apple watchOS triple.
  bool isWatchOS() const {
    return getOS() == Triple::WatchOS;
  }

  bool isWatchABI() const {
    return getSubArch() == Triple::ARMSubArch_v7k;
  }

  /// isOSDarwin - Is this a "Darwin" OS (macOS, iOS, tvOS or watchOS).
  bool isOSDarwin() const {
    return isMacOSX() || isiOS() || isWatchOS();
  }

  bool isSimulatorEnvironment() const {
    return getEnvironment() == Triple::Simulator;
  }

  bool isSYCLDeviceEnvironment() const {
    return getEnvironment() == Triple::SYCLDevice;
  }

  bool isMacCatalystEnvironment() const {
    return getEnvironment() == Triple::MacABI;
  }

  bool isOSNetBSD() const {
    return getOS() == Triple::NetBSD;
  }

  bool isOSOpenBSD() const {
    return getOS() == Triple::OpenBSD;
  }

  bool isOSFreeBSD() const {
    return getOS() == Triple::FreeBSD;
  }

  bool isOSFuchsia() const {
    return getOS() == Triple::Fuchsia;
  }

  bool isOSDragonFly() const { return getOS() == Triple::DragonFly; }

  bool isOSSolaris() const {
    return getOS() == Triple::Solaris;
  }

  bool isOSIAMCU() const {
    return getOS() == Triple::ELFIAMCU;
  }

  bool isOSUnknown() const { return getOS() == Triple::UnknownOS; }

  bool isGNUEnvironment() const {
    EnvironmentType Env = getEnvironment();
    return Env == Triple::GNU || Env == Triple::GNUABIN32 ||
           Env == Triple::GNUABI64 || Env == Triple::GNUEABI ||
           Env == Triple::GNUEABIHF || Env == Triple::GNUX32;
  }

  bool isOSContiki() const {
    return getOS() == Triple::Contiki;
  }

  /// Tests whether the OS is Haiku.
  bool isOSHaiku() const {
    return getOS() == Triple::Haiku;
  }

  /// Tests whether the OS is Windows.
  bool isOSWindows() const {
    return getOS() == Triple::Win32;
  }

  /// Checks if the environment is MSVC.
  bool isKnownWindowsMSVCEnvironment() const {
    return isOSWindows() && getEnvironment() == Triple::MSVC;
  }

  /// Checks if the environment could be MSVC.
  bool isWindowsMSVCEnvironment() const {
    return isKnownWindowsMSVCEnvironment() ||
           (isOSWindows() && getEnvironment() == Triple::UnknownEnvironment);
  }

  bool isWindowsCoreCLREnvironment() const {
    return isOSWindows() && getEnvironment() == Triple::CoreCLR;
  }

  bool isWindowsItaniumEnvironment() const {
    return isOSWindows() && getEnvironment() == Triple::Itanium;
  }

  bool isWindowsCygwinEnvironment() const {
    return isOSWindows() && getEnvironment() == Triple::Cygnus;
  }

  bool isWindowsGNUEnvironment() const {
    return isOSWindows() && getEnvironment() == Triple::GNU;
  }

  /// Tests for either Cygwin or MinGW OS
  bool isOSCygMing() const {
    return isWindowsCygwinEnvironment() || isWindowsGNUEnvironment();
  }

  /// Is this a "Windows" OS targeting a "MSVCRT.dll" environment.
  bool isOSMSVCRT() const {
    return isWindowsMSVCEnvironment() || isWindowsGNUEnvironment() ||
           isWindowsItaniumEnvironment();
  }

  /// Tests whether the OS is NaCl (Native Client)
  bool isOSNaCl() const {
    return getOS() == Triple::NaCl;
  }

  /// Tests whether the OS is Linux.
  bool isOSLinux() const {
    return getOS() == Triple::Linux;
  }

  /// Tests whether the OS is kFreeBSD.
  bool isOSKFreeBSD() const {
    return getOS() == Triple::KFreeBSD;
  }

  /// Tests whether the OS is Hurd.
  bool isOSHurd() const {
    return getOS() == Triple::Hurd;
  }

  /// Tests whether the OS is WASI.
  bool isOSWASI() const {
    return getOS() == Triple::WASI;
  }

  /// Tests whether the OS is Emscripten.
  bool isOSEmscripten() const {
    return getOS() == Triple::Emscripten;
  }

  /// Tests whether the OS uses glibc.
  bool isOSGlibc() const {
    return (getOS() == Triple::Linux || getOS() == Triple::KFreeBSD ||
            getOS() == Triple::Hurd) &&
           !isAndroid();
  }

  /// Tests whether the OS is AIX.
  bool isOSAIX() const {
    return getOS() == Triple::AIX;
  }

  /// Tests whether the OS uses the ELF binary format.
  bool isOSBinFormatELF() const {
    return getObjectFormat() == Triple::ELF;
  }

  /// Tests whether the OS uses the COFF binary format.
  bool isOSBinFormatCOFF() const {
    return getObjectFormat() == Triple::COFF;
  }

  /// Tests whether the environment is MachO.
  bool isOSBinFormatMachO() const {
    return getObjectFormat() == Triple::MachO;
  }

  /// Tests whether the OS uses the Wasm binary format.
  bool isOSBinFormatWasm() const {
    return getObjectFormat() == Triple::Wasm;
  }

  /// Tests whether the OS uses the XCOFF binary format.
  bool isOSBinFormatXCOFF() const {
    return getObjectFormat() == Triple::XCOFF;
  }

  /// Tests whether the target is the PS4 CPU
  bool isPS4CPU() const {
    return getArch() == Triple::x86_64 &&
           getVendor() == Triple::SCEI &&
           getOS() == Triple::PS4;
  }

  /// Tests whether the target is the PS4 platform
  bool isPS4() const {
    return getVendor() == Triple::SCEI &&
           getOS() == Triple::PS4;
  }

  /// Tests whether the target is Android
  bool isAndroid() const { return getEnvironment() == Triple::Android; }

  bool isAndroidVersionLT(unsigned Major) const {
    assert(isAndroid() && "Not an Android triple!");

    unsigned Env[3];
    getEnvironmentVersion(Env[0], Env[1], Env[2]);

    // 64-bit targets did not exist before API level 21 (Lollipop).
    if (isArch64Bit() && Env[0] < 21)
      Env[0] = 21;

    return Env[0] < Major;
  }

  /// Tests whether the environment is musl-libc
  bool isMusl() const {
    return getEnvironment() == Triple::Musl ||
           getEnvironment() == Triple::MuslEABI ||
           getEnvironment() == Triple::MuslEABIHF;
  }

  /// Tests whether the target is SPIR (32- or 64-bit).
  bool isSPIR() const {
    return getArch() == Triple::spir || getArch() == Triple::spir64;
  }

  /// Tests whether the target is NVPTX (32- or 64-bit).
  bool isNVPTX() const {
    return getArch() == Triple::nvptx || getArch() == Triple::nvptx64;
  }

  /// Tests whether the target is Thumb (little and big endian).
  bool isThumb() const {
    return getArch() == Triple::thumb || getArch() == Triple::thumbeb;
  }

  /// Tests whether the target is ARM (little and big endian).
  bool isARM() const {
    return getArch() == Triple::arm || getArch() == Triple::armeb;
  }

  /// Tests whether the target is AArch64 (little and big endian).
  bool isAArch64() const {
    return getArch() == Triple::aarch64 || getArch() == Triple::aarch64_be;
  }

  /// Tests whether the target is MIPS 32-bit (little and big endian).
  bool isMIPS32() const {
    return getArch() == Triple::mips || getArch() == Triple::mipsel;
  }

  /// Tests whether the target is MIPS 64-bit (little and big endian).
  bool isMIPS64() const {
    return getArch() == Triple::mips64 || getArch() == Triple::mips64el;
  }

  /// Tests whether the target is MIPS (little and big endian, 32- or 64-bit).
  bool isMIPS() const {
    return isMIPS32() || isMIPS64();
  }

  /// Tests whether the target is 64-bit PowerPC (little and big endian).
  bool isPPC64() const {
    return getArch() == Triple::ppc64 || getArch() == Triple::ppc64le;
  }

  /// Tests whether the target is RISC-V (32- and 64-bit).
  bool isRISCV() const {
    return getArch() == Triple::riscv32 || getArch() == Triple::riscv64;
  }

  /// Tests whether the target is x86 (32- or 64-bit).
  bool isX86() const {
    return getArch() == Triple::x86 || getArch() == Triple::x86_64;
  }

  /// Tests whether the target is VE
  bool isVE() const {
    return getArch() == Triple::ve;
  }

  /// Tests whether the target supports comdat
  bool supportsCOMDAT() const {
    return !isOSBinFormatMachO();
  }

  /// Tests whether the target uses emulated TLS as default.
  bool hasDefaultEmulatedTLS() const {
    return isAndroid() || isOSOpenBSD() || isWindowsCygwinEnvironment();
  }

  /// @}
  /// @name Mutators
  /// @{

  /// setArch - Set the architecture (first) component of the triple
  /// to a known type.
  void setArch(ArchType Kind);

  /// setVendor - Set the vendor (second) component of the triple to a
  /// known type.
  void setVendor(VendorType Kind);

  /// setOS - Set the operating system (third) component of the triple
  /// to a known type.
  void setOS(OSType Kind);

  /// setEnvironment - Set the environment (fourth) component of the triple
  /// to a known type.
  void setEnvironment(EnvironmentType Kind);

  /// setObjectFormat - Set the object file format
  void setObjectFormat(ObjectFormatType Kind);

  /// setTriple - Set all components to the new triple \p Str.
  void setTriple(const Twine &Str);

  /// setArchName - Set the architecture (first) component of the
  /// triple by name.
  void setArchName(StringRef Str);

  /// setVendorName - Set the vendor (second) component of the triple
  /// by name.
  void setVendorName(StringRef Str);

  /// setOSName - Set the operating system (third) component of the
  /// triple by name.
  void setOSName(StringRef Str);

  /// setEnvironmentName - Set the optional environment (fourth)
  /// component of the triple by name.
  void setEnvironmentName(StringRef Str);

  /// setOSAndEnvironmentName - Set the operating system and optional
  /// environment components with a single string.
  void setOSAndEnvironmentName(StringRef Str);

  /// @}
  /// @name Helpers to build variants of a particular triple.
  /// @{

  /// Form a triple with a 32-bit variant of the current architecture.
  ///
  /// This can be used to move across "families" of architectures where useful.
  ///
  /// \returns A new triple with a 32-bit architecture or an unknown
  ///          architecture if no such variant can be found.
  llvm::Triple get32BitArchVariant() const;

  /// Form a triple with a 64-bit variant of the current architecture.
  ///
  /// This can be used to move across "families" of architectures where useful.
  ///
  /// \returns A new triple with a 64-bit architecture or an unknown
  ///          architecture if no such variant can be found.
  llvm::Triple get64BitArchVariant() const;

  /// Form a triple with a big endian variant of the current architecture.
  ///
  /// This can be used to move across "families" of architectures where useful.
  ///
  /// \returns A new triple with a big endian architecture or an unknown
  ///          architecture if no such variant can be found.
  llvm::Triple getBigEndianArchVariant() const;

  /// Form a triple with a little endian variant of the current architecture.
  ///
  /// This can be used to move across "families" of architectures where useful.
  ///
  /// \returns A new triple with a little endian architecture or an unknown
  ///          architecture if no such variant can be found.
  llvm::Triple getLittleEndianArchVariant() const;

  /// Get the (LLVM) name of the minimum ARM CPU for the arch we are targeting.
  ///
  /// \param Arch the architecture name (e.g., "armv7s"). If it is an empty
  /// string then the triple's arch name is used.
  StringRef getARMCPUForArch(StringRef Arch = StringRef()) const;

  /// Tests whether the target triple is little endian.
  ///
  /// \returns true if the triple is little endian, false otherwise.
  bool isLittleEndian() const;

  /// Test whether target triples are compatible.
  bool isCompatibleWith(const Triple &Other) const;

  /// Merge target triples.
  std::string merge(const Triple &Other) const;

  /// @}
  /// @name Static helpers for IDs.
  /// @{

  /// getArchTypeName - Get the canonical name for the \p Kind architecture.
  static StringRef getArchTypeName(ArchType Kind);

  /// getArchTypePrefix - Get the "prefix" canonical name for the \p Kind
  /// architecture. This is the prefix used by the architecture specific
  /// builtins, and is suitable for passing to \see
  /// Intrinsic::getIntrinsicForGCCBuiltin().
  ///
  /// \return - The architecture prefix, or 0 if none is defined.
  static StringRef getArchTypePrefix(ArchType Kind);

  /// getVendorTypeName - Get the canonical name for the \p Kind vendor.
  static StringRef getVendorTypeName(VendorType Kind);

  /// getOSTypeName - Get the canonical name for the \p Kind operating system.
  static StringRef getOSTypeName(OSType Kind);

  /// getEnvironmentTypeName - Get the canonical name for the \p Kind
  /// environment.
  static StringRef getEnvironmentTypeName(EnvironmentType Kind);

  /// @}
  /// @name Static helpers for converting alternate architecture names.
  /// @{

  /// getArchTypeForLLVMName - The canonical type for the given LLVM
  /// architecture name (e.g., "x86").
  static ArchType getArchTypeForLLVMName(StringRef Str);

  /// @}
};

} // End llvm namespace


#endif<|MERGE_RESOLUTION|>--- conflicted
+++ resolved
@@ -95,15 +95,11 @@
     wasm64,         // WebAssembly with 64-bit pointers
     renderscript32, // 32-bit RenderScript
     renderscript64, // 64-bit RenderScript
-<<<<<<< HEAD
     fpga_aoco,      // Intel FPGA: unlinked object file
     fpga_aocr,      // Intel FPGA: linked early image
     fpga_aocx,      // Intel FPGA: linked image
-    LastArchType = renderscript64
-=======
     ve,             // NEC SX-Aurora Vector Engine
     LastArchType = ve
->>>>>>> 00c6e984
   };
   enum SubArchType {
     NoSubArch,
