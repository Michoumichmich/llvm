//===- IntrinsicsAARCH64.td - Defines AARCH64 intrinsics ---*- tablegen -*-===//
//
// Part of the LLVM Project, under the Apache License v2.0 with LLVM Exceptions.
// See https://llvm.org/LICENSE.txt for license information.
// SPDX-License-Identifier: Apache-2.0 WITH LLVM-exception
//
//===----------------------------------------------------------------------===//
//
// This file defines all of the AARCH64-specific intrinsics.
//
//===----------------------------------------------------------------------===//

let TargetPrefix = "aarch64" in {

def int_aarch64_ldxr : Intrinsic<[llvm_i64_ty], [llvm_anyptr_ty],
                                 [IntrNoFree, IntrWillReturn]>;
def int_aarch64_ldaxr : Intrinsic<[llvm_i64_ty], [llvm_anyptr_ty],
                                  [IntrNoFree, IntrWillReturn]>;
def int_aarch64_stxr : Intrinsic<[llvm_i32_ty], [llvm_i64_ty, llvm_anyptr_ty],
                                 [IntrNoFree, IntrWillReturn]>;
def int_aarch64_stlxr : Intrinsic<[llvm_i32_ty], [llvm_i64_ty, llvm_anyptr_ty],
                                  [IntrNoFree, IntrWillReturn]>;

def int_aarch64_ldxp : Intrinsic<[llvm_i64_ty, llvm_i64_ty], [llvm_ptr_ty],
                                 [IntrNoFree, IntrWillReturn]>;
def int_aarch64_ldaxp : Intrinsic<[llvm_i64_ty, llvm_i64_ty], [llvm_ptr_ty],
                                  [IntrNoFree, IntrWillReturn]>;
def int_aarch64_stxp : Intrinsic<[llvm_i32_ty],
                               [llvm_i64_ty, llvm_i64_ty, llvm_ptr_ty],
                               [IntrNoFree, IntrWillReturn]>;
def int_aarch64_stlxp : Intrinsic<[llvm_i32_ty],
                                  [llvm_i64_ty, llvm_i64_ty, llvm_ptr_ty],
                                  [IntrNoFree, IntrWillReturn]>;

def int_aarch64_clrex : Intrinsic<[]>;

def int_aarch64_sdiv : DefaultAttrsIntrinsic<[llvm_anyint_ty], [LLVMMatchType<0>,
                                LLVMMatchType<0>], [IntrNoMem]>;
def int_aarch64_udiv : DefaultAttrsIntrinsic<[llvm_anyint_ty], [LLVMMatchType<0>,
                                LLVMMatchType<0>], [IntrNoMem]>;

def int_aarch64_fjcvtzs : DefaultAttrsIntrinsic<[llvm_i32_ty], [llvm_double_ty], [IntrNoMem]>;

def int_aarch64_cls: DefaultAttrsIntrinsic<[llvm_i32_ty], [llvm_i32_ty], [IntrNoMem]>;
def int_aarch64_cls64: DefaultAttrsIntrinsic<[llvm_i32_ty], [llvm_i64_ty], [IntrNoMem]>;

def int_aarch64_frint32z
    : DefaultAttrsIntrinsic<[ llvm_anyfloat_ty ], [ LLVMMatchType<0> ],
                            [ IntrNoMem ]>;
def int_aarch64_frint64z
    : DefaultAttrsIntrinsic<[ llvm_anyfloat_ty ], [ LLVMMatchType<0> ],
                            [ IntrNoMem ]>;
def int_aarch64_frint32x
    : DefaultAttrsIntrinsic<[ llvm_anyfloat_ty ], [ LLVMMatchType<0> ],
                            [ IntrNoMem ]>;
def int_aarch64_frint64x
    : DefaultAttrsIntrinsic<[ llvm_anyfloat_ty ], [ LLVMMatchType<0> ],
                            [ IntrNoMem ]>;

//===----------------------------------------------------------------------===//
// HINT

def int_aarch64_hint : DefaultAttrsIntrinsic<[], [llvm_i32_ty]>;

def int_aarch64_break : Intrinsic<[], [llvm_i32_ty],
    [IntrNoMem, IntrHasSideEffects, IntrNoReturn, IntrCold, ImmArg<ArgIndex<0>>]>;

//===----------------------------------------------------------------------===//
// Data Barrier Instructions

def int_aarch64_dmb : ClangBuiltin<"__builtin_arm_dmb">, MSBuiltin<"__dmb">,
                      Intrinsic<[], [llvm_i32_ty], [IntrNoFree, IntrWillReturn]>;
def int_aarch64_dsb : ClangBuiltin<"__builtin_arm_dsb">, MSBuiltin<"__dsb">,
                      Intrinsic<[], [llvm_i32_ty], [IntrNoFree, IntrWillReturn]>;
def int_aarch64_isb : ClangBuiltin<"__builtin_arm_isb">, MSBuiltin<"__isb">,
                      Intrinsic<[], [llvm_i32_ty], [IntrNoFree, IntrWillReturn]>;

// A space-consuming intrinsic primarily for testing block and jump table
// placements. The first argument is the number of bytes this "instruction"
// takes up, the second and return value are essentially chains, used to force
// ordering during ISel.
def int_aarch64_space : DefaultAttrsIntrinsic<[llvm_i64_ty], [llvm_i32_ty, llvm_i64_ty], []>;

}

//===----------------------------------------------------------------------===//
// Advanced SIMD (NEON)

let TargetPrefix = "aarch64" in {  // All intrinsics start with "llvm.aarch64.".
  class AdvSIMD_2Scalar_Float_Intrinsic
    : DefaultAttrsIntrinsic<[llvm_anyfloat_ty], [LLVMMatchType<0>, LLVMMatchType<0>],
                [IntrNoMem]>;

  class AdvSIMD_FPToIntRounding_Intrinsic
    : DefaultAttrsIntrinsic<[llvm_anyint_ty], [llvm_anyfloat_ty], [IntrNoMem]>;

  class AdvSIMD_1IntArg_Intrinsic
    : DefaultAttrsIntrinsic<[llvm_anyint_ty], [LLVMMatchType<0>], [IntrNoMem]>;
  class AdvSIMD_1FloatArg_Intrinsic
    : DefaultAttrsIntrinsic<[llvm_anyfloat_ty], [LLVMMatchType<0>], [IntrNoMem]>;
  class AdvSIMD_1VectorArg_Intrinsic
    : DefaultAttrsIntrinsic<[llvm_anyvector_ty], [LLVMMatchType<0>], [IntrNoMem]>;
  class AdvSIMD_1VectorArg_Expand_Intrinsic
    : DefaultAttrsIntrinsic<[llvm_anyvector_ty], [llvm_anyvector_ty], [IntrNoMem]>;
  class AdvSIMD_1VectorArg_Long_Intrinsic
    : DefaultAttrsIntrinsic<[llvm_anyvector_ty], [LLVMTruncatedType<0>], [IntrNoMem]>;
  class AdvSIMD_1IntArg_Narrow_Intrinsic
    : DefaultAttrsIntrinsic<[llvm_anyint_ty], [llvm_anyint_ty], [IntrNoMem]>;
  class AdvSIMD_1VectorArg_Narrow_Intrinsic
    : DefaultAttrsIntrinsic<[llvm_anyint_ty], [LLVMExtendedType<0>], [IntrNoMem]>;
  class AdvSIMD_1VectorArg_Int_Across_Intrinsic
    : DefaultAttrsIntrinsic<[llvm_anyint_ty], [llvm_anyvector_ty], [IntrNoMem]>;
  class AdvSIMD_1VectorArg_Float_Across_Intrinsic
    : DefaultAttrsIntrinsic<[llvm_anyfloat_ty], [llvm_anyvector_ty], [IntrNoMem]>;

  class AdvSIMD_2IntArg_Intrinsic
    : DefaultAttrsIntrinsic<[llvm_anyint_ty], [LLVMMatchType<0>, LLVMMatchType<0>],
                [IntrNoMem]>;
  class AdvSIMD_2FloatArg_Intrinsic
    : DefaultAttrsIntrinsic<[llvm_anyfloat_ty], [LLVMMatchType<0>, LLVMMatchType<0>],
                [IntrNoMem]>;
  class AdvSIMD_2VectorArg_Intrinsic
    : DefaultAttrsIntrinsic<[llvm_anyvector_ty], [LLVMMatchType<0>, LLVMMatchType<0>],
                [IntrNoMem]>;
  class AdvSIMD_2VectorArg_Compare_Intrinsic
    : DefaultAttrsIntrinsic<[llvm_anyvector_ty], [llvm_anyvector_ty, LLVMMatchType<1>],
                [IntrNoMem]>;
  class AdvSIMD_2Arg_FloatCompare_Intrinsic
    : DefaultAttrsIntrinsic<[llvm_anyint_ty], [llvm_anyfloat_ty, LLVMMatchType<1>],
                [IntrNoMem]>;
  class AdvSIMD_2VectorArg_Long_Intrinsic
    : DefaultAttrsIntrinsic<[llvm_anyvector_ty],
                [LLVMTruncatedType<0>, LLVMTruncatedType<0>],
                [IntrNoMem]>;
  class AdvSIMD_2VectorArg_Wide_Intrinsic
    : DefaultAttrsIntrinsic<[llvm_anyvector_ty],
                [LLVMMatchType<0>, LLVMTruncatedType<0>],
                [IntrNoMem]>;
  class AdvSIMD_2VectorArg_Narrow_Intrinsic
    : DefaultAttrsIntrinsic<[llvm_anyvector_ty],
                [LLVMExtendedType<0>, LLVMExtendedType<0>],
                [IntrNoMem]>;
  class AdvSIMD_2Arg_Scalar_Narrow_Intrinsic
    : DefaultAttrsIntrinsic<[llvm_anyint_ty],
                [LLVMExtendedType<0>, llvm_i32_ty],
                [IntrNoMem]>;
  class AdvSIMD_2VectorArg_Scalar_Expand_BySize_Intrinsic
    : DefaultAttrsIntrinsic<[llvm_anyvector_ty],
                [llvm_anyvector_ty],
                [IntrNoMem]>;
  class AdvSIMD_2VectorArg_Scalar_Wide_BySize_Intrinsic
    : DefaultAttrsIntrinsic<[llvm_anyvector_ty],
                [LLVMTruncatedType<0>],
                [IntrNoMem]>;
  class AdvSIMD_2VectorArg_Scalar_Wide_Intrinsic
    : DefaultAttrsIntrinsic<[llvm_anyvector_ty],
                [LLVMTruncatedType<0>, llvm_i32_ty],
                [IntrNoMem]>;
  class AdvSIMD_2VectorArg_Tied_Narrow_Intrinsic
    : DefaultAttrsIntrinsic<[llvm_anyvector_ty],
                [LLVMHalfElementsVectorType<0>, llvm_anyvector_ty],
                [IntrNoMem]>;
  class AdvSIMD_2VectorArg_Lane_Intrinsic
    : DefaultAttrsIntrinsic<[llvm_anyint_ty],
                [LLVMMatchType<0>, llvm_anyint_ty, llvm_i32_ty],
                [IntrNoMem]>;

  class AdvSIMD_3IntArg_Intrinsic
    : DefaultAttrsIntrinsic<[llvm_anyint_ty],
                [LLVMMatchType<0>, LLVMMatchType<0>, LLVMMatchType<0>],
                [IntrNoMem]>;
  class AdvSIMD_3VectorArg_Intrinsic
      : DefaultAttrsIntrinsic<[llvm_anyvector_ty],
               [LLVMMatchType<0>, LLVMMatchType<0>, LLVMMatchType<0>],
               [IntrNoMem]>;
  class AdvSIMD_3VectorArg_Scalar_Intrinsic
      : DefaultAttrsIntrinsic<[llvm_anyvector_ty],
               [LLVMMatchType<0>, LLVMMatchType<0>, llvm_i32_ty],
               [IntrNoMem]>;
  class AdvSIMD_3VectorArg_Tied_Narrow_Intrinsic
      : DefaultAttrsIntrinsic<[llvm_anyvector_ty],
               [LLVMHalfElementsVectorType<0>, llvm_anyvector_ty,
                LLVMMatchType<1>], [IntrNoMem]>;
  class AdvSIMD_3VectorArg_Scalar_Tied_Narrow_Intrinsic
    : DefaultAttrsIntrinsic<[llvm_anyvector_ty],
                [LLVMHalfElementsVectorType<0>, llvm_anyvector_ty, llvm_i32_ty],
                [IntrNoMem]>;
  class AdvSIMD_CvtFxToFP_Intrinsic
    : DefaultAttrsIntrinsic<[llvm_anyfloat_ty], [llvm_anyint_ty, llvm_i32_ty],
                [IntrNoMem]>;
  class AdvSIMD_CvtFPToFx_Intrinsic
    : DefaultAttrsIntrinsic<[llvm_anyint_ty], [llvm_anyfloat_ty, llvm_i32_ty],
                [IntrNoMem]>;

  class AdvSIMD_1Arg_Intrinsic
    : DefaultAttrsIntrinsic<[llvm_any_ty], [LLVMMatchType<0>], [IntrNoMem]>;

  class AdvSIMD_Dot_Intrinsic
    : DefaultAttrsIntrinsic<[llvm_anyvector_ty],
                [LLVMMatchType<0>, llvm_anyvector_ty, LLVMMatchType<1>],
                [IntrNoMem]>;

  class AdvSIMD_FP16FML_Intrinsic
    : DefaultAttrsIntrinsic<[llvm_anyvector_ty],
                [LLVMMatchType<0>, llvm_anyvector_ty, LLVMMatchType<1>],
                [IntrNoMem]>;

  class AdvSIMD_MatMul_Intrinsic
    : DefaultAttrsIntrinsic<[llvm_anyvector_ty],
                [LLVMMatchType<0>, llvm_anyvector_ty, LLVMMatchType<1>],
                [IntrNoMem]>;

  class AdvSIMD_FML_Intrinsic
    : DefaultAttrsIntrinsic<[llvm_anyvector_ty],
                [LLVMMatchType<0>, llvm_anyvector_ty, LLVMMatchType<1>],
                [IntrNoMem]>;

  class AdvSIMD_BF16FML_Intrinsic
    : DefaultAttrsIntrinsic<[llvm_v4f32_ty],
                [llvm_v4f32_ty, llvm_v8bf16_ty, llvm_v8bf16_ty],
                [IntrNoMem]>;
}

// Arithmetic ops

let TargetPrefix = "aarch64", IntrProperties = [IntrNoMem] in {
  // Vector Add Across Lanes
  def int_aarch64_neon_saddv : AdvSIMD_1VectorArg_Int_Across_Intrinsic;
  def int_aarch64_neon_uaddv : AdvSIMD_1VectorArg_Int_Across_Intrinsic;
  def int_aarch64_neon_faddv : AdvSIMD_1VectorArg_Float_Across_Intrinsic;

  // Vector Long Add Across Lanes
  def int_aarch64_neon_saddlv : AdvSIMD_1VectorArg_Int_Across_Intrinsic;
  def int_aarch64_neon_uaddlv : AdvSIMD_1VectorArg_Int_Across_Intrinsic;

  // Vector Halving Add
  def int_aarch64_neon_shadd : AdvSIMD_2VectorArg_Intrinsic;
  def int_aarch64_neon_uhadd : AdvSIMD_2VectorArg_Intrinsic;

  // Vector Rounding Halving Add
  def int_aarch64_neon_srhadd : AdvSIMD_2VectorArg_Intrinsic;
  def int_aarch64_neon_urhadd : AdvSIMD_2VectorArg_Intrinsic;

  // Vector Saturating Add
  def int_aarch64_neon_sqadd : AdvSIMD_2IntArg_Intrinsic;
  def int_aarch64_neon_suqadd : AdvSIMD_2IntArg_Intrinsic;
  def int_aarch64_neon_usqadd : AdvSIMD_2IntArg_Intrinsic;
  def int_aarch64_neon_uqadd : AdvSIMD_2IntArg_Intrinsic;

  // Vector Add High-Half
  // FIXME: this is a legacy intrinsic for aarch64_simd.h. Remove it when that
  // header is no longer supported.
  def int_aarch64_neon_addhn : AdvSIMD_2VectorArg_Narrow_Intrinsic;

  // Vector Rounding Add High-Half
  def int_aarch64_neon_raddhn : AdvSIMD_2VectorArg_Narrow_Intrinsic;

  // Vector Saturating Doubling Multiply High
  def int_aarch64_neon_sqdmulh : AdvSIMD_2IntArg_Intrinsic;
  def int_aarch64_neon_sqdmulh_lane : AdvSIMD_2VectorArg_Lane_Intrinsic;
  def int_aarch64_neon_sqdmulh_laneq : AdvSIMD_2VectorArg_Lane_Intrinsic;

  // Vector Saturating Rounding Doubling Multiply High
  def int_aarch64_neon_sqrdmulh : AdvSIMD_2IntArg_Intrinsic;
  def int_aarch64_neon_sqrdmulh_lane : AdvSIMD_2VectorArg_Lane_Intrinsic;
  def int_aarch64_neon_sqrdmulh_laneq : AdvSIMD_2VectorArg_Lane_Intrinsic;

  def int_aarch64_neon_sqrdmlah : AdvSIMD_3IntArg_Intrinsic;
  def int_aarch64_neon_sqrdmlsh : AdvSIMD_3IntArg_Intrinsic;

  // Vector Polynominal Multiply
  def int_aarch64_neon_pmul : AdvSIMD_2VectorArg_Intrinsic;

  // Vector Long Multiply
  def int_aarch64_neon_smull : AdvSIMD_2VectorArg_Long_Intrinsic;
  def int_aarch64_neon_umull : AdvSIMD_2VectorArg_Long_Intrinsic;
  def int_aarch64_neon_pmull : AdvSIMD_2VectorArg_Long_Intrinsic;

  // 64-bit polynomial multiply really returns an i128, which is not legal. Fake
  // it with a v16i8.
  def int_aarch64_neon_pmull64 :
        DefaultAttrsIntrinsic<[llvm_v16i8_ty], [llvm_i64_ty, llvm_i64_ty], [IntrNoMem]>;

  // Vector Extending Multiply
  def int_aarch64_neon_fmulx : AdvSIMD_2FloatArg_Intrinsic {
    let IntrProperties = [IntrNoMem, Commutative];
  }

  // Vector Saturating Doubling Long Multiply
  def int_aarch64_neon_sqdmull : AdvSIMD_2VectorArg_Long_Intrinsic;
  def int_aarch64_neon_sqdmulls_scalar
    : DefaultAttrsIntrinsic<[llvm_i64_ty], [llvm_i32_ty, llvm_i32_ty], [IntrNoMem]>;

  // Vector Halving Subtract
  def int_aarch64_neon_shsub : AdvSIMD_2VectorArg_Intrinsic;
  def int_aarch64_neon_uhsub : AdvSIMD_2VectorArg_Intrinsic;

  // Vector Saturating Subtract
  def int_aarch64_neon_sqsub : AdvSIMD_2IntArg_Intrinsic;
  def int_aarch64_neon_uqsub : AdvSIMD_2IntArg_Intrinsic;

  // Vector Subtract High-Half
  // FIXME: this is a legacy intrinsic for aarch64_simd.h. Remove it when that
  // header is no longer supported.
  def int_aarch64_neon_subhn : AdvSIMD_2VectorArg_Narrow_Intrinsic;

  // Vector Rounding Subtract High-Half
  def int_aarch64_neon_rsubhn : AdvSIMD_2VectorArg_Narrow_Intrinsic;

  // Vector Compare Absolute Greater-than-or-equal
  def int_aarch64_neon_facge : AdvSIMD_2Arg_FloatCompare_Intrinsic;

  // Vector Compare Absolute Greater-than
  def int_aarch64_neon_facgt : AdvSIMD_2Arg_FloatCompare_Intrinsic;

  // Vector Absolute Difference
  def int_aarch64_neon_sabd : AdvSIMD_2VectorArg_Intrinsic;
  def int_aarch64_neon_uabd : AdvSIMD_2VectorArg_Intrinsic;
  def int_aarch64_neon_fabd : AdvSIMD_2VectorArg_Intrinsic;

  // Scalar Absolute Difference
  def int_aarch64_sisd_fabd : AdvSIMD_2Scalar_Float_Intrinsic;

  // Vector Max
  def int_aarch64_neon_smax : AdvSIMD_2VectorArg_Intrinsic;
  def int_aarch64_neon_umax : AdvSIMD_2VectorArg_Intrinsic;
  def int_aarch64_neon_fmax : AdvSIMD_2FloatArg_Intrinsic;
  def int_aarch64_neon_fmaxnmp : AdvSIMD_2VectorArg_Intrinsic;

  // Vector Max Across Lanes
  def int_aarch64_neon_smaxv : AdvSIMD_1VectorArg_Int_Across_Intrinsic;
  def int_aarch64_neon_umaxv : AdvSIMD_1VectorArg_Int_Across_Intrinsic;
  def int_aarch64_neon_fmaxv : AdvSIMD_1VectorArg_Float_Across_Intrinsic;
  def int_aarch64_neon_fmaxnmv : AdvSIMD_1VectorArg_Float_Across_Intrinsic;

  // Vector Min
  def int_aarch64_neon_smin : AdvSIMD_2VectorArg_Intrinsic;
  def int_aarch64_neon_umin : AdvSIMD_2VectorArg_Intrinsic;
  def int_aarch64_neon_fmin : AdvSIMD_2FloatArg_Intrinsic;
  def int_aarch64_neon_fminnmp : AdvSIMD_2VectorArg_Intrinsic;

  // Vector Min/Max Number
  def int_aarch64_neon_fminnm : AdvSIMD_2FloatArg_Intrinsic;
  def int_aarch64_neon_fmaxnm : AdvSIMD_2FloatArg_Intrinsic;

  // Vector Min Across Lanes
  def int_aarch64_neon_sminv : AdvSIMD_1VectorArg_Int_Across_Intrinsic;
  def int_aarch64_neon_uminv : AdvSIMD_1VectorArg_Int_Across_Intrinsic;
  def int_aarch64_neon_fminv : AdvSIMD_1VectorArg_Float_Across_Intrinsic;
  def int_aarch64_neon_fminnmv : AdvSIMD_1VectorArg_Float_Across_Intrinsic;

  // Pairwise Add
  def int_aarch64_neon_addp : AdvSIMD_2VectorArg_Intrinsic;
  def int_aarch64_neon_faddp : AdvSIMD_2VectorArg_Intrinsic;

  // Long Pairwise Add
  // FIXME: In theory, we shouldn't need intrinsics for saddlp or
  // uaddlp, but tblgen's type inference currently can't handle the
  // pattern fragments this ends up generating.
  def int_aarch64_neon_saddlp : AdvSIMD_1VectorArg_Expand_Intrinsic;
  def int_aarch64_neon_uaddlp : AdvSIMD_1VectorArg_Expand_Intrinsic;

  // Folding Maximum
  def int_aarch64_neon_smaxp : AdvSIMD_2VectorArg_Intrinsic;
  def int_aarch64_neon_umaxp : AdvSIMD_2VectorArg_Intrinsic;
  def int_aarch64_neon_fmaxp : AdvSIMD_2VectorArg_Intrinsic;

  // Folding Minimum
  def int_aarch64_neon_sminp : AdvSIMD_2VectorArg_Intrinsic;
  def int_aarch64_neon_uminp : AdvSIMD_2VectorArg_Intrinsic;
  def int_aarch64_neon_fminp : AdvSIMD_2VectorArg_Intrinsic;

  // Reciprocal Estimate/Step
  def int_aarch64_neon_frecps : AdvSIMD_2FloatArg_Intrinsic;
  def int_aarch64_neon_frsqrts : AdvSIMD_2FloatArg_Intrinsic;

  // Reciprocal Exponent
  def int_aarch64_neon_frecpx : AdvSIMD_1FloatArg_Intrinsic;

  // Vector Saturating Shift Left
  def int_aarch64_neon_sqshl : AdvSIMD_2IntArg_Intrinsic;
  def int_aarch64_neon_uqshl : AdvSIMD_2IntArg_Intrinsic;

  // Vector Rounding Shift Left
  def int_aarch64_neon_srshl : AdvSIMD_2IntArg_Intrinsic;
  def int_aarch64_neon_urshl : AdvSIMD_2IntArg_Intrinsic;

  // Vector Saturating Rounding Shift Left
  def int_aarch64_neon_sqrshl : AdvSIMD_2IntArg_Intrinsic;
  def int_aarch64_neon_uqrshl : AdvSIMD_2IntArg_Intrinsic;

  // Vector Signed->Unsigned Shift Left by Constant
  def int_aarch64_neon_sqshlu : AdvSIMD_2IntArg_Intrinsic;

  // Vector Signed->Unsigned Narrowing Saturating Shift Right by Constant
  def int_aarch64_neon_sqshrun : AdvSIMD_2Arg_Scalar_Narrow_Intrinsic;

  // Vector Signed->Unsigned Rounding Narrowing Saturating Shift Right by Const
  def int_aarch64_neon_sqrshrun : AdvSIMD_2Arg_Scalar_Narrow_Intrinsic;

  // Vector Narrowing Shift Right by Constant
  def int_aarch64_neon_sqshrn : AdvSIMD_2Arg_Scalar_Narrow_Intrinsic;
  def int_aarch64_neon_uqshrn : AdvSIMD_2Arg_Scalar_Narrow_Intrinsic;

  // Vector Rounding Narrowing Shift Right by Constant
  def int_aarch64_neon_rshrn : AdvSIMD_2Arg_Scalar_Narrow_Intrinsic;

  // Vector Rounding Narrowing Saturating Shift Right by Constant
  def int_aarch64_neon_sqrshrn : AdvSIMD_2Arg_Scalar_Narrow_Intrinsic;
  def int_aarch64_neon_uqrshrn : AdvSIMD_2Arg_Scalar_Narrow_Intrinsic;

  // Vector Shift Left
  def int_aarch64_neon_sshl : AdvSIMD_2IntArg_Intrinsic;
  def int_aarch64_neon_ushl : AdvSIMD_2IntArg_Intrinsic;

  // Vector Widening Shift Left by Constant
  def int_aarch64_neon_shll : AdvSIMD_2VectorArg_Scalar_Wide_BySize_Intrinsic;
  def int_aarch64_neon_sshll : AdvSIMD_2VectorArg_Scalar_Wide_Intrinsic;
  def int_aarch64_neon_ushll : AdvSIMD_2VectorArg_Scalar_Wide_Intrinsic;

  // Vector Shift Right by Constant and Insert
  def int_aarch64_neon_vsri : AdvSIMD_3VectorArg_Scalar_Intrinsic;

  // Vector Shift Left by Constant and Insert
  def int_aarch64_neon_vsli : AdvSIMD_3VectorArg_Scalar_Intrinsic;

  // Vector Saturating Narrow
  def int_aarch64_neon_scalar_sqxtn: AdvSIMD_1IntArg_Narrow_Intrinsic;
  def int_aarch64_neon_scalar_uqxtn : AdvSIMD_1IntArg_Narrow_Intrinsic;
  def int_aarch64_neon_sqxtn : AdvSIMD_1VectorArg_Narrow_Intrinsic;
  def int_aarch64_neon_uqxtn : AdvSIMD_1VectorArg_Narrow_Intrinsic;

  // Vector Saturating Extract and Unsigned Narrow
  def int_aarch64_neon_scalar_sqxtun : AdvSIMD_1IntArg_Narrow_Intrinsic;
  def int_aarch64_neon_sqxtun : AdvSIMD_1VectorArg_Narrow_Intrinsic;

  // Vector Absolute Value
  def int_aarch64_neon_abs : AdvSIMD_1Arg_Intrinsic;

  // Vector Saturating Absolute Value
  def int_aarch64_neon_sqabs : AdvSIMD_1IntArg_Intrinsic;

  // Vector Saturating Negation
  def int_aarch64_neon_sqneg : AdvSIMD_1IntArg_Intrinsic;

  // Vector Count Leading Sign Bits
  def int_aarch64_neon_cls : AdvSIMD_1VectorArg_Intrinsic;

  // Vector Reciprocal Estimate
  def int_aarch64_neon_urecpe : AdvSIMD_1VectorArg_Intrinsic;
  def int_aarch64_neon_frecpe : AdvSIMD_1FloatArg_Intrinsic;

  // Vector Square Root Estimate
  def int_aarch64_neon_ursqrte : AdvSIMD_1VectorArg_Intrinsic;
  def int_aarch64_neon_frsqrte : AdvSIMD_1FloatArg_Intrinsic;

  // Vector Conversions Between Half-Precision and Single-Precision.
  def int_aarch64_neon_vcvtfp2hf
    : DefaultAttrsIntrinsic<[llvm_v4i16_ty], [llvm_v4f32_ty], [IntrNoMem]>;
  def int_aarch64_neon_vcvthf2fp
    : DefaultAttrsIntrinsic<[llvm_v4f32_ty], [llvm_v4i16_ty], [IntrNoMem]>;

  // Vector Conversions Between Floating-point and Fixed-point.
  def int_aarch64_neon_vcvtfp2fxs : AdvSIMD_CvtFPToFx_Intrinsic;
  def int_aarch64_neon_vcvtfp2fxu : AdvSIMD_CvtFPToFx_Intrinsic;
  def int_aarch64_neon_vcvtfxs2fp : AdvSIMD_CvtFxToFP_Intrinsic;
  def int_aarch64_neon_vcvtfxu2fp : AdvSIMD_CvtFxToFP_Intrinsic;

  // Vector FP->Int Conversions
  def int_aarch64_neon_fcvtas : AdvSIMD_FPToIntRounding_Intrinsic;
  def int_aarch64_neon_fcvtau : AdvSIMD_FPToIntRounding_Intrinsic;
  def int_aarch64_neon_fcvtms : AdvSIMD_FPToIntRounding_Intrinsic;
  def int_aarch64_neon_fcvtmu : AdvSIMD_FPToIntRounding_Intrinsic;
  def int_aarch64_neon_fcvtns : AdvSIMD_FPToIntRounding_Intrinsic;
  def int_aarch64_neon_fcvtnu : AdvSIMD_FPToIntRounding_Intrinsic;
  def int_aarch64_neon_fcvtps : AdvSIMD_FPToIntRounding_Intrinsic;
  def int_aarch64_neon_fcvtpu : AdvSIMD_FPToIntRounding_Intrinsic;
  def int_aarch64_neon_fcvtzs : AdvSIMD_FPToIntRounding_Intrinsic;
  def int_aarch64_neon_fcvtzu : AdvSIMD_FPToIntRounding_Intrinsic;

  // v8.5-A Vector FP Rounding
  def int_aarch64_neon_frint32x : AdvSIMD_1FloatArg_Intrinsic;
  def int_aarch64_neon_frint32z : AdvSIMD_1FloatArg_Intrinsic;
  def int_aarch64_neon_frint64x : AdvSIMD_1FloatArg_Intrinsic;
  def int_aarch64_neon_frint64z : AdvSIMD_1FloatArg_Intrinsic;

  // Scalar FP->Int conversions

  // Vector FP Inexact Narrowing
  def int_aarch64_neon_fcvtxn : AdvSIMD_1VectorArg_Expand_Intrinsic;

  // Scalar FP Inexact Narrowing
  def int_aarch64_sisd_fcvtxn : DefaultAttrsIntrinsic<[llvm_float_ty], [llvm_double_ty],
                                        [IntrNoMem]>;

  // v8.2-A Dot Product
  def int_aarch64_neon_udot : AdvSIMD_Dot_Intrinsic;
  def int_aarch64_neon_sdot : AdvSIMD_Dot_Intrinsic;

  // v8.6-A Matrix Multiply Intrinsics
  def int_aarch64_neon_ummla : AdvSIMD_MatMul_Intrinsic;
  def int_aarch64_neon_smmla : AdvSIMD_MatMul_Intrinsic;
  def int_aarch64_neon_usmmla : AdvSIMD_MatMul_Intrinsic;
  def int_aarch64_neon_usdot : AdvSIMD_Dot_Intrinsic;
  def int_aarch64_neon_bfdot : AdvSIMD_Dot_Intrinsic;
  def int_aarch64_neon_bfmmla
    : DefaultAttrsIntrinsic<[llvm_v4f32_ty],
                [llvm_v4f32_ty, llvm_v8bf16_ty, llvm_v8bf16_ty],
                [IntrNoMem]>;
  def int_aarch64_neon_bfmlalb : AdvSIMD_BF16FML_Intrinsic;
  def int_aarch64_neon_bfmlalt : AdvSIMD_BF16FML_Intrinsic;


  // v8.6-A Bfloat Intrinsics
  def int_aarch64_neon_bfcvt
    : DefaultAttrsIntrinsic<[llvm_bfloat_ty], [llvm_float_ty], [IntrNoMem]>;
  def int_aarch64_neon_bfcvtn
    : DefaultAttrsIntrinsic<[llvm_v8bf16_ty], [llvm_v4f32_ty], [IntrNoMem]>;
  def int_aarch64_neon_bfcvtn2
    : DefaultAttrsIntrinsic<[llvm_v8bf16_ty],
                [llvm_v8bf16_ty, llvm_v4f32_ty],
                [IntrNoMem]>;

  // v8.2-A FP16 Fused Multiply-Add Long
  def int_aarch64_neon_fmlal : AdvSIMD_FP16FML_Intrinsic;
  def int_aarch64_neon_fmlsl : AdvSIMD_FP16FML_Intrinsic;
  def int_aarch64_neon_fmlal2 : AdvSIMD_FP16FML_Intrinsic;
  def int_aarch64_neon_fmlsl2 : AdvSIMD_FP16FML_Intrinsic;

  // v8.3-A Floating-point complex add
  def int_aarch64_neon_vcadd_rot90  : AdvSIMD_2VectorArg_Intrinsic;
  def int_aarch64_neon_vcadd_rot270 : AdvSIMD_2VectorArg_Intrinsic;

  def int_aarch64_neon_vcmla_rot0   : AdvSIMD_3VectorArg_Intrinsic;
  def int_aarch64_neon_vcmla_rot90  : AdvSIMD_3VectorArg_Intrinsic;
  def int_aarch64_neon_vcmla_rot180 : AdvSIMD_3VectorArg_Intrinsic;
  def int_aarch64_neon_vcmla_rot270 : AdvSIMD_3VectorArg_Intrinsic;
}

let TargetPrefix = "aarch64" in {  // All intrinsics start with "llvm.aarch64.".
  class AdvSIMD_2Vector2Index_Intrinsic
    : DefaultAttrsIntrinsic<[llvm_anyvector_ty],
                [llvm_anyvector_ty, llvm_i64_ty, LLVMMatchType<0>, llvm_i64_ty],
                [IntrNoMem]>;
}

// Vector element to element moves
def int_aarch64_neon_vcopy_lane: AdvSIMD_2Vector2Index_Intrinsic;

let TargetPrefix = "aarch64" in {  // All intrinsics start with "llvm.aarch64.".
  class AdvSIMD_1Vec_Load_Intrinsic
      : DefaultAttrsIntrinsic<[llvm_anyvector_ty], [LLVMAnyPointerType<LLVMMatchType<0>>],
                  [IntrReadMem, IntrArgMemOnly]>;
  class AdvSIMD_1Vec_Store_Lane_Intrinsic
    : DefaultAttrsIntrinsic<[], [llvm_anyvector_ty, llvm_i64_ty, llvm_anyptr_ty],
                [IntrArgMemOnly, NoCapture<ArgIndex<2>>]>;

  class AdvSIMD_2Vec_Load_Intrinsic
    : DefaultAttrsIntrinsic<[LLVMMatchType<0>, llvm_anyvector_ty],
                [LLVMAnyPointerType<LLVMMatchType<0>>],
                [IntrReadMem, IntrArgMemOnly]>;
  class AdvSIMD_2Vec_Load_Lane_Intrinsic
    : DefaultAttrsIntrinsic<[LLVMMatchType<0>, LLVMMatchType<0>],
                [LLVMMatchType<0>, llvm_anyvector_ty,
                 llvm_i64_ty, llvm_anyptr_ty],
                [IntrReadMem, IntrArgMemOnly]>;
  class AdvSIMD_2Vec_Store_Intrinsic
    : DefaultAttrsIntrinsic<[], [llvm_anyvector_ty, LLVMMatchType<0>,
                     LLVMAnyPointerType<LLVMMatchType<0>>],
                [IntrArgMemOnly, NoCapture<ArgIndex<2>>]>;
  class AdvSIMD_2Vec_Store_Lane_Intrinsic
    : DefaultAttrsIntrinsic<[], [llvm_anyvector_ty, LLVMMatchType<0>,
                 llvm_i64_ty, llvm_anyptr_ty],
                [IntrArgMemOnly, NoCapture<ArgIndex<3>>]>;

  class AdvSIMD_3Vec_Load_Intrinsic
    : DefaultAttrsIntrinsic<[LLVMMatchType<0>, LLVMMatchType<0>, llvm_anyvector_ty],
                [LLVMAnyPointerType<LLVMMatchType<0>>],
                [IntrReadMem, IntrArgMemOnly]>;
  class AdvSIMD_3Vec_Load_Lane_Intrinsic
    : DefaultAttrsIntrinsic<[LLVMMatchType<0>, LLVMMatchType<0>, LLVMMatchType<0>],
                [LLVMMatchType<0>, LLVMMatchType<0>, llvm_anyvector_ty,
                 llvm_i64_ty, llvm_anyptr_ty],
                [IntrReadMem, IntrArgMemOnly]>;
  class AdvSIMD_3Vec_Store_Intrinsic
    : DefaultAttrsIntrinsic<[], [llvm_anyvector_ty, LLVMMatchType<0>,
                     LLVMMatchType<0>, LLVMAnyPointerType<LLVMMatchType<0>>],
                [IntrArgMemOnly, NoCapture<ArgIndex<3>>]>;
  class AdvSIMD_3Vec_Store_Lane_Intrinsic
    : DefaultAttrsIntrinsic<[], [llvm_anyvector_ty,
                 LLVMMatchType<0>, LLVMMatchType<0>,
                 llvm_i64_ty, llvm_anyptr_ty],
                [IntrArgMemOnly, NoCapture<ArgIndex<4>>]>;

  class AdvSIMD_4Vec_Load_Intrinsic
    : DefaultAttrsIntrinsic<[LLVMMatchType<0>, LLVMMatchType<0>,
                 LLVMMatchType<0>, llvm_anyvector_ty],
                [LLVMAnyPointerType<LLVMMatchType<0>>],
                [IntrReadMem, IntrArgMemOnly]>;
  class AdvSIMD_4Vec_Load_Lane_Intrinsic
    : DefaultAttrsIntrinsic<[LLVMMatchType<0>, LLVMMatchType<0>,
                 LLVMMatchType<0>, LLVMMatchType<0>],
                [LLVMMatchType<0>, LLVMMatchType<0>,
                 LLVMMatchType<0>, llvm_anyvector_ty,
                 llvm_i64_ty, llvm_anyptr_ty],
                [IntrReadMem, IntrArgMemOnly]>;
  class AdvSIMD_4Vec_Store_Intrinsic
    : DefaultAttrsIntrinsic<[], [llvm_anyvector_ty, LLVMMatchType<0>,
                 LLVMMatchType<0>, LLVMMatchType<0>,
                 LLVMAnyPointerType<LLVMMatchType<0>>],
                [IntrArgMemOnly, NoCapture<ArgIndex<4>>]>;
  class AdvSIMD_4Vec_Store_Lane_Intrinsic
    : DefaultAttrsIntrinsic<[], [llvm_anyvector_ty, LLVMMatchType<0>,
                 LLVMMatchType<0>, LLVMMatchType<0>,
                 llvm_i64_ty, llvm_anyptr_ty],
                [IntrArgMemOnly, NoCapture<ArgIndex<5>>]>;
}

// Memory ops

def int_aarch64_neon_ld1x2 : AdvSIMD_2Vec_Load_Intrinsic;
def int_aarch64_neon_ld1x3 : AdvSIMD_3Vec_Load_Intrinsic;
def int_aarch64_neon_ld1x4 : AdvSIMD_4Vec_Load_Intrinsic;

def int_aarch64_neon_st1x2 : AdvSIMD_2Vec_Store_Intrinsic;
def int_aarch64_neon_st1x3 : AdvSIMD_3Vec_Store_Intrinsic;
def int_aarch64_neon_st1x4 : AdvSIMD_4Vec_Store_Intrinsic;

def int_aarch64_neon_ld2 : AdvSIMD_2Vec_Load_Intrinsic;
def int_aarch64_neon_ld3 : AdvSIMD_3Vec_Load_Intrinsic;
def int_aarch64_neon_ld4 : AdvSIMD_4Vec_Load_Intrinsic;

def int_aarch64_neon_ld2lane : AdvSIMD_2Vec_Load_Lane_Intrinsic;
def int_aarch64_neon_ld3lane : AdvSIMD_3Vec_Load_Lane_Intrinsic;
def int_aarch64_neon_ld4lane : AdvSIMD_4Vec_Load_Lane_Intrinsic;

def int_aarch64_neon_ld2r : AdvSIMD_2Vec_Load_Intrinsic;
def int_aarch64_neon_ld3r : AdvSIMD_3Vec_Load_Intrinsic;
def int_aarch64_neon_ld4r : AdvSIMD_4Vec_Load_Intrinsic;

def int_aarch64_neon_st2  : AdvSIMD_2Vec_Store_Intrinsic;
def int_aarch64_neon_st3  : AdvSIMD_3Vec_Store_Intrinsic;
def int_aarch64_neon_st4  : AdvSIMD_4Vec_Store_Intrinsic;

def int_aarch64_neon_st2lane  : AdvSIMD_2Vec_Store_Lane_Intrinsic;
def int_aarch64_neon_st3lane  : AdvSIMD_3Vec_Store_Lane_Intrinsic;
def int_aarch64_neon_st4lane  : AdvSIMD_4Vec_Store_Lane_Intrinsic;

let TargetPrefix = "aarch64" in {  // All intrinsics start with "llvm.aarch64.".
  class AdvSIMD_Tbl1_Intrinsic
    : DefaultAttrsIntrinsic<[llvm_anyvector_ty], [llvm_v16i8_ty, LLVMMatchType<0>],
                [IntrNoMem]>;
  class AdvSIMD_Tbl2_Intrinsic
    : DefaultAttrsIntrinsic<[llvm_anyvector_ty],
                [llvm_v16i8_ty, llvm_v16i8_ty, LLVMMatchType<0>], [IntrNoMem]>;
  class AdvSIMD_Tbl3_Intrinsic
    : DefaultAttrsIntrinsic<[llvm_anyvector_ty],
                [llvm_v16i8_ty, llvm_v16i8_ty, llvm_v16i8_ty,
                 LLVMMatchType<0>],
                [IntrNoMem]>;
  class AdvSIMD_Tbl4_Intrinsic
    : DefaultAttrsIntrinsic<[llvm_anyvector_ty],
                [llvm_v16i8_ty, llvm_v16i8_ty, llvm_v16i8_ty, llvm_v16i8_ty,
                 LLVMMatchType<0>],
                [IntrNoMem]>;

  class AdvSIMD_Tbx1_Intrinsic
    : DefaultAttrsIntrinsic<[llvm_anyvector_ty],
                [LLVMMatchType<0>, llvm_v16i8_ty, LLVMMatchType<0>],
                [IntrNoMem]>;
  class AdvSIMD_Tbx2_Intrinsic
    : DefaultAttrsIntrinsic<[llvm_anyvector_ty],
                [LLVMMatchType<0>, llvm_v16i8_ty, llvm_v16i8_ty,
                 LLVMMatchType<0>],
                [IntrNoMem]>;
  class AdvSIMD_Tbx3_Intrinsic
    : DefaultAttrsIntrinsic<[llvm_anyvector_ty],
                [LLVMMatchType<0>, llvm_v16i8_ty, llvm_v16i8_ty,
                 llvm_v16i8_ty, LLVMMatchType<0>],
                [IntrNoMem]>;
  class AdvSIMD_Tbx4_Intrinsic
    : DefaultAttrsIntrinsic<[llvm_anyvector_ty],
                [LLVMMatchType<0>, llvm_v16i8_ty, llvm_v16i8_ty,
                 llvm_v16i8_ty, llvm_v16i8_ty, LLVMMatchType<0>],
                [IntrNoMem]>;
}
def int_aarch64_neon_tbl1 : AdvSIMD_Tbl1_Intrinsic;
def int_aarch64_neon_tbl2 : AdvSIMD_Tbl2_Intrinsic;
def int_aarch64_neon_tbl3 : AdvSIMD_Tbl3_Intrinsic;
def int_aarch64_neon_tbl4 : AdvSIMD_Tbl4_Intrinsic;

def int_aarch64_neon_tbx1 : AdvSIMD_Tbx1_Intrinsic;
def int_aarch64_neon_tbx2 : AdvSIMD_Tbx2_Intrinsic;
def int_aarch64_neon_tbx3 : AdvSIMD_Tbx3_Intrinsic;
def int_aarch64_neon_tbx4 : AdvSIMD_Tbx4_Intrinsic;

let TargetPrefix = "aarch64" in {
  class FPCR_Get_Intrinsic
    : DefaultAttrsIntrinsic<[llvm_i64_ty], [], [IntrNoMem, IntrHasSideEffects]>;
  class FPCR_Set_Intrinsic
    : DefaultAttrsIntrinsic<[], [llvm_i64_ty], [IntrNoMem, IntrHasSideEffects]>;
  class RNDR_Intrinsic
    : DefaultAttrsIntrinsic<[llvm_i64_ty, llvm_i1_ty], [], [IntrNoMem, IntrHasSideEffects]>;
}

// FPCR
def int_aarch64_get_fpcr : FPCR_Get_Intrinsic;
def int_aarch64_set_fpcr : FPCR_Set_Intrinsic;

// Armv8.5-A Random number generation intrinsics
def int_aarch64_rndr : RNDR_Intrinsic;
def int_aarch64_rndrrs : RNDR_Intrinsic;

let TargetPrefix = "aarch64" in {
  class Crypto_AES_DataKey_Intrinsic
    : DefaultAttrsIntrinsic<[llvm_v16i8_ty], [llvm_v16i8_ty, llvm_v16i8_ty], [IntrNoMem]>;

  class Crypto_AES_Data_Intrinsic
    : DefaultAttrsIntrinsic<[llvm_v16i8_ty], [llvm_v16i8_ty], [IntrNoMem]>;

  // SHA intrinsic taking 5 words of the hash (v4i32, i32) and 4 of the schedule
  // (v4i32).
  class Crypto_SHA_5Hash4Schedule_Intrinsic
    : DefaultAttrsIntrinsic<[llvm_v4i32_ty], [llvm_v4i32_ty, llvm_i32_ty, llvm_v4i32_ty],
                [IntrNoMem]>;

  // SHA intrinsic taking 5 words of the hash (v4i32, i32) and 4 of the schedule
  // (v4i32).
  class Crypto_SHA_1Hash_Intrinsic
    : DefaultAttrsIntrinsic<[llvm_i32_ty], [llvm_i32_ty], [IntrNoMem]>;

  // SHA intrinsic taking 8 words of the schedule
  class Crypto_SHA_8Schedule_Intrinsic
    : DefaultAttrsIntrinsic<[llvm_v4i32_ty], [llvm_v4i32_ty, llvm_v4i32_ty], [IntrNoMem]>;

  // SHA intrinsic taking 12 words of the schedule
  class Crypto_SHA_12Schedule_Intrinsic
    : DefaultAttrsIntrinsic<[llvm_v4i32_ty], [llvm_v4i32_ty, llvm_v4i32_ty, llvm_v4i32_ty],
                [IntrNoMem]>;

  // SHA intrinsic taking 8 words of the hash and 4 of the schedule.
  class Crypto_SHA_8Hash4Schedule_Intrinsic
    : DefaultAttrsIntrinsic<[llvm_v4i32_ty], [llvm_v4i32_ty, llvm_v4i32_ty, llvm_v4i32_ty],
                [IntrNoMem]>;

  // SHA512 intrinsic taking 2 arguments
  class Crypto_SHA512_2Arg_Intrinsic
    : DefaultAttrsIntrinsic<[llvm_v2i64_ty], [llvm_v2i64_ty, llvm_v2i64_ty], [IntrNoMem]>;

  // SHA512 intrinsic taking 3 Arguments
  class Crypto_SHA512_3Arg_Intrinsic
    : DefaultAttrsIntrinsic<[llvm_v2i64_ty], [llvm_v2i64_ty, llvm_v2i64_ty, llvm_v2i64_ty],
                [IntrNoMem]>;

  // SHA3 Intrinsics taking 3 arguments
  class Crypto_SHA3_3Arg_Intrinsic
    : DefaultAttrsIntrinsic<[llvm_anyvector_ty],
               [LLVMMatchType<0>, LLVMMatchType<0>, LLVMMatchType<0>],
               [IntrNoMem]>;

  // SHA3 Intrinsic taking 2 arguments
  class Crypto_SHA3_2Arg_Intrinsic
    : DefaultAttrsIntrinsic<[llvm_v2i64_ty], [llvm_v2i64_ty, llvm_v2i64_ty],
               [IntrNoMem]>;

  // SHA3 Intrinsic taking 3 Arguments 1 immediate
  class Crypto_SHA3_2ArgImm_Intrinsic
    : DefaultAttrsIntrinsic<[llvm_v2i64_ty], [llvm_v2i64_ty, llvm_v2i64_ty, llvm_i64_ty],
               [IntrNoMem, ImmArg<ArgIndex<2>>]>;

  class Crypto_SM3_3Vector_Intrinsic
    : Intrinsic<[llvm_v4i32_ty], [llvm_v4i32_ty, llvm_v4i32_ty, llvm_v4i32_ty],
                [IntrNoMem]>;

  class Crypto_SM3_3VectorIndexed_Intrinsic
    : Intrinsic<[llvm_v4i32_ty], [llvm_v4i32_ty, llvm_v4i32_ty, llvm_v4i32_ty, llvm_i64_ty],
                [IntrNoMem, ImmArg<ArgIndex<3>>]>;

  class Crypto_SM4_2Vector_Intrinsic
    : Intrinsic<[llvm_v4i32_ty], [llvm_v4i32_ty, llvm_v4i32_ty], [IntrNoMem]>;
}

// AES
def int_aarch64_crypto_aese   : Crypto_AES_DataKey_Intrinsic;
def int_aarch64_crypto_aesd   : Crypto_AES_DataKey_Intrinsic;
def int_aarch64_crypto_aesmc  : Crypto_AES_Data_Intrinsic;
def int_aarch64_crypto_aesimc : Crypto_AES_Data_Intrinsic;

// SHA1
def int_aarch64_crypto_sha1c  : Crypto_SHA_5Hash4Schedule_Intrinsic;
def int_aarch64_crypto_sha1p  : Crypto_SHA_5Hash4Schedule_Intrinsic;
def int_aarch64_crypto_sha1m  : Crypto_SHA_5Hash4Schedule_Intrinsic;
def int_aarch64_crypto_sha1h  : Crypto_SHA_1Hash_Intrinsic;

def int_aarch64_crypto_sha1su0 : Crypto_SHA_12Schedule_Intrinsic;
def int_aarch64_crypto_sha1su1 : Crypto_SHA_8Schedule_Intrinsic;

// SHA256
def int_aarch64_crypto_sha256h   : Crypto_SHA_8Hash4Schedule_Intrinsic;
def int_aarch64_crypto_sha256h2  : Crypto_SHA_8Hash4Schedule_Intrinsic;
def int_aarch64_crypto_sha256su0 : Crypto_SHA_8Schedule_Intrinsic;
def int_aarch64_crypto_sha256su1 : Crypto_SHA_12Schedule_Intrinsic;

//SHA3
def int_aarch64_crypto_eor3s : Crypto_SHA3_3Arg_Intrinsic;
def int_aarch64_crypto_eor3u : Crypto_SHA3_3Arg_Intrinsic;
def int_aarch64_crypto_bcaxs : Crypto_SHA3_3Arg_Intrinsic;
def int_aarch64_crypto_bcaxu : Crypto_SHA3_3Arg_Intrinsic;
def int_aarch64_crypto_rax1 : Crypto_SHA3_2Arg_Intrinsic;
def int_aarch64_crypto_xar : Crypto_SHA3_2ArgImm_Intrinsic;

// SHA512
def int_aarch64_crypto_sha512h : Crypto_SHA512_3Arg_Intrinsic;
def int_aarch64_crypto_sha512h2 : Crypto_SHA512_3Arg_Intrinsic;
def int_aarch64_crypto_sha512su0 : Crypto_SHA512_2Arg_Intrinsic;
def int_aarch64_crypto_sha512su1 : Crypto_SHA512_3Arg_Intrinsic;

//SM3 & SM4
def int_aarch64_crypto_sm3partw1 : Crypto_SM3_3Vector_Intrinsic;
def int_aarch64_crypto_sm3partw2 : Crypto_SM3_3Vector_Intrinsic;
def int_aarch64_crypto_sm3ss1    : Crypto_SM3_3Vector_Intrinsic;
def int_aarch64_crypto_sm3tt1a   : Crypto_SM3_3VectorIndexed_Intrinsic;
def int_aarch64_crypto_sm3tt1b   : Crypto_SM3_3VectorIndexed_Intrinsic;
def int_aarch64_crypto_sm3tt2a   : Crypto_SM3_3VectorIndexed_Intrinsic;
def int_aarch64_crypto_sm3tt2b   : Crypto_SM3_3VectorIndexed_Intrinsic;
def int_aarch64_crypto_sm4e      : Crypto_SM4_2Vector_Intrinsic;
def int_aarch64_crypto_sm4ekey   : Crypto_SM4_2Vector_Intrinsic;

//===----------------------------------------------------------------------===//
// CRC32

let TargetPrefix = "aarch64" in {

def int_aarch64_crc32b  : DefaultAttrsIntrinsic<[llvm_i32_ty], [llvm_i32_ty, llvm_i32_ty],
    [IntrNoMem]>;
def int_aarch64_crc32cb : DefaultAttrsIntrinsic<[llvm_i32_ty], [llvm_i32_ty, llvm_i32_ty],
    [IntrNoMem]>;
def int_aarch64_crc32h  : DefaultAttrsIntrinsic<[llvm_i32_ty], [llvm_i32_ty, llvm_i32_ty],
    [IntrNoMem]>;
def int_aarch64_crc32ch : DefaultAttrsIntrinsic<[llvm_i32_ty], [llvm_i32_ty, llvm_i32_ty],
    [IntrNoMem]>;
def int_aarch64_crc32w  : DefaultAttrsIntrinsic<[llvm_i32_ty], [llvm_i32_ty, llvm_i32_ty],
    [IntrNoMem]>;
def int_aarch64_crc32cw : DefaultAttrsIntrinsic<[llvm_i32_ty], [llvm_i32_ty, llvm_i32_ty],
    [IntrNoMem]>;
def int_aarch64_crc32x  : DefaultAttrsIntrinsic<[llvm_i32_ty], [llvm_i32_ty, llvm_i64_ty],
    [IntrNoMem]>;
def int_aarch64_crc32cx : DefaultAttrsIntrinsic<[llvm_i32_ty], [llvm_i32_ty, llvm_i64_ty],
    [IntrNoMem]>;
}

//===----------------------------------------------------------------------===//
// Memory Tagging Extensions (MTE) Intrinsics
let TargetPrefix = "aarch64" in {
def int_aarch64_irg   : DefaultAttrsIntrinsic<[llvm_ptr_ty], [llvm_ptr_ty, llvm_i64_ty],
    [IntrNoMem, IntrHasSideEffects]>;
def int_aarch64_addg  : DefaultAttrsIntrinsic<[llvm_ptr_ty], [llvm_ptr_ty, llvm_i64_ty],
    [IntrNoMem]>;
def int_aarch64_gmi   : DefaultAttrsIntrinsic<[llvm_i64_ty], [llvm_ptr_ty, llvm_i64_ty],
    [IntrNoMem]>;
def int_aarch64_ldg   : DefaultAttrsIntrinsic<[llvm_ptr_ty], [llvm_ptr_ty, llvm_ptr_ty],
    [IntrReadMem]>;
def int_aarch64_stg   : DefaultAttrsIntrinsic<[], [llvm_ptr_ty, llvm_ptr_ty],
    [IntrWriteMem]>;
def int_aarch64_subp :  DefaultAttrsIntrinsic<[llvm_i64_ty], [llvm_ptr_ty, llvm_ptr_ty],
    [IntrNoMem]>;

// The following are codegen-only intrinsics for stack instrumentation.

// Generate a randomly tagged stack base pointer.
def int_aarch64_irg_sp   : DefaultAttrsIntrinsic<[llvm_ptr_ty], [llvm_i64_ty],
    [IntrNoMem, IntrHasSideEffects]>;

// Transfer pointer tag with offset.
// ptr1 = tagp(ptr0, baseptr, tag_offset) returns a pointer where
// * address is the address in ptr0
// * tag is a function of (tag in baseptr, tag_offset).
// ** Beware, this is not the same function as implemented by the ADDG instruction!
//    Backend optimizations may change tag_offset; the only guarantee is that calls
//    to tagp with the same pair of (baseptr, tag_offset) will produce pointers
//    with the same tag value, assuming the set of excluded tags has not changed.
// Address bits in baseptr and tag bits in ptr0 are ignored.
// When offset between ptr0 and baseptr is a compile time constant, this can be emitted as
//   ADDG ptr1, baseptr, (ptr0 - baseptr), tag_offset
// It is intended that ptr0 is an alloca address, and baseptr is the direct output of llvm.aarch64.irg.sp.
def int_aarch64_tagp : DefaultAttrsIntrinsic<[llvm_anyptr_ty], [LLVMMatchType<0>, llvm_ptr_ty, llvm_i64_ty],
    [IntrNoMem, ImmArg<ArgIndex<2>>]>;

// Update allocation tags for the memory range to match the tag in the pointer argument.
def int_aarch64_settag  : DefaultAttrsIntrinsic<[], [llvm_ptr_ty, llvm_i64_ty],
    [IntrWriteMem, IntrArgMemOnly, NoCapture<ArgIndex<0>>, WriteOnly<ArgIndex<0>>]>;

// Update allocation tags for the memory range to match the tag in the pointer argument,
// and set memory contents to zero.
def int_aarch64_settag_zero  : DefaultAttrsIntrinsic<[], [llvm_ptr_ty, llvm_i64_ty],
    [IntrWriteMem, IntrArgMemOnly, NoCapture<ArgIndex<0>>, WriteOnly<ArgIndex<0>>]>;

// Update allocation tags for 16-aligned, 16-sized memory region, and store a pair 8-byte values.
def int_aarch64_stgp  : DefaultAttrsIntrinsic<[], [llvm_ptr_ty, llvm_i64_ty, llvm_i64_ty],
    [IntrWriteMem, IntrArgMemOnly, NoCapture<ArgIndex<0>>, WriteOnly<ArgIndex<0>>]>;
}

//===----------------------------------------------------------------------===//
// Memory Operations (MOPS) Intrinsics
let TargetPrefix = "aarch64" in {
  // Sizes are chosen to correspond to the llvm.memset intrinsic: ptr, i8, i64
  def int_aarch64_mops_memset_tag : DefaultAttrsIntrinsic<[llvm_ptr_ty], [llvm_ptr_ty, llvm_i8_ty, llvm_i64_ty],
      [IntrWriteMem, IntrArgMemOnly, NoCapture<ArgIndex<0>>, WriteOnly<ArgIndex<0>>]>;
}

// Transactional Memory Extension (TME) Intrinsics
let TargetPrefix = "aarch64" in {
def int_aarch64_tstart  : ClangBuiltin<"__builtin_arm_tstart">,
                         Intrinsic<[llvm_i64_ty], [], [IntrWillReturn]>;

def int_aarch64_tcommit : ClangBuiltin<"__builtin_arm_tcommit">, Intrinsic<[], [], [IntrWillReturn]>;

def int_aarch64_tcancel : ClangBuiltin<"__builtin_arm_tcancel">,
                          Intrinsic<[], [llvm_i64_ty], [IntrWillReturn, ImmArg<ArgIndex<0>>]>;

def int_aarch64_ttest   : ClangBuiltin<"__builtin_arm_ttest">,
                          Intrinsic<[llvm_i64_ty], [],
                                    [IntrNoMem, IntrHasSideEffects, IntrWillReturn]>;

// Armv8.7-A load/store 64-byte intrinsics
defvar data512 = !listsplat(llvm_i64_ty, 8);
def int_aarch64_ld64b: Intrinsic<data512, [llvm_ptr_ty]>;
def int_aarch64_st64b: Intrinsic<[], !listconcat([llvm_ptr_ty], data512)>;
def int_aarch64_st64bv: Intrinsic<[llvm_i64_ty], !listconcat([llvm_ptr_ty], data512)>;
def int_aarch64_st64bv0: Intrinsic<[llvm_i64_ty], !listconcat([llvm_ptr_ty], data512)>;

}

def llvm_nxv2i1_ty  : LLVMType<nxv2i1>;
def llvm_nxv4i1_ty  : LLVMType<nxv4i1>;
def llvm_nxv8i1_ty  : LLVMType<nxv8i1>;
def llvm_nxv16i1_ty : LLVMType<nxv16i1>;
def llvm_nxv16i8_ty : LLVMType<nxv16i8>;
def llvm_nxv4i32_ty : LLVMType<nxv4i32>;
def llvm_nxv2i64_ty : LLVMType<nxv2i64>;
def llvm_nxv8f16_ty : LLVMType<nxv8f16>;
def llvm_nxv8bf16_ty : LLVMType<nxv8bf16>;
def llvm_nxv4f32_ty : LLVMType<nxv4f32>;
def llvm_nxv2f64_ty : LLVMType<nxv2f64>;

let TargetPrefix = "aarch64" in {  // All intrinsics start with "llvm.aarch64.".

  class AdvSIMD_SVE_Create_2Vector_Tuple
    : DefaultAttrsIntrinsic<[llvm_anyvector_ty],
                [llvm_anyvector_ty, LLVMMatchType<1>],
                [IntrReadMem]>;

  class AdvSIMD_SVE_Create_3Vector_Tuple
    : DefaultAttrsIntrinsic<[llvm_anyvector_ty],
                [llvm_anyvector_ty, LLVMMatchType<1>, LLVMMatchType<1>],
                [IntrReadMem]>;

  class AdvSIMD_SVE_Create_4Vector_Tuple
    : DefaultAttrsIntrinsic<[llvm_anyvector_ty],
                [llvm_anyvector_ty, LLVMMatchType<1>, LLVMMatchType<1>,
                 LLVMMatchType<1>],
                [IntrReadMem]>;

  class AdvSIMD_SVE_Set_Vector_Tuple
    : DefaultAttrsIntrinsic<[llvm_anyvector_ty],
                [LLVMMatchType<0>, llvm_i32_ty, llvm_anyvector_ty],
                [IntrReadMem, ImmArg<ArgIndex<1>>]>;

  class AdvSIMD_SVE_Get_Vector_Tuple
    : DefaultAttrsIntrinsic<[llvm_anyvector_ty], [llvm_anyvector_ty, llvm_i32_ty],
                [IntrReadMem, IntrArgMemOnly, ImmArg<ArgIndex<1>>]>;

  class AdvSIMD_ManyVec_PredLoad_Intrinsic
    : DefaultAttrsIntrinsic<[llvm_anyvector_ty], [llvm_anyvector_ty, LLVMPointerToElt<0>],
                [IntrReadMem, IntrArgMemOnly]>;

  class AdvSIMD_1Vec_PredLoad_Intrinsic
    : DefaultAttrsIntrinsic<[llvm_anyvector_ty],
                [LLVMScalarOrSameVectorWidth<0, llvm_i1_ty>,
                 LLVMPointerToElt<0>],
                [IntrReadMem, IntrArgMemOnly]>;

  class AdvSIMD_2Vec_PredLoad_Intrinsic
    : DefaultAttrsIntrinsic<[llvm_anyvector_ty, LLVMMatchType<0>],
                [LLVMScalarOrSameVectorWidth<0, llvm_i1_ty>,
                 LLVMPointerToElt<0>],
                [IntrReadMem, IntrArgMemOnly]>;

  class AdvSIMD_3Vec_PredLoad_Intrinsic
    : DefaultAttrsIntrinsic<[llvm_anyvector_ty, LLVMMatchType<0>, LLVMMatchType<0>],
                [LLVMScalarOrSameVectorWidth<0, llvm_i1_ty>,
                 LLVMPointerToElt<0>],
                [IntrReadMem, IntrArgMemOnly]>;

  class AdvSIMD_4Vec_PredLoad_Intrinsic
    : DefaultAttrsIntrinsic<[llvm_anyvector_ty, LLVMMatchType<0>, LLVMMatchType<0>,
                 LLVMMatchType<0>],
                [LLVMScalarOrSameVectorWidth<0, llvm_i1_ty>,
                 LLVMPointerToElt<0>],
                [IntrReadMem, IntrArgMemOnly]>;

  class AdvSIMD_1Vec_PredLoad_WriteFFR_Intrinsic
    : DefaultAttrsIntrinsic<[llvm_anyvector_ty],
                [LLVMScalarOrSameVectorWidth<0, llvm_i1_ty>,
                 LLVMPointerToElt<0>],
                [IntrInaccessibleMemOrArgMemOnly]>;

  class AdvSIMD_1Vec_PredStore_Intrinsic
    : DefaultAttrsIntrinsic<[],
                [llvm_anyvector_ty,
                 LLVMScalarOrSameVectorWidth<0, llvm_i1_ty>,
                 LLVMPointerToElt<0>],
                [IntrArgMemOnly, NoCapture<ArgIndex<2>>]>;

  class AdvSIMD_2Vec_PredStore_Intrinsic
      : DefaultAttrsIntrinsic<[],
                  [llvm_anyvector_ty, LLVMMatchType<0>,
                   LLVMScalarOrSameVectorWidth<0, llvm_i1_ty>, LLVMPointerToElt<0>],
                  [IntrArgMemOnly, NoCapture<ArgIndex<3>>]>;

  class AdvSIMD_3Vec_PredStore_Intrinsic
      : DefaultAttrsIntrinsic<[],
                  [llvm_anyvector_ty, LLVMMatchType<0>, LLVMMatchType<0>,
                   LLVMScalarOrSameVectorWidth<0, llvm_i1_ty>, LLVMPointerToElt<0>],
                  [IntrArgMemOnly, NoCapture<ArgIndex<4>>]>;

  class AdvSIMD_4Vec_PredStore_Intrinsic
      : DefaultAttrsIntrinsic<[],
                  [llvm_anyvector_ty, LLVMMatchType<0>, LLVMMatchType<0>,
                   LLVMMatchType<0>,
                   LLVMScalarOrSameVectorWidth<0, llvm_i1_ty>, LLVMPointerToElt<0>],
                  [IntrArgMemOnly, NoCapture<ArgIndex<5>>]>;

  class AdvSIMD_SVE_Index_Intrinsic
    : DefaultAttrsIntrinsic<[llvm_anyvector_ty],
                [LLVMVectorElementType<0>,
                 LLVMVectorElementType<0>],
                [IntrNoMem]>;

  class AdvSIMD_Merged1VectorArg_Intrinsic
    : DefaultAttrsIntrinsic<[llvm_anyvector_ty],
                [LLVMMatchType<0>,
                 LLVMScalarOrSameVectorWidth<0, llvm_i1_ty>,
                 LLVMMatchType<0>],
                [IntrNoMem]>;

  class AdvSIMD_2VectorArgIndexed_Intrinsic
    : DefaultAttrsIntrinsic<[llvm_anyvector_ty],
                [LLVMMatchType<0>,
                 LLVMMatchType<0>,
                 llvm_i32_ty],
                [IntrNoMem, ImmArg<ArgIndex<2>>]>;

  class AdvSIMD_3VectorArgIndexed_Intrinsic
    : DefaultAttrsIntrinsic<[llvm_anyvector_ty],
                [LLVMMatchType<0>,
                 LLVMMatchType<0>,
                 LLVMMatchType<0>,
                 llvm_i32_ty],
                [IntrNoMem, ImmArg<ArgIndex<3>>]>;

  class AdvSIMD_Pred1VectorArg_Intrinsic
    : DefaultAttrsIntrinsic<[llvm_anyvector_ty],
                [LLVMScalarOrSameVectorWidth<0, llvm_i1_ty>,
                 LLVMMatchType<0>],
                [IntrNoMem]>;

  class AdvSIMD_Pred2VectorArg_Intrinsic
    : DefaultAttrsIntrinsic<[llvm_anyvector_ty],
                [LLVMScalarOrSameVectorWidth<0, llvm_i1_ty>,
                 LLVMMatchType<0>,
                 LLVMMatchType<0>],
                [IntrNoMem]>;

  class AdvSIMD_Pred3VectorArg_Intrinsic
    : DefaultAttrsIntrinsic<[llvm_anyvector_ty],
                [LLVMScalarOrSameVectorWidth<0, llvm_i1_ty>,
                 LLVMMatchType<0>,
                 LLVMMatchType<0>,
                 LLVMMatchType<0>],
                [IntrNoMem]>;

  class AdvSIMD_SVE_Compare_Intrinsic
    : DefaultAttrsIntrinsic<[LLVMScalarOrSameVectorWidth<0, llvm_i1_ty>],
                [LLVMScalarOrSameVectorWidth<0, llvm_i1_ty>,
                 llvm_anyvector_ty,
                 LLVMMatchType<0>],
                [IntrNoMem]>;

  class AdvSIMD_SVE_CompareWide_Intrinsic
    : DefaultAttrsIntrinsic<[LLVMScalarOrSameVectorWidth<0, llvm_i1_ty>],
                [LLVMScalarOrSameVectorWidth<0, llvm_i1_ty>,
                 llvm_anyvector_ty,
                 llvm_nxv2i64_ty],
                [IntrNoMem]>;

  class AdvSIMD_SVE_Saturating_Intrinsic
    : DefaultAttrsIntrinsic<[llvm_anyvector_ty],
                [LLVMMatchType<0>,
                 LLVMScalarOrSameVectorWidth<0, llvm_i1_ty>],
                [IntrNoMem]>;

  class AdvSIMD_SVE_SaturatingWithPattern_Intrinsic
    : DefaultAttrsIntrinsic<[llvm_anyvector_ty],
                [LLVMMatchType<0>,
                 llvm_i32_ty,
                 llvm_i32_ty],
                [IntrNoMem, ImmArg<ArgIndex<1>>, ImmArg<ArgIndex<2>>]>;

  class AdvSIMD_SVE_Saturating_N_Intrinsic<LLVMType T>
    : DefaultAttrsIntrinsic<[T],
                [T, llvm_anyvector_ty],
                [IntrNoMem]>;

  class AdvSIMD_SVE_SaturatingWithPattern_N_Intrinsic<LLVMType T>
    : DefaultAttrsIntrinsic<[T],
                [T, llvm_i32_ty, llvm_i32_ty],
                [IntrNoMem, ImmArg<ArgIndex<1>>, ImmArg<ArgIndex<2>>]>;

  class AdvSIMD_SVE_CNT_Intrinsic
    : DefaultAttrsIntrinsic<[LLVMVectorOfBitcastsToInt<0>],
                [LLVMVectorOfBitcastsToInt<0>,
                 LLVMScalarOrSameVectorWidth<0, llvm_i1_ty>,
                 llvm_anyvector_ty],
                [IntrNoMem]>;

  class AdvSIMD_SVE_ReduceWithInit_Intrinsic
    : DefaultAttrsIntrinsic<[LLVMVectorElementType<0>],
                [LLVMScalarOrSameVectorWidth<0, llvm_i1_ty>,
                 LLVMVectorElementType<0>,
                 llvm_anyvector_ty],
                [IntrNoMem]>;

  class AdvSIMD_SVE_ShiftByImm_Intrinsic
    : DefaultAttrsIntrinsic<[llvm_anyvector_ty],
                [LLVMScalarOrSameVectorWidth<0, llvm_i1_ty>,
                 LLVMMatchType<0>,
                 llvm_i32_ty],
                [IntrNoMem, ImmArg<ArgIndex<2>>]>;

  class AdvSIMD_SVE_ShiftWide_Intrinsic
    : DefaultAttrsIntrinsic<[llvm_anyvector_ty],
                [LLVMScalarOrSameVectorWidth<0, llvm_i1_ty>,
                 LLVMMatchType<0>,
                 llvm_nxv2i64_ty],
                [IntrNoMem]>;

  class AdvSIMD_SVE_Unpack_Intrinsic
    : DefaultAttrsIntrinsic<[llvm_anyvector_ty],
               [LLVMSubdivide2VectorType<0>],
               [IntrNoMem]>;

  class AdvSIMD_SVE_CADD_Intrinsic
    : DefaultAttrsIntrinsic<[llvm_anyvector_ty],
                [LLVMScalarOrSameVectorWidth<0, llvm_i1_ty>,
                 LLVMMatchType<0>,
                 LLVMMatchType<0>,
                 llvm_i32_ty],
                [IntrNoMem, ImmArg<ArgIndex<3>>]>;

  class AdvSIMD_SVE_CMLA_Intrinsic
    : DefaultAttrsIntrinsic<[llvm_anyvector_ty],
                [LLVMScalarOrSameVectorWidth<0, llvm_i1_ty>,
                 LLVMMatchType<0>,
                 LLVMMatchType<0>,
                 LLVMMatchType<0>,
                 llvm_i32_ty],
                [IntrNoMem, ImmArg<ArgIndex<4>>]>;

  class AdvSIMD_SVE_CMLA_LANE_Intrinsic
    : DefaultAttrsIntrinsic<[llvm_anyvector_ty],
                [LLVMMatchType<0>,
                 LLVMMatchType<0>,
                 LLVMMatchType<0>,
                 llvm_i32_ty,
                 llvm_i32_ty],
                [IntrNoMem, ImmArg<ArgIndex<3>>, ImmArg<ArgIndex<4>>]>;

  class AdvSIMD_SVE_DUP_Intrinsic
    : DefaultAttrsIntrinsic<[llvm_anyvector_ty],
                [LLVMMatchType<0>,
                 LLVMScalarOrSameVectorWidth<0, llvm_i1_ty>,
                 LLVMVectorElementType<0>],
                [IntrNoMem]>;

  class AdvSIMD_SVE_DUP_Unpred_Intrinsic
    : DefaultAttrsIntrinsic<[llvm_anyvector_ty], [LLVMVectorElementType<0>],
                [IntrNoMem]>;

  class AdvSIMD_SVE_DUPQ_Intrinsic
    : DefaultAttrsIntrinsic<[llvm_anyvector_ty],
                [LLVMMatchType<0>,
                 llvm_i64_ty],
                [IntrNoMem]>;

  class AdvSIMD_SVE_EXPA_Intrinsic
    : DefaultAttrsIntrinsic<[llvm_anyvector_ty],
                [LLVMVectorOfBitcastsToInt<0>],
                [IntrNoMem]>;

  class AdvSIMD_SVE_FCVT_Intrinsic
    : DefaultAttrsIntrinsic<[llvm_anyvector_ty],
                [LLVMMatchType<0>,
                 LLVMScalarOrSameVectorWidth<0, llvm_i1_ty>,
                 llvm_anyvector_ty],
                [IntrNoMem]>;

  class AdvSIMD_SVE_FCVTZS_Intrinsic
    : DefaultAttrsIntrinsic<[llvm_anyvector_ty],
                [LLVMVectorOfBitcastsToInt<0>,
                 LLVMScalarOrSameVectorWidth<0, llvm_i1_ty>,
                 llvm_anyvector_ty],
                [IntrNoMem]>;

  class AdvSIMD_SVE_INSR_Intrinsic
    : DefaultAttrsIntrinsic<[llvm_anyvector_ty],
                [LLVMMatchType<0>,
                 LLVMVectorElementType<0>],
                [IntrNoMem]>;

  class AdvSIMD_SVE_PTRUE_Intrinsic
    : DefaultAttrsIntrinsic<[llvm_anyvector_ty],
                [llvm_i32_ty],
                [IntrNoMem, ImmArg<ArgIndex<0>>]>;

  class AdvSIMD_SVE_PUNPKHI_Intrinsic
    : DefaultAttrsIntrinsic<[LLVMHalfElementsVectorType<0>],
                [llvm_anyvector_ty],
                [IntrNoMem]>;

  class AdvSIMD_SVE_SCALE_Intrinsic
    : DefaultAttrsIntrinsic<[llvm_anyvector_ty],
                [LLVMScalarOrSameVectorWidth<0, llvm_i1_ty>,
                 LLVMMatchType<0>,
                 LLVMVectorOfBitcastsToInt<0>],
                [IntrNoMem]>;

  class AdvSIMD_SVE_SCVTF_Intrinsic
    : DefaultAttrsIntrinsic<[llvm_anyvector_ty],
                [LLVMMatchType<0>,
                 LLVMScalarOrSameVectorWidth<0, llvm_i1_ty>,
                 llvm_anyvector_ty],
                [IntrNoMem]>;

  class AdvSIMD_SVE_TSMUL_Intrinsic
    : DefaultAttrsIntrinsic<[llvm_anyvector_ty],
                [LLVMMatchType<0>,
                 LLVMVectorOfBitcastsToInt<0>],
                [IntrNoMem]>;

  class AdvSIMD_SVE_CNTB_Intrinsic
    : DefaultAttrsIntrinsic<[llvm_i64_ty],
                [llvm_i32_ty],
                [IntrNoMem, ImmArg<ArgIndex<0>>]>;

  class AdvSIMD_SVE_CNTP_Intrinsic
    : DefaultAttrsIntrinsic<[llvm_i64_ty],
                [llvm_anyvector_ty, LLVMMatchType<0>],
                [IntrNoMem]>;

  class AdvSIMD_SVE_DOT_Intrinsic
    : DefaultAttrsIntrinsic<[llvm_anyvector_ty],
                [LLVMMatchType<0>,
                 LLVMSubdivide4VectorType<0>,
                 LLVMSubdivide4VectorType<0>],
                [IntrNoMem]>;

  class AdvSIMD_SVE_DOT_Indexed_Intrinsic
    : DefaultAttrsIntrinsic<[llvm_anyvector_ty],
                [LLVMMatchType<0>,
                 LLVMSubdivide4VectorType<0>,
                 LLVMSubdivide4VectorType<0>,
                 llvm_i32_ty],
                [IntrNoMem, ImmArg<ArgIndex<3>>]>;

  class AdvSIMD_SVE_PTEST_Intrinsic
    : DefaultAttrsIntrinsic<[llvm_i1_ty],
                [llvm_anyvector_ty,
                 LLVMMatchType<0>],
                [IntrNoMem]>;

  class AdvSIMD_SVE_TBL_Intrinsic
    : DefaultAttrsIntrinsic<[llvm_anyvector_ty],
                [LLVMMatchType<0>,
                 LLVMVectorOfBitcastsToInt<0>],
                [IntrNoMem]>;

  class AdvSIMD_SVE2_TBX_Intrinsic
    : DefaultAttrsIntrinsic<[llvm_anyvector_ty],
                [LLVMMatchType<0>,
                 LLVMMatchType<0>,
                 LLVMVectorOfBitcastsToInt<0>],
                [IntrNoMem]>;

  class SVE2_1VectorArg_Long_Intrinsic
    : DefaultAttrsIntrinsic<[llvm_anyvector_ty],
                [LLVMSubdivide2VectorType<0>,
                 llvm_i32_ty],
                [IntrNoMem, ImmArg<ArgIndex<1>>]>;

  class SVE2_2VectorArg_Long_Intrinsic
    : DefaultAttrsIntrinsic<[llvm_anyvector_ty],
                [LLVMSubdivide2VectorType<0>,
                 LLVMSubdivide2VectorType<0>],
                [IntrNoMem]>;

  class SVE2_2VectorArgIndexed_Long_Intrinsic
  : DefaultAttrsIntrinsic<[llvm_anyvector_ty],
              [LLVMSubdivide2VectorType<0>,
               LLVMSubdivide2VectorType<0>,
               llvm_i32_ty],
              [IntrNoMem, ImmArg<ArgIndex<2>>]>;

  class SVE2_2VectorArg_Wide_Intrinsic
    : DefaultAttrsIntrinsic<[llvm_anyvector_ty],
                [LLVMMatchType<0>,
                 LLVMSubdivide2VectorType<0>],
                [IntrNoMem]>;

  class SVE2_2VectorArg_Pred_Long_Intrinsic
    : DefaultAttrsIntrinsic<[llvm_anyvector_ty],
                [LLVMScalarOrSameVectorWidth<0, llvm_i1_ty>,
                 LLVMMatchType<0>,
                 LLVMSubdivide2VectorType<0>],
                [IntrNoMem]>;

  class SVE2_3VectorArg_Long_Intrinsic
    : DefaultAttrsIntrinsic<[llvm_anyvector_ty],
                [LLVMMatchType<0>,
                 LLVMSubdivide2VectorType<0>,
                 LLVMSubdivide2VectorType<0>],
                [IntrNoMem]>;

  class SVE2_3VectorArgIndexed_Long_Intrinsic
    : DefaultAttrsIntrinsic<[llvm_anyvector_ty],
                [LLVMMatchType<0>,
                 LLVMSubdivide2VectorType<0>,
                 LLVMSubdivide2VectorType<0>,
                 llvm_i32_ty],
                [IntrNoMem, ImmArg<ArgIndex<3>>]>;

  class SVE2_1VectorArg_Narrowing_Intrinsic
    : DefaultAttrsIntrinsic<[LLVMSubdivide2VectorType<0>],
                [llvm_anyvector_ty],
                [IntrNoMem]>;

  class SVE2_Merged1VectorArg_Narrowing_Intrinsic
    : DefaultAttrsIntrinsic<[LLVMSubdivide2VectorType<0>],
                [LLVMSubdivide2VectorType<0>,
                 llvm_anyvector_ty],
                [IntrNoMem]>;
  class SVE2_2VectorArg_Narrowing_Intrinsic
      : DefaultAttrsIntrinsic<
            [LLVMSubdivide2VectorType<0>],
            [llvm_anyvector_ty, LLVMMatchType<0>],
            [IntrNoMem]>;

  class SVE2_Merged2VectorArg_Narrowing_Intrinsic
      : DefaultAttrsIntrinsic<
            [LLVMSubdivide2VectorType<0>],
            [LLVMSubdivide2VectorType<0>, llvm_anyvector_ty, LLVMMatchType<0>],
            [IntrNoMem]>;

  class SVE2_1VectorArg_Imm_Narrowing_Intrinsic
      : DefaultAttrsIntrinsic<[LLVMSubdivide2VectorType<0>],
                  [llvm_anyvector_ty, llvm_i32_ty],
                  [IntrNoMem, ImmArg<ArgIndex<1>>]>;

  class SVE2_2VectorArg_Imm_Narrowing_Intrinsic
      : DefaultAttrsIntrinsic<[LLVMSubdivide2VectorType<0>],
                  [LLVMSubdivide2VectorType<0>, llvm_anyvector_ty,
                   llvm_i32_ty],
                  [IntrNoMem, ImmArg<ArgIndex<2>>]>;

  class SVE2_CONFLICT_DETECT_Intrinsic
    : DefaultAttrsIntrinsic<[llvm_anyvector_ty],
                [LLVMAnyPointerType<llvm_any_ty>,
                 LLVMMatchType<1>]>;

  class SVE2_3VectorArg_Indexed_Intrinsic
    : DefaultAttrsIntrinsic<[llvm_anyvector_ty],
                [LLVMMatchType<0>,
                 LLVMSubdivide2VectorType<0>,
                 LLVMSubdivide2VectorType<0>,
                 llvm_i32_ty],
                [IntrNoMem, ImmArg<ArgIndex<3>>]>;

  class AdvSIMD_SVE_CDOT_LANE_Intrinsic
    : DefaultAttrsIntrinsic<[llvm_anyvector_ty],
                [LLVMMatchType<0>,
                 LLVMSubdivide4VectorType<0>,
                 LLVMSubdivide4VectorType<0>,
                 llvm_i32_ty,
                 llvm_i32_ty],
                [IntrNoMem, ImmArg<ArgIndex<3>>, ImmArg<ArgIndex<4>>]>;

  // NOTE: There is no relationship between these intrinsics beyond an attempt
  // to reuse currently identical class definitions.
  class AdvSIMD_SVE_LOGB_Intrinsic  : AdvSIMD_SVE_CNT_Intrinsic;
  class AdvSIMD_SVE2_CADD_Intrinsic : AdvSIMD_2VectorArgIndexed_Intrinsic;
  class AdvSIMD_SVE2_CMLA_Intrinsic : AdvSIMD_3VectorArgIndexed_Intrinsic;

  // This class of intrinsics are not intended to be useful within LLVM IR but
  // are instead here to support some of the more regid parts of the ACLE.
  class Builtin_SVCVT<LLVMType OUT, LLVMType PRED, LLVMType IN>
      : DefaultAttrsIntrinsic<[OUT], [OUT, PRED, IN], [IntrNoMem]>;
}

//===----------------------------------------------------------------------===//
// SVE

let TargetPrefix = "aarch64" in {  // All intrinsics start with "llvm.aarch64.".

class AdvSIMD_SVE_Reduce_Intrinsic
  : DefaultAttrsIntrinsic<[LLVMVectorElementType<0>],
              [LLVMScalarOrSameVectorWidth<0, llvm_i1_ty>,
               llvm_anyvector_ty],
              [IntrNoMem]>;

class AdvSIMD_SVE_SADDV_Reduce_Intrinsic
  : DefaultAttrsIntrinsic<[llvm_i64_ty],
              [LLVMScalarOrSameVectorWidth<0, llvm_i1_ty>,
               llvm_anyvector_ty],
              [IntrNoMem]>;

class AdvSIMD_SVE_WHILE_Intrinsic
    : DefaultAttrsIntrinsic<[llvm_anyvector_ty],
                [llvm_anyint_ty, LLVMMatchType<1>],
                [IntrNoMem]>;

class AdvSIMD_GatherLoad_SV_64b_Offsets_Intrinsic
    : DefaultAttrsIntrinsic<[llvm_anyvector_ty],
                [
                  LLVMScalarOrSameVectorWidth<0, llvm_i1_ty>,
                  LLVMPointerToElt<0>,
                  LLVMScalarOrSameVectorWidth<0, llvm_i64_ty>
                ],
                [IntrReadMem, IntrArgMemOnly]>;

class AdvSIMD_GatherLoad_SV_64b_Offsets_WriteFFR_Intrinsic
    : DefaultAttrsIntrinsic<[llvm_anyvector_ty],
                [
                  LLVMScalarOrSameVectorWidth<0, llvm_i1_ty>,
                  LLVMPointerToElt<0>,
                  LLVMScalarOrSameVectorWidth<0, llvm_i64_ty>
                ],
                [IntrInaccessibleMemOrArgMemOnly]>;

class AdvSIMD_GatherLoad_SV_32b_Offsets_Intrinsic
    : DefaultAttrsIntrinsic<[llvm_anyvector_ty],
                [
                  LLVMScalarOrSameVectorWidth<0, llvm_i1_ty>,
                  LLVMPointerToElt<0>,
                  LLVMScalarOrSameVectorWidth<0, llvm_i32_ty>
                ],
                [IntrReadMem, IntrArgMemOnly]>;

class AdvSIMD_GatherLoad_SV_32b_Offsets_WriteFFR_Intrinsic
    : DefaultAttrsIntrinsic<[llvm_anyvector_ty],
                [
                  LLVMScalarOrSameVectorWidth<0, llvm_i1_ty>,
                  LLVMPointerToElt<0>,
                  LLVMScalarOrSameVectorWidth<0, llvm_i32_ty>
                ],
                [IntrInaccessibleMemOrArgMemOnly]>;

class AdvSIMD_GatherLoad_VS_Intrinsic
    : DefaultAttrsIntrinsic<[llvm_anyvector_ty],
                [
                  LLVMScalarOrSameVectorWidth<0, llvm_i1_ty>,
                  llvm_anyvector_ty,
                  llvm_i64_ty
                ],
                [IntrReadMem]>;

class AdvSIMD_GatherLoad_VS_WriteFFR_Intrinsic
    : DefaultAttrsIntrinsic<[llvm_anyvector_ty],
                [
                  LLVMScalarOrSameVectorWidth<0, llvm_i1_ty>,
                  llvm_anyvector_ty,
                  llvm_i64_ty
                ],
                [IntrInaccessibleMemOrArgMemOnly]>;

class AdvSIMD_ScatterStore_SV_64b_Offsets_Intrinsic
    : DefaultAttrsIntrinsic<[],
               [
                 llvm_anyvector_ty,
                 LLVMScalarOrSameVectorWidth<0, llvm_i1_ty>,
                 LLVMPointerToElt<0>,
                 LLVMScalarOrSameVectorWidth<0, llvm_i64_ty>
               ],
               [IntrWriteMem, IntrArgMemOnly]>;

class AdvSIMD_ScatterStore_SV_32b_Offsets_Intrinsic
    : DefaultAttrsIntrinsic<[],
               [
                 llvm_anyvector_ty,
                 LLVMScalarOrSameVectorWidth<0, llvm_i1_ty>,
                 LLVMPointerToElt<0>,
                 LLVMScalarOrSameVectorWidth<0, llvm_i32_ty>
               ],
               [IntrWriteMem, IntrArgMemOnly]>;

class AdvSIMD_ScatterStore_VS_Intrinsic
    : DefaultAttrsIntrinsic<[],
               [
                 llvm_anyvector_ty,
                 LLVMScalarOrSameVectorWidth<0, llvm_i1_ty>,
                 llvm_anyvector_ty, llvm_i64_ty
               ],
               [IntrWriteMem]>;


class SVE_gather_prf_SV
    : DefaultAttrsIntrinsic<[],
                [
                  LLVMScalarOrSameVectorWidth<0, llvm_i1_ty>, // Predicate
                  llvm_ptr_ty, // Base address
                  llvm_anyvector_ty, // Offsets
                  llvm_i32_ty // Prfop
                ],
                [IntrInaccessibleMemOrArgMemOnly, NoCapture<ArgIndex<1>>, ImmArg<ArgIndex<3>>]>;

class SVE_gather_prf_VS
    : DefaultAttrsIntrinsic<[],
                [
                  LLVMScalarOrSameVectorWidth<0, llvm_i1_ty>, // Predicate
                  llvm_anyvector_ty, // Base addresses
                  llvm_i64_ty, // Scalar offset
                  llvm_i32_ty // Prfop
                ],
                [IntrInaccessibleMemOrArgMemOnly, ImmArg<ArgIndex<3>>]>;

class SVE_MatMul_Intrinsic
    : DefaultAttrsIntrinsic<[llvm_anyvector_ty],
                [LLVMMatchType<0>, LLVMSubdivide4VectorType<0>, LLVMSubdivide4VectorType<0>],
                [IntrNoMem]>;

class SVE_4Vec_BF16
    : DefaultAttrsIntrinsic<[llvm_nxv4f32_ty],
                [llvm_nxv4f32_ty, llvm_nxv8bf16_ty, llvm_nxv8bf16_ty],
                [IntrNoMem]>;

class SVE_4Vec_BF16_Indexed
    : DefaultAttrsIntrinsic<[llvm_nxv4f32_ty],
                [llvm_nxv4f32_ty, llvm_nxv8bf16_ty, llvm_nxv8bf16_ty, llvm_i64_ty],
                [IntrNoMem, ImmArg<ArgIndex<3>>]>;

//
// Vector tuple creation intrinsics (ACLE)
//

def int_aarch64_sve_tuple_create2 : AdvSIMD_SVE_Create_2Vector_Tuple;
def int_aarch64_sve_tuple_create3 : AdvSIMD_SVE_Create_3Vector_Tuple;
def int_aarch64_sve_tuple_create4 : AdvSIMD_SVE_Create_4Vector_Tuple;

//
// Vector tuple insertion/extraction intrinsics (ACLE)
//

def int_aarch64_sve_tuple_get : AdvSIMD_SVE_Get_Vector_Tuple;
def int_aarch64_sve_tuple_set : AdvSIMD_SVE_Set_Vector_Tuple;

//
// Loads
//

def int_aarch64_sve_ld1   : AdvSIMD_1Vec_PredLoad_Intrinsic;

def int_aarch64_sve_ld2 : AdvSIMD_ManyVec_PredLoad_Intrinsic;
def int_aarch64_sve_ld3 : AdvSIMD_ManyVec_PredLoad_Intrinsic;
def int_aarch64_sve_ld4 : AdvSIMD_ManyVec_PredLoad_Intrinsic;

def int_aarch64_sve_ld2_sret : AdvSIMD_2Vec_PredLoad_Intrinsic;
def int_aarch64_sve_ld3_sret : AdvSIMD_3Vec_PredLoad_Intrinsic;
def int_aarch64_sve_ld4_sret : AdvSIMD_4Vec_PredLoad_Intrinsic;

def int_aarch64_sve_ldnt1 : AdvSIMD_1Vec_PredLoad_Intrinsic;
def int_aarch64_sve_ldnf1 : AdvSIMD_1Vec_PredLoad_WriteFFR_Intrinsic;
def int_aarch64_sve_ldff1 : AdvSIMD_1Vec_PredLoad_WriteFFR_Intrinsic;

def int_aarch64_sve_ld1rq : AdvSIMD_1Vec_PredLoad_Intrinsic;
def int_aarch64_sve_ld1ro : AdvSIMD_1Vec_PredLoad_Intrinsic;

//
// Stores
//

def int_aarch64_sve_st1  : AdvSIMD_1Vec_PredStore_Intrinsic;
def int_aarch64_sve_st2  : AdvSIMD_2Vec_PredStore_Intrinsic;
def int_aarch64_sve_st3  : AdvSIMD_3Vec_PredStore_Intrinsic;
def int_aarch64_sve_st4  : AdvSIMD_4Vec_PredStore_Intrinsic;

def int_aarch64_sve_stnt1 : AdvSIMD_1Vec_PredStore_Intrinsic;

//
// Prefetches
//

def int_aarch64_sve_prf
  : DefaultAttrsIntrinsic<[], [llvm_anyvector_ty, llvm_ptr_ty, llvm_i32_ty],
                  [IntrArgMemOnly, ImmArg<ArgIndex<2>>]>;

// Scalar + 32-bit scaled offset vector, zero extend, packed and
// unpacked.
def int_aarch64_sve_prfb_gather_uxtw_index : SVE_gather_prf_SV;
def int_aarch64_sve_prfh_gather_uxtw_index : SVE_gather_prf_SV;
def int_aarch64_sve_prfw_gather_uxtw_index : SVE_gather_prf_SV;
def int_aarch64_sve_prfd_gather_uxtw_index : SVE_gather_prf_SV;

// Scalar + 32-bit scaled offset vector, sign extend, packed and
// unpacked.
def int_aarch64_sve_prfb_gather_sxtw_index : SVE_gather_prf_SV;
def int_aarch64_sve_prfw_gather_sxtw_index : SVE_gather_prf_SV;
def int_aarch64_sve_prfh_gather_sxtw_index : SVE_gather_prf_SV;
def int_aarch64_sve_prfd_gather_sxtw_index : SVE_gather_prf_SV;

// Scalar + 64-bit scaled offset vector.
def int_aarch64_sve_prfb_gather_index : SVE_gather_prf_SV;
def int_aarch64_sve_prfh_gather_index : SVE_gather_prf_SV;
def int_aarch64_sve_prfw_gather_index : SVE_gather_prf_SV;
def int_aarch64_sve_prfd_gather_index : SVE_gather_prf_SV;

// Vector + scalar.
def int_aarch64_sve_prfb_gather_scalar_offset : SVE_gather_prf_VS;
def int_aarch64_sve_prfh_gather_scalar_offset : SVE_gather_prf_VS;
def int_aarch64_sve_prfw_gather_scalar_offset : SVE_gather_prf_VS;
def int_aarch64_sve_prfd_gather_scalar_offset : SVE_gather_prf_VS;

//
// Scalar to vector operations
//

def int_aarch64_sve_dup : AdvSIMD_SVE_DUP_Intrinsic;
def int_aarch64_sve_dup_x : AdvSIMD_SVE_DUP_Unpred_Intrinsic;

def int_aarch64_sve_index : AdvSIMD_SVE_Index_Intrinsic;

//
// Address calculation
//

def int_aarch64_sve_adrb : AdvSIMD_2VectorArg_Intrinsic;
def int_aarch64_sve_adrh : AdvSIMD_2VectorArg_Intrinsic;
def int_aarch64_sve_adrw : AdvSIMD_2VectorArg_Intrinsic;
def int_aarch64_sve_adrd : AdvSIMD_2VectorArg_Intrinsic;

//
// Integer arithmetic
//

def int_aarch64_sve_add   : AdvSIMD_Pred2VectorArg_Intrinsic;
def int_aarch64_sve_sub   : AdvSIMD_Pred2VectorArg_Intrinsic;
def int_aarch64_sve_subr  : AdvSIMD_Pred2VectorArg_Intrinsic;

def int_aarch64_sve_pmul       : AdvSIMD_2VectorArg_Intrinsic;

def int_aarch64_sve_mul        : AdvSIMD_Pred2VectorArg_Intrinsic;
def int_aarch64_sve_mul_lane   : AdvSIMD_2VectorArgIndexed_Intrinsic;
def int_aarch64_sve_smulh      : AdvSIMD_Pred2VectorArg_Intrinsic;
def int_aarch64_sve_umulh      : AdvSIMD_Pred2VectorArg_Intrinsic;

def int_aarch64_sve_sdiv       : AdvSIMD_Pred2VectorArg_Intrinsic;
def int_aarch64_sve_udiv       : AdvSIMD_Pred2VectorArg_Intrinsic;
def int_aarch64_sve_sdivr      : AdvSIMD_Pred2VectorArg_Intrinsic;
def int_aarch64_sve_udivr      : AdvSIMD_Pred2VectorArg_Intrinsic;

def int_aarch64_sve_smax       : AdvSIMD_Pred2VectorArg_Intrinsic;
def int_aarch64_sve_umax       : AdvSIMD_Pred2VectorArg_Intrinsic;
def int_aarch64_sve_smin       : AdvSIMD_Pred2VectorArg_Intrinsic;
def int_aarch64_sve_umin       : AdvSIMD_Pred2VectorArg_Intrinsic;
def int_aarch64_sve_sabd       : AdvSIMD_Pred2VectorArg_Intrinsic;
def int_aarch64_sve_uabd       : AdvSIMD_Pred2VectorArg_Intrinsic;

def int_aarch64_sve_mad        : AdvSIMD_Pred3VectorArg_Intrinsic;
def int_aarch64_sve_msb        : AdvSIMD_Pred3VectorArg_Intrinsic;
def int_aarch64_sve_mla        : AdvSIMD_Pred3VectorArg_Intrinsic;
def int_aarch64_sve_mla_lane   : AdvSIMD_3VectorArgIndexed_Intrinsic;
def int_aarch64_sve_mls        : AdvSIMD_Pred3VectorArg_Intrinsic;
def int_aarch64_sve_mls_lane   : AdvSIMD_3VectorArgIndexed_Intrinsic;

def int_aarch64_sve_saddv      : AdvSIMD_SVE_SADDV_Reduce_Intrinsic;
def int_aarch64_sve_uaddv      : AdvSIMD_SVE_SADDV_Reduce_Intrinsic;

def int_aarch64_sve_smaxv      : AdvSIMD_SVE_Reduce_Intrinsic;
def int_aarch64_sve_umaxv      : AdvSIMD_SVE_Reduce_Intrinsic;
def int_aarch64_sve_sminv      : AdvSIMD_SVE_Reduce_Intrinsic;
def int_aarch64_sve_uminv      : AdvSIMD_SVE_Reduce_Intrinsic;

def int_aarch64_sve_orv        : AdvSIMD_SVE_Reduce_Intrinsic;
def int_aarch64_sve_eorv       : AdvSIMD_SVE_Reduce_Intrinsic;
def int_aarch64_sve_andv       : AdvSIMD_SVE_Reduce_Intrinsic;

def int_aarch64_sve_abs : AdvSIMD_Merged1VectorArg_Intrinsic;
def int_aarch64_sve_neg : AdvSIMD_Merged1VectorArg_Intrinsic;

def int_aarch64_sve_sdot      : AdvSIMD_SVE_DOT_Intrinsic;
def int_aarch64_sve_sdot_lane : AdvSIMD_SVE_DOT_Indexed_Intrinsic;

def int_aarch64_sve_udot      : AdvSIMD_SVE_DOT_Intrinsic;
def int_aarch64_sve_udot_lane : AdvSIMD_SVE_DOT_Indexed_Intrinsic;

def int_aarch64_sve_sqadd_x   : AdvSIMD_2VectorArg_Intrinsic;
def int_aarch64_sve_sqsub_x   : AdvSIMD_2VectorArg_Intrinsic;
def int_aarch64_sve_uqadd_x   : AdvSIMD_2VectorArg_Intrinsic;
def int_aarch64_sve_uqsub_x   : AdvSIMD_2VectorArg_Intrinsic;

// Shifts

def int_aarch64_sve_asr      : AdvSIMD_Pred2VectorArg_Intrinsic;
def int_aarch64_sve_asr_wide : AdvSIMD_SVE_ShiftWide_Intrinsic;
def int_aarch64_sve_asrd     : AdvSIMD_SVE_ShiftByImm_Intrinsic;
def int_aarch64_sve_insr     : AdvSIMD_SVE_INSR_Intrinsic;
def int_aarch64_sve_lsl      : AdvSIMD_Pred2VectorArg_Intrinsic;
def int_aarch64_sve_lsl_wide : AdvSIMD_SVE_ShiftWide_Intrinsic;
def int_aarch64_sve_lsr      : AdvSIMD_Pred2VectorArg_Intrinsic;
def int_aarch64_sve_lsr_wide : AdvSIMD_SVE_ShiftWide_Intrinsic;

//
// Integer comparisons
//

def int_aarch64_sve_cmpeq : AdvSIMD_SVE_Compare_Intrinsic;
def int_aarch64_sve_cmpge : AdvSIMD_SVE_Compare_Intrinsic;
def int_aarch64_sve_cmpgt : AdvSIMD_SVE_Compare_Intrinsic;
def int_aarch64_sve_cmphi : AdvSIMD_SVE_Compare_Intrinsic;
def int_aarch64_sve_cmphs : AdvSIMD_SVE_Compare_Intrinsic;
def int_aarch64_sve_cmpne : AdvSIMD_SVE_Compare_Intrinsic;

def int_aarch64_sve_cmpeq_wide : AdvSIMD_SVE_CompareWide_Intrinsic;
def int_aarch64_sve_cmpge_wide : AdvSIMD_SVE_CompareWide_Intrinsic;
def int_aarch64_sve_cmpgt_wide : AdvSIMD_SVE_CompareWide_Intrinsic;
def int_aarch64_sve_cmphi_wide : AdvSIMD_SVE_CompareWide_Intrinsic;
def int_aarch64_sve_cmphs_wide : AdvSIMD_SVE_CompareWide_Intrinsic;
def int_aarch64_sve_cmple_wide : AdvSIMD_SVE_CompareWide_Intrinsic;
def int_aarch64_sve_cmplo_wide : AdvSIMD_SVE_CompareWide_Intrinsic;
def int_aarch64_sve_cmpls_wide : AdvSIMD_SVE_CompareWide_Intrinsic;
def int_aarch64_sve_cmplt_wide : AdvSIMD_SVE_CompareWide_Intrinsic;
def int_aarch64_sve_cmpne_wide : AdvSIMD_SVE_CompareWide_Intrinsic;

//
// Counting bits
//

def int_aarch64_sve_cls : AdvSIMD_Merged1VectorArg_Intrinsic;
def int_aarch64_sve_clz : AdvSIMD_Merged1VectorArg_Intrinsic;
def int_aarch64_sve_cnt : AdvSIMD_SVE_CNT_Intrinsic;

//
// Counting elements
//

def int_aarch64_sve_cntb : AdvSIMD_SVE_CNTB_Intrinsic;
def int_aarch64_sve_cnth : AdvSIMD_SVE_CNTB_Intrinsic;
def int_aarch64_sve_cntw : AdvSIMD_SVE_CNTB_Intrinsic;
def int_aarch64_sve_cntd : AdvSIMD_SVE_CNTB_Intrinsic;

def int_aarch64_sve_cntp : AdvSIMD_SVE_CNTP_Intrinsic;

//
// FFR manipulation
//

def int_aarch64_sve_rdffr   : ClangBuiltin<"__builtin_sve_svrdffr">,   DefaultAttrsIntrinsic<[llvm_nxv16i1_ty], [], [IntrReadMem, IntrInaccessibleMemOnly]>;
def int_aarch64_sve_rdffr_z : ClangBuiltin<"__builtin_sve_svrdffr_z">, DefaultAttrsIntrinsic<[llvm_nxv16i1_ty], [llvm_nxv16i1_ty], [IntrReadMem, IntrInaccessibleMemOnly]>;
def int_aarch64_sve_setffr  : ClangBuiltin<"__builtin_sve_svsetffr">,  DefaultAttrsIntrinsic<[], [], [IntrWriteMem, IntrInaccessibleMemOnly]>;
def int_aarch64_sve_wrffr   : ClangBuiltin<"__builtin_sve_svwrffr">,   DefaultAttrsIntrinsic<[], [llvm_nxv16i1_ty], [IntrWriteMem, IntrInaccessibleMemOnly]>;

//
// Saturating scalar arithmetic
//

def int_aarch64_sve_sqdech : AdvSIMD_SVE_SaturatingWithPattern_Intrinsic;
def int_aarch64_sve_sqdecw : AdvSIMD_SVE_SaturatingWithPattern_Intrinsic;
def int_aarch64_sve_sqdecd : AdvSIMD_SVE_SaturatingWithPattern_Intrinsic;
def int_aarch64_sve_sqdecp : AdvSIMD_SVE_Saturating_Intrinsic;

def int_aarch64_sve_sqdecb_n32 : AdvSIMD_SVE_SaturatingWithPattern_N_Intrinsic<llvm_i32_ty>;
def int_aarch64_sve_sqdecb_n64 : AdvSIMD_SVE_SaturatingWithPattern_N_Intrinsic<llvm_i64_ty>;
def int_aarch64_sve_sqdech_n32 : AdvSIMD_SVE_SaturatingWithPattern_N_Intrinsic<llvm_i32_ty>;
def int_aarch64_sve_sqdech_n64 : AdvSIMD_SVE_SaturatingWithPattern_N_Intrinsic<llvm_i64_ty>;
def int_aarch64_sve_sqdecw_n32 : AdvSIMD_SVE_SaturatingWithPattern_N_Intrinsic<llvm_i32_ty>;
def int_aarch64_sve_sqdecw_n64 : AdvSIMD_SVE_SaturatingWithPattern_N_Intrinsic<llvm_i64_ty>;
def int_aarch64_sve_sqdecd_n32 : AdvSIMD_SVE_SaturatingWithPattern_N_Intrinsic<llvm_i32_ty>;
def int_aarch64_sve_sqdecd_n64 : AdvSIMD_SVE_SaturatingWithPattern_N_Intrinsic<llvm_i64_ty>;
def int_aarch64_sve_sqdecp_n32 : AdvSIMD_SVE_Saturating_N_Intrinsic<llvm_i32_ty>;
def int_aarch64_sve_sqdecp_n64 : AdvSIMD_SVE_Saturating_N_Intrinsic<llvm_i64_ty>;

def int_aarch64_sve_sqinch : AdvSIMD_SVE_SaturatingWithPattern_Intrinsic;
def int_aarch64_sve_sqincw : AdvSIMD_SVE_SaturatingWithPattern_Intrinsic;
def int_aarch64_sve_sqincd : AdvSIMD_SVE_SaturatingWithPattern_Intrinsic;
def int_aarch64_sve_sqincp : AdvSIMD_SVE_Saturating_Intrinsic;

def int_aarch64_sve_sqincb_n32 : AdvSIMD_SVE_SaturatingWithPattern_N_Intrinsic<llvm_i32_ty>;
def int_aarch64_sve_sqincb_n64 : AdvSIMD_SVE_SaturatingWithPattern_N_Intrinsic<llvm_i64_ty>;
def int_aarch64_sve_sqinch_n32 : AdvSIMD_SVE_SaturatingWithPattern_N_Intrinsic<llvm_i32_ty>;
def int_aarch64_sve_sqinch_n64 : AdvSIMD_SVE_SaturatingWithPattern_N_Intrinsic<llvm_i64_ty>;
def int_aarch64_sve_sqincw_n32 : AdvSIMD_SVE_SaturatingWithPattern_N_Intrinsic<llvm_i32_ty>;
def int_aarch64_sve_sqincw_n64 : AdvSIMD_SVE_SaturatingWithPattern_N_Intrinsic<llvm_i64_ty>;
def int_aarch64_sve_sqincd_n32 : AdvSIMD_SVE_SaturatingWithPattern_N_Intrinsic<llvm_i32_ty>;
def int_aarch64_sve_sqincd_n64 : AdvSIMD_SVE_SaturatingWithPattern_N_Intrinsic<llvm_i64_ty>;
def int_aarch64_sve_sqincp_n32 : AdvSIMD_SVE_Saturating_N_Intrinsic<llvm_i32_ty>;
def int_aarch64_sve_sqincp_n64 : AdvSIMD_SVE_Saturating_N_Intrinsic<llvm_i64_ty>;

def int_aarch64_sve_uqdech : AdvSIMD_SVE_SaturatingWithPattern_Intrinsic;
def int_aarch64_sve_uqdecw : AdvSIMD_SVE_SaturatingWithPattern_Intrinsic;
def int_aarch64_sve_uqdecd : AdvSIMD_SVE_SaturatingWithPattern_Intrinsic;
def int_aarch64_sve_uqdecp : AdvSIMD_SVE_Saturating_Intrinsic;

def int_aarch64_sve_uqdecb_n32 : AdvSIMD_SVE_SaturatingWithPattern_N_Intrinsic<llvm_i32_ty>;
def int_aarch64_sve_uqdecb_n64 : AdvSIMD_SVE_SaturatingWithPattern_N_Intrinsic<llvm_i64_ty>;
def int_aarch64_sve_uqdech_n32 : AdvSIMD_SVE_SaturatingWithPattern_N_Intrinsic<llvm_i32_ty>;
def int_aarch64_sve_uqdech_n64 : AdvSIMD_SVE_SaturatingWithPattern_N_Intrinsic<llvm_i64_ty>;
def int_aarch64_sve_uqdecw_n32 : AdvSIMD_SVE_SaturatingWithPattern_N_Intrinsic<llvm_i32_ty>;
def int_aarch64_sve_uqdecw_n64 : AdvSIMD_SVE_SaturatingWithPattern_N_Intrinsic<llvm_i64_ty>;
def int_aarch64_sve_uqdecd_n32 : AdvSIMD_SVE_SaturatingWithPattern_N_Intrinsic<llvm_i32_ty>;
def int_aarch64_sve_uqdecd_n64 : AdvSIMD_SVE_SaturatingWithPattern_N_Intrinsic<llvm_i64_ty>;
def int_aarch64_sve_uqdecp_n32 : AdvSIMD_SVE_Saturating_N_Intrinsic<llvm_i32_ty>;
def int_aarch64_sve_uqdecp_n64 : AdvSIMD_SVE_Saturating_N_Intrinsic<llvm_i64_ty>;

def int_aarch64_sve_uqinch : AdvSIMD_SVE_SaturatingWithPattern_Intrinsic;
def int_aarch64_sve_uqincw : AdvSIMD_SVE_SaturatingWithPattern_Intrinsic;
def int_aarch64_sve_uqincd : AdvSIMD_SVE_SaturatingWithPattern_Intrinsic;
def int_aarch64_sve_uqincp : AdvSIMD_SVE_Saturating_Intrinsic;

def int_aarch64_sve_uqincb_n32 : AdvSIMD_SVE_SaturatingWithPattern_N_Intrinsic<llvm_i32_ty>;
def int_aarch64_sve_uqincb_n64 : AdvSIMD_SVE_SaturatingWithPattern_N_Intrinsic<llvm_i64_ty>;
def int_aarch64_sve_uqinch_n32 : AdvSIMD_SVE_SaturatingWithPattern_N_Intrinsic<llvm_i32_ty>;
def int_aarch64_sve_uqinch_n64 : AdvSIMD_SVE_SaturatingWithPattern_N_Intrinsic<llvm_i64_ty>;
def int_aarch64_sve_uqincw_n32 : AdvSIMD_SVE_SaturatingWithPattern_N_Intrinsic<llvm_i32_ty>;
def int_aarch64_sve_uqincw_n64 : AdvSIMD_SVE_SaturatingWithPattern_N_Intrinsic<llvm_i64_ty>;
def int_aarch64_sve_uqincd_n32 : AdvSIMD_SVE_SaturatingWithPattern_N_Intrinsic<llvm_i32_ty>;
def int_aarch64_sve_uqincd_n64 : AdvSIMD_SVE_SaturatingWithPattern_N_Intrinsic<llvm_i64_ty>;
def int_aarch64_sve_uqincp_n32 : AdvSIMD_SVE_Saturating_N_Intrinsic<llvm_i32_ty>;
def int_aarch64_sve_uqincp_n64 : AdvSIMD_SVE_Saturating_N_Intrinsic<llvm_i64_ty>;

//
// Reversal
//

def int_aarch64_sve_rbit : AdvSIMD_Merged1VectorArg_Intrinsic;
def int_aarch64_sve_revb : AdvSIMD_Merged1VectorArg_Intrinsic;
def int_aarch64_sve_revh : AdvSIMD_Merged1VectorArg_Intrinsic;
def int_aarch64_sve_revw : AdvSIMD_Merged1VectorArg_Intrinsic;

//
// Permutations and selection
//

def int_aarch64_sve_clasta    : AdvSIMD_Pred2VectorArg_Intrinsic;
def int_aarch64_sve_clasta_n  : AdvSIMD_SVE_ReduceWithInit_Intrinsic;
def int_aarch64_sve_clastb    : AdvSIMD_Pred2VectorArg_Intrinsic;
def int_aarch64_sve_clastb_n  : AdvSIMD_SVE_ReduceWithInit_Intrinsic;
def int_aarch64_sve_compact   : AdvSIMD_Pred1VectorArg_Intrinsic;
def int_aarch64_sve_dupq_lane : AdvSIMD_SVE_DUPQ_Intrinsic;
def int_aarch64_sve_ext       : AdvSIMD_2VectorArgIndexed_Intrinsic;
def int_aarch64_sve_sel       : AdvSIMD_Pred2VectorArg_Intrinsic;
def int_aarch64_sve_lasta     : AdvSIMD_SVE_Reduce_Intrinsic;
def int_aarch64_sve_lastb     : AdvSIMD_SVE_Reduce_Intrinsic;
def int_aarch64_sve_rev       : AdvSIMD_1VectorArg_Intrinsic;
def int_aarch64_sve_splice    : AdvSIMD_Pred2VectorArg_Intrinsic;
def int_aarch64_sve_sunpkhi   : AdvSIMD_SVE_Unpack_Intrinsic;
def int_aarch64_sve_sunpklo   : AdvSIMD_SVE_Unpack_Intrinsic;
def int_aarch64_sve_tbl       : AdvSIMD_SVE_TBL_Intrinsic;
def int_aarch64_sve_trn1      : AdvSIMD_2VectorArg_Intrinsic;
def int_aarch64_sve_trn2      : AdvSIMD_2VectorArg_Intrinsic;
def int_aarch64_sve_trn1q     : AdvSIMD_2VectorArg_Intrinsic;
def int_aarch64_sve_trn2q     : AdvSIMD_2VectorArg_Intrinsic;
def int_aarch64_sve_uunpkhi   : AdvSIMD_SVE_Unpack_Intrinsic;
def int_aarch64_sve_uunpklo   : AdvSIMD_SVE_Unpack_Intrinsic;
def int_aarch64_sve_uzp1      : AdvSIMD_2VectorArg_Intrinsic;
def int_aarch64_sve_uzp2      : AdvSIMD_2VectorArg_Intrinsic;
def int_aarch64_sve_uzp1q     : AdvSIMD_2VectorArg_Intrinsic;
def int_aarch64_sve_uzp2q     : AdvSIMD_2VectorArg_Intrinsic;
def int_aarch64_sve_zip1      : AdvSIMD_2VectorArg_Intrinsic;
def int_aarch64_sve_zip2      : AdvSIMD_2VectorArg_Intrinsic;
def int_aarch64_sve_zip1q     : AdvSIMD_2VectorArg_Intrinsic;
def int_aarch64_sve_zip2q     : AdvSIMD_2VectorArg_Intrinsic;

//
// Logical operations
//

def int_aarch64_sve_and  : AdvSIMD_Pred2VectorArg_Intrinsic;
def int_aarch64_sve_bic  : AdvSIMD_Pred2VectorArg_Intrinsic;
def int_aarch64_sve_cnot : AdvSIMD_Merged1VectorArg_Intrinsic;
def int_aarch64_sve_eor  : AdvSIMD_Pred2VectorArg_Intrinsic;
def int_aarch64_sve_not  : AdvSIMD_Merged1VectorArg_Intrinsic;
def int_aarch64_sve_orr  : AdvSIMD_Pred2VectorArg_Intrinsic;

//
// Conversion
//

def int_aarch64_sve_sxtb : AdvSIMD_Merged1VectorArg_Intrinsic;
def int_aarch64_sve_sxth : AdvSIMD_Merged1VectorArg_Intrinsic;
def int_aarch64_sve_sxtw : AdvSIMD_Merged1VectorArg_Intrinsic;
def int_aarch64_sve_uxtb : AdvSIMD_Merged1VectorArg_Intrinsic;
def int_aarch64_sve_uxth : AdvSIMD_Merged1VectorArg_Intrinsic;
def int_aarch64_sve_uxtw : AdvSIMD_Merged1VectorArg_Intrinsic;

//
// While comparisons
//

def int_aarch64_sve_whilele : AdvSIMD_SVE_WHILE_Intrinsic;
def int_aarch64_sve_whilelo : AdvSIMD_SVE_WHILE_Intrinsic;
def int_aarch64_sve_whilels : AdvSIMD_SVE_WHILE_Intrinsic;
def int_aarch64_sve_whilelt : AdvSIMD_SVE_WHILE_Intrinsic;
def int_aarch64_sve_whilege : AdvSIMD_SVE_WHILE_Intrinsic;
def int_aarch64_sve_whilegt : AdvSIMD_SVE_WHILE_Intrinsic;
def int_aarch64_sve_whilehs : AdvSIMD_SVE_WHILE_Intrinsic;
def int_aarch64_sve_whilehi : AdvSIMD_SVE_WHILE_Intrinsic;

//
// Floating-point arithmetic
//

def int_aarch64_sve_fabd       : AdvSIMD_Pred2VectorArg_Intrinsic;
def int_aarch64_sve_fabs       : AdvSIMD_Merged1VectorArg_Intrinsic;
def int_aarch64_sve_fadd       : AdvSIMD_Pred2VectorArg_Intrinsic;
def int_aarch64_sve_fcadd      : AdvSIMD_SVE_CADD_Intrinsic;
def int_aarch64_sve_fcmla      : AdvSIMD_SVE_CMLA_Intrinsic;
def int_aarch64_sve_fcmla_lane : AdvSIMD_SVE_CMLA_LANE_Intrinsic;
def int_aarch64_sve_fdiv       : AdvSIMD_Pred2VectorArg_Intrinsic;
def int_aarch64_sve_fdivr      : AdvSIMD_Pred2VectorArg_Intrinsic;
def int_aarch64_sve_fexpa_x    : AdvSIMD_SVE_EXPA_Intrinsic;
def int_aarch64_sve_fmad       : AdvSIMD_Pred3VectorArg_Intrinsic;
def int_aarch64_sve_fmax       : AdvSIMD_Pred2VectorArg_Intrinsic;
def int_aarch64_sve_fmaxnm     : AdvSIMD_Pred2VectorArg_Intrinsic;
def int_aarch64_sve_fmin       : AdvSIMD_Pred2VectorArg_Intrinsic;
def int_aarch64_sve_fminnm     : AdvSIMD_Pred2VectorArg_Intrinsic;
def int_aarch64_sve_fmla       : AdvSIMD_Pred3VectorArg_Intrinsic;
def int_aarch64_sve_fmla_lane  : AdvSIMD_3VectorArgIndexed_Intrinsic;
def int_aarch64_sve_fmls       : AdvSIMD_Pred3VectorArg_Intrinsic;
def int_aarch64_sve_fmls_lane  : AdvSIMD_3VectorArgIndexed_Intrinsic;
def int_aarch64_sve_fmsb       : AdvSIMD_Pred3VectorArg_Intrinsic;
def int_aarch64_sve_fmul       : AdvSIMD_Pred2VectorArg_Intrinsic;
def int_aarch64_sve_fmulx      : AdvSIMD_Pred2VectorArg_Intrinsic;
def int_aarch64_sve_fneg       : AdvSIMD_Merged1VectorArg_Intrinsic;
def int_aarch64_sve_fmul_lane  : AdvSIMD_2VectorArgIndexed_Intrinsic;
def int_aarch64_sve_fnmad      : AdvSIMD_Pred3VectorArg_Intrinsic;
def int_aarch64_sve_fnmla      : AdvSIMD_Pred3VectorArg_Intrinsic;
def int_aarch64_sve_fnmls      : AdvSIMD_Pred3VectorArg_Intrinsic;
def int_aarch64_sve_fnmsb      : AdvSIMD_Pred3VectorArg_Intrinsic;
def int_aarch64_sve_frecpe_x   : AdvSIMD_1VectorArg_Intrinsic;
def int_aarch64_sve_frecps_x   : AdvSIMD_2VectorArg_Intrinsic;
def int_aarch64_sve_frecpx     : AdvSIMD_Merged1VectorArg_Intrinsic;
def int_aarch64_sve_frinta     : AdvSIMD_Merged1VectorArg_Intrinsic;
def int_aarch64_sve_frinti     : AdvSIMD_Merged1VectorArg_Intrinsic;
def int_aarch64_sve_frintm     : AdvSIMD_Merged1VectorArg_Intrinsic;
def int_aarch64_sve_frintn     : AdvSIMD_Merged1VectorArg_Intrinsic;
def int_aarch64_sve_frintp     : AdvSIMD_Merged1VectorArg_Intrinsic;
def int_aarch64_sve_frintx     : AdvSIMD_Merged1VectorArg_Intrinsic;
def int_aarch64_sve_frintz     : AdvSIMD_Merged1VectorArg_Intrinsic;
def int_aarch64_sve_frsqrte_x  : AdvSIMD_1VectorArg_Intrinsic;
def int_aarch64_sve_frsqrts_x  : AdvSIMD_2VectorArg_Intrinsic;
def int_aarch64_sve_fscale     : AdvSIMD_SVE_SCALE_Intrinsic;
def int_aarch64_sve_fsqrt      : AdvSIMD_Merged1VectorArg_Intrinsic;
def int_aarch64_sve_fsub       : AdvSIMD_Pred2VectorArg_Intrinsic;
def int_aarch64_sve_fsubr      : AdvSIMD_Pred2VectorArg_Intrinsic;
def int_aarch64_sve_ftmad_x    : AdvSIMD_2VectorArgIndexed_Intrinsic;
def int_aarch64_sve_ftsmul_x   : AdvSIMD_SVE_TSMUL_Intrinsic;
def int_aarch64_sve_ftssel_x   : AdvSIMD_SVE_TSMUL_Intrinsic;

//
// Floating-point reductions
//

def int_aarch64_sve_fadda   : AdvSIMD_SVE_ReduceWithInit_Intrinsic;
def int_aarch64_sve_faddv   : AdvSIMD_SVE_Reduce_Intrinsic;
def int_aarch64_sve_fmaxv   : AdvSIMD_SVE_Reduce_Intrinsic;
def int_aarch64_sve_fmaxnmv : AdvSIMD_SVE_Reduce_Intrinsic;
def int_aarch64_sve_fminv   : AdvSIMD_SVE_Reduce_Intrinsic;
def int_aarch64_sve_fminnmv : AdvSIMD_SVE_Reduce_Intrinsic;

//
// Floating-point conversions
//

def int_aarch64_sve_fcvt   : AdvSIMD_SVE_FCVT_Intrinsic;
def int_aarch64_sve_fcvtzs : AdvSIMD_SVE_FCVTZS_Intrinsic;
def int_aarch64_sve_fcvtzu : AdvSIMD_SVE_FCVTZS_Intrinsic;
def int_aarch64_sve_scvtf  : AdvSIMD_SVE_SCVTF_Intrinsic;
def int_aarch64_sve_ucvtf  : AdvSIMD_SVE_SCVTF_Intrinsic;

//
// Floating-point comparisons
//

def int_aarch64_sve_facge : AdvSIMD_SVE_Compare_Intrinsic;
def int_aarch64_sve_facgt : AdvSIMD_SVE_Compare_Intrinsic;

def int_aarch64_sve_fcmpeq : AdvSIMD_SVE_Compare_Intrinsic;
def int_aarch64_sve_fcmpge : AdvSIMD_SVE_Compare_Intrinsic;
def int_aarch64_sve_fcmpgt : AdvSIMD_SVE_Compare_Intrinsic;
def int_aarch64_sve_fcmpne : AdvSIMD_SVE_Compare_Intrinsic;
def int_aarch64_sve_fcmpuo : AdvSIMD_SVE_Compare_Intrinsic;

def int_aarch64_sve_fcvtzs_i32f16   : Builtin_SVCVT<llvm_nxv4i32_ty, llvm_nxv4i1_ty, llvm_nxv8f16_ty>;
def int_aarch64_sve_fcvtzs_i32f64   : Builtin_SVCVT<llvm_nxv4i32_ty, llvm_nxv2i1_ty, llvm_nxv2f64_ty>;
def int_aarch64_sve_fcvtzs_i64f16   : Builtin_SVCVT<llvm_nxv2i64_ty, llvm_nxv2i1_ty, llvm_nxv8f16_ty>;
def int_aarch64_sve_fcvtzs_i64f32   : Builtin_SVCVT<llvm_nxv2i64_ty, llvm_nxv2i1_ty, llvm_nxv4f32_ty>;

def int_aarch64_sve_fcvt_bf16f32    : Builtin_SVCVT<llvm_nxv8bf16_ty, llvm_nxv8i1_ty, llvm_nxv4f32_ty>;
def int_aarch64_sve_fcvtnt_bf16f32  : Builtin_SVCVT<llvm_nxv8bf16_ty, llvm_nxv8i1_ty, llvm_nxv4f32_ty>;

def int_aarch64_sve_fcvtzu_i32f16   : Builtin_SVCVT<llvm_nxv4i32_ty, llvm_nxv4i1_ty, llvm_nxv8f16_ty>;
def int_aarch64_sve_fcvtzu_i32f64   : Builtin_SVCVT<llvm_nxv4i32_ty, llvm_nxv2i1_ty, llvm_nxv2f64_ty>;
def int_aarch64_sve_fcvtzu_i64f16   : Builtin_SVCVT<llvm_nxv2i64_ty, llvm_nxv2i1_ty, llvm_nxv8f16_ty>;
def int_aarch64_sve_fcvtzu_i64f32   : Builtin_SVCVT<llvm_nxv2i64_ty, llvm_nxv2i1_ty, llvm_nxv4f32_ty>;

def int_aarch64_sve_fcvt_f16f32     : Builtin_SVCVT<llvm_nxv8f16_ty, llvm_nxv4i1_ty, llvm_nxv4f32_ty>;
def int_aarch64_sve_fcvt_f16f64     : Builtin_SVCVT<llvm_nxv8f16_ty, llvm_nxv2i1_ty, llvm_nxv2f64_ty>;
def int_aarch64_sve_fcvt_f32f64     : Builtin_SVCVT<llvm_nxv4f32_ty, llvm_nxv2i1_ty, llvm_nxv2f64_ty>;

def int_aarch64_sve_fcvt_f32f16     : Builtin_SVCVT<llvm_nxv4f32_ty, llvm_nxv4i1_ty, llvm_nxv8f16_ty>;
def int_aarch64_sve_fcvt_f64f16     : Builtin_SVCVT<llvm_nxv2f64_ty, llvm_nxv2i1_ty, llvm_nxv8f16_ty>;
def int_aarch64_sve_fcvt_f64f32     : Builtin_SVCVT<llvm_nxv2f64_ty, llvm_nxv2i1_ty, llvm_nxv4f32_ty>;

def int_aarch64_sve_fcvtlt_f32f16   : Builtin_SVCVT<llvm_nxv4f32_ty, llvm_nxv4i1_ty, llvm_nxv8f16_ty>;
def int_aarch64_sve_fcvtlt_f64f32   : Builtin_SVCVT<llvm_nxv2f64_ty, llvm_nxv2i1_ty, llvm_nxv4f32_ty>;
def int_aarch64_sve_fcvtnt_f16f32   : Builtin_SVCVT<llvm_nxv8f16_ty, llvm_nxv4i1_ty, llvm_nxv4f32_ty>;
def int_aarch64_sve_fcvtnt_f32f64   : Builtin_SVCVT<llvm_nxv4f32_ty, llvm_nxv2i1_ty, llvm_nxv2f64_ty>;

def int_aarch64_sve_fcvtx_f32f64    : Builtin_SVCVT<llvm_nxv4f32_ty, llvm_nxv2i1_ty, llvm_nxv2f64_ty>;
def int_aarch64_sve_fcvtxnt_f32f64  : Builtin_SVCVT<llvm_nxv4f32_ty, llvm_nxv2i1_ty, llvm_nxv2f64_ty>;

def int_aarch64_sve_scvtf_f16i32    : Builtin_SVCVT<llvm_nxv8f16_ty, llvm_nxv4i1_ty, llvm_nxv4i32_ty>;
def int_aarch64_sve_scvtf_f16i64    : Builtin_SVCVT<llvm_nxv8f16_ty, llvm_nxv2i1_ty, llvm_nxv2i64_ty>;
def int_aarch64_sve_scvtf_f32i64    : Builtin_SVCVT<llvm_nxv4f32_ty, llvm_nxv2i1_ty, llvm_nxv2i64_ty>;
def int_aarch64_sve_scvtf_f64i32    : Builtin_SVCVT<llvm_nxv2f64_ty, llvm_nxv2i1_ty, llvm_nxv4i32_ty>;

def int_aarch64_sve_ucvtf_f16i32    : Builtin_SVCVT<llvm_nxv8f16_ty, llvm_nxv4i1_ty, llvm_nxv4i32_ty>;
def int_aarch64_sve_ucvtf_f16i64    : Builtin_SVCVT<llvm_nxv8f16_ty, llvm_nxv2i1_ty, llvm_nxv2i64_ty>;
def int_aarch64_sve_ucvtf_f32i64    : Builtin_SVCVT<llvm_nxv4f32_ty, llvm_nxv2i1_ty, llvm_nxv2i64_ty>;
def int_aarch64_sve_ucvtf_f64i32    : Builtin_SVCVT<llvm_nxv2f64_ty, llvm_nxv2i1_ty, llvm_nxv4i32_ty>;

//
// Predicate creation
//

def int_aarch64_sve_ptrue : AdvSIMD_SVE_PTRUE_Intrinsic;

//
// Predicate operations
//

def int_aarch64_sve_and_z   : AdvSIMD_Pred2VectorArg_Intrinsic;
def int_aarch64_sve_bic_z   : AdvSIMD_Pred2VectorArg_Intrinsic;
def int_aarch64_sve_brka    : AdvSIMD_Merged1VectorArg_Intrinsic;
def int_aarch64_sve_brka_z  : AdvSIMD_Pred1VectorArg_Intrinsic;
def int_aarch64_sve_brkb    : AdvSIMD_Merged1VectorArg_Intrinsic;
def int_aarch64_sve_brkb_z  : AdvSIMD_Pred1VectorArg_Intrinsic;
def int_aarch64_sve_brkn_z  : AdvSIMD_Pred2VectorArg_Intrinsic;
def int_aarch64_sve_brkpa_z : AdvSIMD_Pred2VectorArg_Intrinsic;
def int_aarch64_sve_brkpb_z : AdvSIMD_Pred2VectorArg_Intrinsic;
def int_aarch64_sve_eor_z   : AdvSIMD_Pred2VectorArg_Intrinsic;
def int_aarch64_sve_nand_z  : AdvSIMD_Pred2VectorArg_Intrinsic;
def int_aarch64_sve_nor_z   : AdvSIMD_Pred2VectorArg_Intrinsic;
def int_aarch64_sve_orn_z   : AdvSIMD_Pred2VectorArg_Intrinsic;
def int_aarch64_sve_orr_z   : AdvSIMD_Pred2VectorArg_Intrinsic;
def int_aarch64_sve_pfirst  : AdvSIMD_Pred1VectorArg_Intrinsic;
def int_aarch64_sve_pnext   : AdvSIMD_Pred1VectorArg_Intrinsic;
def int_aarch64_sve_punpkhi : AdvSIMD_SVE_PUNPKHI_Intrinsic;
def int_aarch64_sve_punpklo : AdvSIMD_SVE_PUNPKHI_Intrinsic;

//
// Testing predicates
//

def int_aarch64_sve_ptest_any   : AdvSIMD_SVE_PTEST_Intrinsic;
def int_aarch64_sve_ptest_first : AdvSIMD_SVE_PTEST_Intrinsic;
def int_aarch64_sve_ptest_last  : AdvSIMD_SVE_PTEST_Intrinsic;

//
// Reinterpreting data
//

def int_aarch64_sve_convert_from_svbool : DefaultAttrsIntrinsic<[llvm_anyvector_ty],
                                                    [llvm_nxv16i1_ty],
                                                    [IntrNoMem]>;

def int_aarch64_sve_convert_to_svbool : DefaultAttrsIntrinsic<[llvm_nxv16i1_ty],
                                                  [llvm_anyvector_ty],
                                                  [IntrNoMem]>;

//
// Gather loads: scalar base + vector offsets
//

// 64 bit unscaled offsets
def int_aarch64_sve_ld1_gather : AdvSIMD_GatherLoad_SV_64b_Offsets_Intrinsic;

// 64 bit scaled offsets
def int_aarch64_sve_ld1_gather_index : AdvSIMD_GatherLoad_SV_64b_Offsets_Intrinsic;

// 32 bit unscaled offsets, sign (sxtw) or zero (zxtw) extended to 64 bits
def int_aarch64_sve_ld1_gather_sxtw : AdvSIMD_GatherLoad_SV_32b_Offsets_Intrinsic;
def int_aarch64_sve_ld1_gather_uxtw : AdvSIMD_GatherLoad_SV_32b_Offsets_Intrinsic;

// 32 bit scaled offsets, sign (sxtw) or zero (zxtw) extended to 64 bits
def int_aarch64_sve_ld1_gather_sxtw_index : AdvSIMD_GatherLoad_SV_32b_Offsets_Intrinsic;
def int_aarch64_sve_ld1_gather_uxtw_index : AdvSIMD_GatherLoad_SV_32b_Offsets_Intrinsic;

//
// Gather loads: vector base + scalar offset
//

def int_aarch64_sve_ld1_gather_scalar_offset : AdvSIMD_GatherLoad_VS_Intrinsic;


//
// First-faulting gather loads: scalar base + vector offsets
//

// 64 bit unscaled offsets
def int_aarch64_sve_ldff1_gather : AdvSIMD_GatherLoad_SV_64b_Offsets_WriteFFR_Intrinsic;

// 64 bit scaled offsets
def int_aarch64_sve_ldff1_gather_index : AdvSIMD_GatherLoad_SV_64b_Offsets_WriteFFR_Intrinsic;

// 32 bit unscaled offsets, sign (sxtw) or zero (uxtw) extended to 64 bits
def int_aarch64_sve_ldff1_gather_sxtw : AdvSIMD_GatherLoad_SV_32b_Offsets_WriteFFR_Intrinsic;
def int_aarch64_sve_ldff1_gather_uxtw : AdvSIMD_GatherLoad_SV_32b_Offsets_WriteFFR_Intrinsic;

// 32 bit scaled offsets, sign (sxtw) or zero (uxtw) extended to 64 bits
def int_aarch64_sve_ldff1_gather_sxtw_index : AdvSIMD_GatherLoad_SV_32b_Offsets_WriteFFR_Intrinsic;
def int_aarch64_sve_ldff1_gather_uxtw_index : AdvSIMD_GatherLoad_SV_32b_Offsets_WriteFFR_Intrinsic;

//
// First-faulting gather loads: vector base + scalar offset
//

def int_aarch64_sve_ldff1_gather_scalar_offset : AdvSIMD_GatherLoad_VS_WriteFFR_Intrinsic;


//
// Non-temporal gather loads: scalar base + vector offsets
//

// 64 bit unscaled offsets
def int_aarch64_sve_ldnt1_gather : AdvSIMD_GatherLoad_SV_64b_Offsets_Intrinsic;

// 64 bit indices
def int_aarch64_sve_ldnt1_gather_index : AdvSIMD_GatherLoad_SV_64b_Offsets_Intrinsic;

// 32 bit unscaled offsets, zero (zxtw) extended to 64 bits
def int_aarch64_sve_ldnt1_gather_uxtw : AdvSIMD_GatherLoad_SV_32b_Offsets_Intrinsic;

//
// Non-temporal gather loads: vector base + scalar offset
//

def int_aarch64_sve_ldnt1_gather_scalar_offset  : AdvSIMD_GatherLoad_VS_Intrinsic;

//
// Scatter stores: scalar base + vector offsets
//

// 64 bit unscaled offsets
def int_aarch64_sve_st1_scatter : AdvSIMD_ScatterStore_SV_64b_Offsets_Intrinsic;

// 64 bit scaled offsets
def int_aarch64_sve_st1_scatter_index
    : AdvSIMD_ScatterStore_SV_64b_Offsets_Intrinsic;

// 32 bit unscaled offsets, sign (sxtw) or zero (zxtw) extended to 64 bits
def int_aarch64_sve_st1_scatter_sxtw
    : AdvSIMD_ScatterStore_SV_32b_Offsets_Intrinsic;

def int_aarch64_sve_st1_scatter_uxtw
    : AdvSIMD_ScatterStore_SV_32b_Offsets_Intrinsic;

// 32 bit scaled offsets, sign (sxtw) or zero (zxtw) extended to 64 bits
def int_aarch64_sve_st1_scatter_sxtw_index
    : AdvSIMD_ScatterStore_SV_32b_Offsets_Intrinsic;

def int_aarch64_sve_st1_scatter_uxtw_index
    : AdvSIMD_ScatterStore_SV_32b_Offsets_Intrinsic;

//
// Scatter stores: vector base + scalar offset
//

def int_aarch64_sve_st1_scatter_scalar_offset : AdvSIMD_ScatterStore_VS_Intrinsic;

//
// Non-temporal scatter stores: scalar base + vector offsets
//

// 64 bit unscaled offsets
def int_aarch64_sve_stnt1_scatter : AdvSIMD_ScatterStore_SV_64b_Offsets_Intrinsic;

// 64 bit indices
def int_aarch64_sve_stnt1_scatter_index
    : AdvSIMD_ScatterStore_SV_64b_Offsets_Intrinsic;

// 32 bit unscaled offsets, zero (zxtw) extended to 64 bits
def int_aarch64_sve_stnt1_scatter_uxtw : AdvSIMD_ScatterStore_SV_32b_Offsets_Intrinsic;

//
// Non-temporal scatter stores: vector base + scalar offset
//

def int_aarch64_sve_stnt1_scatter_scalar_offset  : AdvSIMD_ScatterStore_VS_Intrinsic;

//
// SVE2 - Uniform DSP operations
//

def int_aarch64_sve_saba          : AdvSIMD_3VectorArg_Intrinsic;
def int_aarch64_sve_shadd         : AdvSIMD_Pred2VectorArg_Intrinsic;
def int_aarch64_sve_shsub         : AdvSIMD_Pred2VectorArg_Intrinsic;
def int_aarch64_sve_shsubr        : AdvSIMD_Pred2VectorArg_Intrinsic;
def int_aarch64_sve_sli           : AdvSIMD_2VectorArgIndexed_Intrinsic;
def int_aarch64_sve_sqabs         : AdvSIMD_Merged1VectorArg_Intrinsic;
def int_aarch64_sve_sqadd         : AdvSIMD_Pred2VectorArg_Intrinsic;
def int_aarch64_sve_sqdmulh       : AdvSIMD_2VectorArg_Intrinsic;
def int_aarch64_sve_sqdmulh_lane  : AdvSIMD_2VectorArgIndexed_Intrinsic;
def int_aarch64_sve_sqneg         : AdvSIMD_Merged1VectorArg_Intrinsic;
def int_aarch64_sve_sqrdmlah      : AdvSIMD_3VectorArg_Intrinsic;
def int_aarch64_sve_sqrdmlah_lane : AdvSIMD_3VectorArgIndexed_Intrinsic;
def int_aarch64_sve_sqrdmlsh      : AdvSIMD_3VectorArg_Intrinsic;
def int_aarch64_sve_sqrdmlsh_lane : AdvSIMD_3VectorArgIndexed_Intrinsic;
def int_aarch64_sve_sqrdmulh      : AdvSIMD_2VectorArg_Intrinsic;
def int_aarch64_sve_sqrdmulh_lane : AdvSIMD_2VectorArgIndexed_Intrinsic;
def int_aarch64_sve_sqrshl        : AdvSIMD_Pred2VectorArg_Intrinsic;
def int_aarch64_sve_sqshl         : AdvSIMD_Pred2VectorArg_Intrinsic;
def int_aarch64_sve_sqshlu        : AdvSIMD_SVE_ShiftByImm_Intrinsic;
def int_aarch64_sve_sqsub         : AdvSIMD_Pred2VectorArg_Intrinsic;
def int_aarch64_sve_sqsubr        : AdvSIMD_Pred2VectorArg_Intrinsic;
def int_aarch64_sve_srhadd        : AdvSIMD_Pred2VectorArg_Intrinsic;
def int_aarch64_sve_sri           : AdvSIMD_2VectorArgIndexed_Intrinsic;
def int_aarch64_sve_srshl         : AdvSIMD_Pred2VectorArg_Intrinsic;
def int_aarch64_sve_srshr         : AdvSIMD_SVE_ShiftByImm_Intrinsic;
def int_aarch64_sve_srsra         : AdvSIMD_2VectorArgIndexed_Intrinsic;
def int_aarch64_sve_ssra          : AdvSIMD_2VectorArgIndexed_Intrinsic;
def int_aarch64_sve_suqadd        : AdvSIMD_Pred2VectorArg_Intrinsic;
def int_aarch64_sve_uaba          : AdvSIMD_3VectorArg_Intrinsic;
def int_aarch64_sve_uhadd         : AdvSIMD_Pred2VectorArg_Intrinsic;
def int_aarch64_sve_uhsub         : AdvSIMD_Pred2VectorArg_Intrinsic;
def int_aarch64_sve_uhsubr        : AdvSIMD_Pred2VectorArg_Intrinsic;
def int_aarch64_sve_uqadd         : AdvSIMD_Pred2VectorArg_Intrinsic;
def int_aarch64_sve_uqrshl        : AdvSIMD_Pred2VectorArg_Intrinsic;
def int_aarch64_sve_uqshl         : AdvSIMD_Pred2VectorArg_Intrinsic;
def int_aarch64_sve_uqsub         : AdvSIMD_Pred2VectorArg_Intrinsic;
def int_aarch64_sve_uqsubr        : AdvSIMD_Pred2VectorArg_Intrinsic;
def int_aarch64_sve_urecpe        : AdvSIMD_Merged1VectorArg_Intrinsic;
def int_aarch64_sve_urhadd        : AdvSIMD_Pred2VectorArg_Intrinsic;
def int_aarch64_sve_urshl         : AdvSIMD_Pred2VectorArg_Intrinsic;
def int_aarch64_sve_urshr         : AdvSIMD_SVE_ShiftByImm_Intrinsic;
def int_aarch64_sve_ursqrte       : AdvSIMD_Merged1VectorArg_Intrinsic;
def int_aarch64_sve_ursra         : AdvSIMD_2VectorArgIndexed_Intrinsic;
def int_aarch64_sve_usqadd        : AdvSIMD_Pred2VectorArg_Intrinsic;
def int_aarch64_sve_usra          : AdvSIMD_2VectorArgIndexed_Intrinsic;

//
// SVE2 - Widening DSP operations
//

def int_aarch64_sve_sabalb : SVE2_3VectorArg_Long_Intrinsic;
def int_aarch64_sve_sabalt : SVE2_3VectorArg_Long_Intrinsic;
def int_aarch64_sve_sabdlb : SVE2_2VectorArg_Long_Intrinsic;
def int_aarch64_sve_sabdlt : SVE2_2VectorArg_Long_Intrinsic;
def int_aarch64_sve_saddlb : SVE2_2VectorArg_Long_Intrinsic;
def int_aarch64_sve_saddlt : SVE2_2VectorArg_Long_Intrinsic;
def int_aarch64_sve_saddwb : SVE2_2VectorArg_Wide_Intrinsic;
def int_aarch64_sve_saddwt : SVE2_2VectorArg_Wide_Intrinsic;
def int_aarch64_sve_sshllb : SVE2_1VectorArg_Long_Intrinsic;
def int_aarch64_sve_sshllt : SVE2_1VectorArg_Long_Intrinsic;
def int_aarch64_sve_ssublb : SVE2_2VectorArg_Long_Intrinsic;
def int_aarch64_sve_ssublt : SVE2_2VectorArg_Long_Intrinsic;
def int_aarch64_sve_ssubwb : SVE2_2VectorArg_Wide_Intrinsic;
def int_aarch64_sve_ssubwt : SVE2_2VectorArg_Wide_Intrinsic;
def int_aarch64_sve_uabalb : SVE2_3VectorArg_Long_Intrinsic;
def int_aarch64_sve_uabalt : SVE2_3VectorArg_Long_Intrinsic;
def int_aarch64_sve_uabdlb : SVE2_2VectorArg_Long_Intrinsic;
def int_aarch64_sve_uabdlt : SVE2_2VectorArg_Long_Intrinsic;
def int_aarch64_sve_uaddlb : SVE2_2VectorArg_Long_Intrinsic;
def int_aarch64_sve_uaddlt : SVE2_2VectorArg_Long_Intrinsic;
def int_aarch64_sve_uaddwb : SVE2_2VectorArg_Wide_Intrinsic;
def int_aarch64_sve_uaddwt : SVE2_2VectorArg_Wide_Intrinsic;
def int_aarch64_sve_ushllb : SVE2_1VectorArg_Long_Intrinsic;
def int_aarch64_sve_ushllt : SVE2_1VectorArg_Long_Intrinsic;
def int_aarch64_sve_usublb : SVE2_2VectorArg_Long_Intrinsic;
def int_aarch64_sve_usublt : SVE2_2VectorArg_Long_Intrinsic;
def int_aarch64_sve_usubwb : SVE2_2VectorArg_Wide_Intrinsic;
def int_aarch64_sve_usubwt : SVE2_2VectorArg_Wide_Intrinsic;

//
// SVE2 - Non-widening pairwise arithmetic
//

def int_aarch64_sve_addp    : AdvSIMD_Pred2VectorArg_Intrinsic;
def int_aarch64_sve_faddp   : AdvSIMD_Pred2VectorArg_Intrinsic;
def int_aarch64_sve_fmaxp   : AdvSIMD_Pred2VectorArg_Intrinsic;
def int_aarch64_sve_fmaxnmp : AdvSIMD_Pred2VectorArg_Intrinsic;
def int_aarch64_sve_fminp   : AdvSIMD_Pred2VectorArg_Intrinsic;
def int_aarch64_sve_fminnmp : AdvSIMD_Pred2VectorArg_Intrinsic;
def int_aarch64_sve_smaxp   : AdvSIMD_Pred2VectorArg_Intrinsic;
def int_aarch64_sve_sminp   : AdvSIMD_Pred2VectorArg_Intrinsic;
def int_aarch64_sve_umaxp   : AdvSIMD_Pred2VectorArg_Intrinsic;
def int_aarch64_sve_uminp   : AdvSIMD_Pred2VectorArg_Intrinsic;

//
// SVE2 - Widening pairwise arithmetic
//

def int_aarch64_sve_sadalp : SVE2_2VectorArg_Pred_Long_Intrinsic;
def int_aarch64_sve_uadalp : SVE2_2VectorArg_Pred_Long_Intrinsic;

//
// SVE2 - Uniform complex integer arithmetic
//

def int_aarch64_sve_cadd_x           : AdvSIMD_SVE2_CADD_Intrinsic;
def int_aarch64_sve_sqcadd_x         : AdvSIMD_SVE2_CADD_Intrinsic;
def int_aarch64_sve_cmla_x           : AdvSIMD_SVE2_CMLA_Intrinsic;
def int_aarch64_sve_cmla_lane_x      : AdvSIMD_SVE_CMLA_LANE_Intrinsic;
def int_aarch64_sve_sqrdcmlah_x      : AdvSIMD_SVE2_CMLA_Intrinsic;
def int_aarch64_sve_sqrdcmlah_lane_x : AdvSIMD_SVE_CMLA_LANE_Intrinsic;

//
// SVE2 - Widening complex integer arithmetic
//

def int_aarch64_sve_saddlbt   : SVE2_2VectorArg_Long_Intrinsic;
def int_aarch64_sve_ssublbt   : SVE2_2VectorArg_Long_Intrinsic;
def int_aarch64_sve_ssubltb   : SVE2_2VectorArg_Long_Intrinsic;

//
// SVE2 - Widening complex integer dot product
//

def int_aarch64_sve_cdot      : AdvSIMD_SVE_DOT_Indexed_Intrinsic;
def int_aarch64_sve_cdot_lane : AdvSIMD_SVE_CDOT_LANE_Intrinsic;

//
// SVE2 - Floating-point widening multiply-accumulate
//

def int_aarch64_sve_fmlalb        : SVE2_3VectorArg_Long_Intrinsic;
def int_aarch64_sve_fmlalb_lane   : SVE2_3VectorArgIndexed_Long_Intrinsic;
def int_aarch64_sve_fmlalt        : SVE2_3VectorArg_Long_Intrinsic;
def int_aarch64_sve_fmlalt_lane   : SVE2_3VectorArgIndexed_Long_Intrinsic;
def int_aarch64_sve_fmlslb        : SVE2_3VectorArg_Long_Intrinsic;
def int_aarch64_sve_fmlslb_lane   : SVE2_3VectorArgIndexed_Long_Intrinsic;
def int_aarch64_sve_fmlslt        : SVE2_3VectorArg_Long_Intrinsic;
def int_aarch64_sve_fmlslt_lane   : SVE2_3VectorArgIndexed_Long_Intrinsic;

//
// SVE2 - Floating-point integer binary logarithm
//

def int_aarch64_sve_flogb : AdvSIMD_SVE_LOGB_Intrinsic;

//
// SVE2 - Vector histogram count
//

def int_aarch64_sve_histcnt : AdvSIMD_Pred2VectorArg_Intrinsic;
def int_aarch64_sve_histseg : AdvSIMD_2VectorArg_Intrinsic;

//
// SVE2 - Character match
//

def int_aarch64_sve_match   : AdvSIMD_SVE_Compare_Intrinsic;
def int_aarch64_sve_nmatch  : AdvSIMD_SVE_Compare_Intrinsic;

//
// SVE2 - Unary narrowing operations
//

def int_aarch64_sve_sqxtnb  : SVE2_1VectorArg_Narrowing_Intrinsic;
def int_aarch64_sve_sqxtnt  : SVE2_Merged1VectorArg_Narrowing_Intrinsic;
def int_aarch64_sve_sqxtunb : SVE2_1VectorArg_Narrowing_Intrinsic;
def int_aarch64_sve_sqxtunt : SVE2_Merged1VectorArg_Narrowing_Intrinsic;
def int_aarch64_sve_uqxtnb  : SVE2_1VectorArg_Narrowing_Intrinsic;
def int_aarch64_sve_uqxtnt  : SVE2_Merged1VectorArg_Narrowing_Intrinsic;

//
// SVE2 - Binary narrowing DSP operations
//
def int_aarch64_sve_addhnb    : SVE2_2VectorArg_Narrowing_Intrinsic;
def int_aarch64_sve_addhnt    : SVE2_Merged2VectorArg_Narrowing_Intrinsic;

def int_aarch64_sve_raddhnb   : SVE2_2VectorArg_Narrowing_Intrinsic;
def int_aarch64_sve_raddhnt   : SVE2_Merged2VectorArg_Narrowing_Intrinsic;

def int_aarch64_sve_subhnb    : SVE2_2VectorArg_Narrowing_Intrinsic;
def int_aarch64_sve_subhnt    : SVE2_Merged2VectorArg_Narrowing_Intrinsic;

def int_aarch64_sve_rsubhnb   : SVE2_2VectorArg_Narrowing_Intrinsic;
def int_aarch64_sve_rsubhnt   : SVE2_Merged2VectorArg_Narrowing_Intrinsic;

// Narrowing shift right
def int_aarch64_sve_shrnb     : SVE2_1VectorArg_Imm_Narrowing_Intrinsic;
def int_aarch64_sve_shrnt     : SVE2_2VectorArg_Imm_Narrowing_Intrinsic;

def int_aarch64_sve_rshrnb    : SVE2_1VectorArg_Imm_Narrowing_Intrinsic;
def int_aarch64_sve_rshrnt    : SVE2_2VectorArg_Imm_Narrowing_Intrinsic;

// Saturating shift right - signed input/output
def int_aarch64_sve_sqshrnb   : SVE2_1VectorArg_Imm_Narrowing_Intrinsic;
def int_aarch64_sve_sqshrnt   : SVE2_2VectorArg_Imm_Narrowing_Intrinsic;

def int_aarch64_sve_sqrshrnb  : SVE2_1VectorArg_Imm_Narrowing_Intrinsic;
def int_aarch64_sve_sqrshrnt  : SVE2_2VectorArg_Imm_Narrowing_Intrinsic;

// Saturating shift right - unsigned input/output
def int_aarch64_sve_uqshrnb   : SVE2_1VectorArg_Imm_Narrowing_Intrinsic;
def int_aarch64_sve_uqshrnt   : SVE2_2VectorArg_Imm_Narrowing_Intrinsic;

def int_aarch64_sve_uqrshrnb  : SVE2_1VectorArg_Imm_Narrowing_Intrinsic;
def int_aarch64_sve_uqrshrnt  : SVE2_2VectorArg_Imm_Narrowing_Intrinsic;

// Saturating shift right - signed input, unsigned output
def int_aarch64_sve_sqshrunb  : SVE2_1VectorArg_Imm_Narrowing_Intrinsic;
def int_aarch64_sve_sqshrunt  : SVE2_2VectorArg_Imm_Narrowing_Intrinsic;

def int_aarch64_sve_sqrshrunb : SVE2_1VectorArg_Imm_Narrowing_Intrinsic;
def int_aarch64_sve_sqrshrunt : SVE2_2VectorArg_Imm_Narrowing_Intrinsic;

// SVE2 MLA LANE.
def int_aarch64_sve_smlalb_lane   : SVE2_3VectorArg_Indexed_Intrinsic;
def int_aarch64_sve_smlalt_lane   : SVE2_3VectorArg_Indexed_Intrinsic;
def int_aarch64_sve_umlalb_lane   : SVE2_3VectorArg_Indexed_Intrinsic;
def int_aarch64_sve_umlalt_lane   : SVE2_3VectorArg_Indexed_Intrinsic;
def int_aarch64_sve_smlslb_lane   : SVE2_3VectorArg_Indexed_Intrinsic;
def int_aarch64_sve_smlslt_lane   : SVE2_3VectorArg_Indexed_Intrinsic;
def int_aarch64_sve_umlslb_lane   : SVE2_3VectorArg_Indexed_Intrinsic;
def int_aarch64_sve_umlslt_lane   : SVE2_3VectorArg_Indexed_Intrinsic;
def int_aarch64_sve_smullb_lane   : SVE2_2VectorArgIndexed_Long_Intrinsic;
def int_aarch64_sve_smullt_lane   : SVE2_2VectorArgIndexed_Long_Intrinsic;
def int_aarch64_sve_umullb_lane   : SVE2_2VectorArgIndexed_Long_Intrinsic;
def int_aarch64_sve_umullt_lane   : SVE2_2VectorArgIndexed_Long_Intrinsic;
def int_aarch64_sve_sqdmlalb_lane : SVE2_3VectorArg_Indexed_Intrinsic;
def int_aarch64_sve_sqdmlalt_lane : SVE2_3VectorArg_Indexed_Intrinsic;
def int_aarch64_sve_sqdmlslb_lane : SVE2_3VectorArg_Indexed_Intrinsic;
def int_aarch64_sve_sqdmlslt_lane : SVE2_3VectorArg_Indexed_Intrinsic;
def int_aarch64_sve_sqdmullb_lane : SVE2_2VectorArgIndexed_Long_Intrinsic;
def int_aarch64_sve_sqdmullt_lane : SVE2_2VectorArgIndexed_Long_Intrinsic;

// SVE2 MLA Unpredicated.
def int_aarch64_sve_smlalb      : SVE2_3VectorArg_Long_Intrinsic;
def int_aarch64_sve_smlalt      : SVE2_3VectorArg_Long_Intrinsic;
def int_aarch64_sve_umlalb      : SVE2_3VectorArg_Long_Intrinsic;
def int_aarch64_sve_umlalt      : SVE2_3VectorArg_Long_Intrinsic;
def int_aarch64_sve_smlslb      : SVE2_3VectorArg_Long_Intrinsic;
def int_aarch64_sve_smlslt      : SVE2_3VectorArg_Long_Intrinsic;
def int_aarch64_sve_umlslb      : SVE2_3VectorArg_Long_Intrinsic;
def int_aarch64_sve_umlslt      : SVE2_3VectorArg_Long_Intrinsic;
def int_aarch64_sve_smullb      : SVE2_2VectorArg_Long_Intrinsic;
def int_aarch64_sve_smullt      : SVE2_2VectorArg_Long_Intrinsic;
def int_aarch64_sve_umullb      : SVE2_2VectorArg_Long_Intrinsic;
def int_aarch64_sve_umullt      : SVE2_2VectorArg_Long_Intrinsic;

def int_aarch64_sve_sqdmlalb    : SVE2_3VectorArg_Long_Intrinsic;
def int_aarch64_sve_sqdmlalt    : SVE2_3VectorArg_Long_Intrinsic;
def int_aarch64_sve_sqdmlslb    : SVE2_3VectorArg_Long_Intrinsic;
def int_aarch64_sve_sqdmlslt    : SVE2_3VectorArg_Long_Intrinsic;
def int_aarch64_sve_sqdmullb    : SVE2_2VectorArg_Long_Intrinsic;
def int_aarch64_sve_sqdmullt    : SVE2_2VectorArg_Long_Intrinsic;
def int_aarch64_sve_sqdmlalbt   : SVE2_3VectorArg_Long_Intrinsic;
def int_aarch64_sve_sqdmlslbt   : SVE2_3VectorArg_Long_Intrinsic;

// SVE2 ADDSUB Long Unpredicated.
def int_aarch64_sve_adclb       : AdvSIMD_3VectorArg_Intrinsic;
def int_aarch64_sve_adclt       : AdvSIMD_3VectorArg_Intrinsic;
def int_aarch64_sve_sbclb       : AdvSIMD_3VectorArg_Intrinsic;
def int_aarch64_sve_sbclt       : AdvSIMD_3VectorArg_Intrinsic;

//
// SVE2 - Polynomial arithmetic
//
def int_aarch64_sve_eorbt       : AdvSIMD_3VectorArg_Intrinsic;
def int_aarch64_sve_eortb       : AdvSIMD_3VectorArg_Intrinsic;
def int_aarch64_sve_pmullb_pair : AdvSIMD_2VectorArg_Intrinsic;
def int_aarch64_sve_pmullt_pair : AdvSIMD_2VectorArg_Intrinsic;

//
// SVE2 bitwise ternary operations.
//
def int_aarch64_sve_eor3   : AdvSIMD_3VectorArg_Intrinsic;
def int_aarch64_sve_bcax   : AdvSIMD_3VectorArg_Intrinsic;
def int_aarch64_sve_bsl    : AdvSIMD_3VectorArg_Intrinsic;
def int_aarch64_sve_bsl1n  : AdvSIMD_3VectorArg_Intrinsic;
def int_aarch64_sve_bsl2n  : AdvSIMD_3VectorArg_Intrinsic;
def int_aarch64_sve_nbsl   : AdvSIMD_3VectorArg_Intrinsic;
def int_aarch64_sve_xar    : AdvSIMD_2VectorArgIndexed_Intrinsic;

//
// SVE2 - Optional AES, SHA-3 and SM4
//

def int_aarch64_sve_aesd    : ClangBuiltin<"__builtin_sve_svaesd_u8">,
                              DefaultAttrsIntrinsic<[llvm_nxv16i8_ty],
                                        [llvm_nxv16i8_ty, llvm_nxv16i8_ty],
                                        [IntrNoMem]>;
def int_aarch64_sve_aesimc  : ClangBuiltin<"__builtin_sve_svaesimc_u8">,
                              DefaultAttrsIntrinsic<[llvm_nxv16i8_ty],
                                        [llvm_nxv16i8_ty],
                                        [IntrNoMem]>;
def int_aarch64_sve_aese    : ClangBuiltin<"__builtin_sve_svaese_u8">,
                              DefaultAttrsIntrinsic<[llvm_nxv16i8_ty],
                                        [llvm_nxv16i8_ty, llvm_nxv16i8_ty],
                                        [IntrNoMem]>;
def int_aarch64_sve_aesmc   : ClangBuiltin<"__builtin_sve_svaesmc_u8">,
                              DefaultAttrsIntrinsic<[llvm_nxv16i8_ty],
                                        [llvm_nxv16i8_ty],
                                        [IntrNoMem]>;
def int_aarch64_sve_rax1    : ClangBuiltin<"__builtin_sve_svrax1_u64">,
                              DefaultAttrsIntrinsic<[llvm_nxv2i64_ty],
                                        [llvm_nxv2i64_ty, llvm_nxv2i64_ty],
                                        [IntrNoMem]>;
def int_aarch64_sve_sm4e    : ClangBuiltin<"__builtin_sve_svsm4e_u32">,
                              DefaultAttrsIntrinsic<[llvm_nxv4i32_ty],
                                        [llvm_nxv4i32_ty, llvm_nxv4i32_ty],
                                        [IntrNoMem]>;
def int_aarch64_sve_sm4ekey : ClangBuiltin<"__builtin_sve_svsm4ekey_u32">,
                              DefaultAttrsIntrinsic<[llvm_nxv4i32_ty],
                                        [llvm_nxv4i32_ty, llvm_nxv4i32_ty],
                                        [IntrNoMem]>;
//
// SVE2 - Extended table lookup/permute
//

def int_aarch64_sve_tbl2 : AdvSIMD_SVE2_TBX_Intrinsic;
def int_aarch64_sve_tbx  : AdvSIMD_SVE2_TBX_Intrinsic;

//
// SVE2 - Optional bit permutation
//

def int_aarch64_sve_bdep_x : AdvSIMD_2VectorArg_Intrinsic;
def int_aarch64_sve_bext_x : AdvSIMD_2VectorArg_Intrinsic;
def int_aarch64_sve_bgrp_x : AdvSIMD_2VectorArg_Intrinsic;


//
// SVE ACLE: 7.3. INT8 matrix multiply extensions
//
def int_aarch64_sve_ummla : SVE_MatMul_Intrinsic;
def int_aarch64_sve_smmla : SVE_MatMul_Intrinsic;
def int_aarch64_sve_usmmla : SVE_MatMul_Intrinsic;

def int_aarch64_sve_usdot : AdvSIMD_SVE_DOT_Intrinsic;
def int_aarch64_sve_usdot_lane : AdvSIMD_SVE_DOT_Indexed_Intrinsic;
def int_aarch64_sve_sudot_lane : AdvSIMD_SVE_DOT_Indexed_Intrinsic;

//
// SVE ACLE: 7.4/5. FP64/FP32 matrix multiply extensions
//
def int_aarch64_sve_fmmla : AdvSIMD_3VectorArg_Intrinsic;

//
// SVE ACLE: 7.2. BFloat16 extensions
//

def int_aarch64_sve_bfdot   : SVE_4Vec_BF16;
def int_aarch64_sve_bfmlalb : SVE_4Vec_BF16;
def int_aarch64_sve_bfmlalt : SVE_4Vec_BF16;

def int_aarch64_sve_bfmmla  : SVE_4Vec_BF16;

def int_aarch64_sve_bfdot_lane   : SVE_4Vec_BF16_Indexed;
def int_aarch64_sve_bfmlalb_lane : SVE_4Vec_BF16_Indexed;
def int_aarch64_sve_bfmlalt_lane : SVE_4Vec_BF16_Indexed;
}

//
// SVE2 - Contiguous conflict detection
//

def int_aarch64_sve_whilerw_b : SVE2_CONFLICT_DETECT_Intrinsic;
def int_aarch64_sve_whilerw_h : SVE2_CONFLICT_DETECT_Intrinsic;
def int_aarch64_sve_whilerw_s : SVE2_CONFLICT_DETECT_Intrinsic;
def int_aarch64_sve_whilerw_d : SVE2_CONFLICT_DETECT_Intrinsic;
def int_aarch64_sve_whilewr_b : SVE2_CONFLICT_DETECT_Intrinsic;
def int_aarch64_sve_whilewr_h : SVE2_CONFLICT_DETECT_Intrinsic;
def int_aarch64_sve_whilewr_s : SVE2_CONFLICT_DETECT_Intrinsic;
def int_aarch64_sve_whilewr_d : SVE2_CONFLICT_DETECT_Intrinsic;

// Scalable Matrix Extension (SME) Intrinsics
let TargetPrefix = "aarch64" in {
  class SME_Load_Store_Intrinsic<LLVMType pred_ty>
    : DefaultAttrsIntrinsic<[],
        [pred_ty, llvm_ptr_ty, llvm_i64_ty, llvm_i32_ty], []>;

  // Loads
  def int_aarch64_sme_ld1b_horiz : SME_Load_Store_Intrinsic<llvm_nxv16i1_ty>;
  def int_aarch64_sme_ld1h_horiz : SME_Load_Store_Intrinsic<llvm_nxv16i1_ty>;
  def int_aarch64_sme_ld1w_horiz : SME_Load_Store_Intrinsic<llvm_nxv16i1_ty>;
  def int_aarch64_sme_ld1d_horiz : SME_Load_Store_Intrinsic<llvm_nxv16i1_ty>;
  def int_aarch64_sme_ld1q_horiz : SME_Load_Store_Intrinsic<llvm_nxv16i1_ty>;
  def int_aarch64_sme_ld1b_vert  : SME_Load_Store_Intrinsic<llvm_nxv16i1_ty>;
  def int_aarch64_sme_ld1h_vert  : SME_Load_Store_Intrinsic<llvm_nxv16i1_ty>;
  def int_aarch64_sme_ld1w_vert  : SME_Load_Store_Intrinsic<llvm_nxv16i1_ty>;
  def int_aarch64_sme_ld1d_vert  : SME_Load_Store_Intrinsic<llvm_nxv16i1_ty>;
  def int_aarch64_sme_ld1q_vert  : SME_Load_Store_Intrinsic<llvm_nxv16i1_ty>;

  // Stores
  def int_aarch64_sme_st1b_horiz : SME_Load_Store_Intrinsic<llvm_nxv16i1_ty>;
  def int_aarch64_sme_st1h_horiz : SME_Load_Store_Intrinsic<llvm_nxv16i1_ty>;
  def int_aarch64_sme_st1w_horiz : SME_Load_Store_Intrinsic<llvm_nxv16i1_ty>;
  def int_aarch64_sme_st1d_horiz : SME_Load_Store_Intrinsic<llvm_nxv16i1_ty>;
  def int_aarch64_sme_st1q_horiz : SME_Load_Store_Intrinsic<llvm_nxv16i1_ty>;
  def int_aarch64_sme_st1b_vert  : SME_Load_Store_Intrinsic<llvm_nxv16i1_ty>;
  def int_aarch64_sme_st1h_vert  : SME_Load_Store_Intrinsic<llvm_nxv16i1_ty>;
  def int_aarch64_sme_st1w_vert  : SME_Load_Store_Intrinsic<llvm_nxv16i1_ty>;
  def int_aarch64_sme_st1d_vert  : SME_Load_Store_Intrinsic<llvm_nxv16i1_ty>;
  def int_aarch64_sme_st1q_vert  : SME_Load_Store_Intrinsic<llvm_nxv16i1_ty>;

  // Spill + fill
  def int_aarch64_sme_ldr : DefaultAttrsIntrinsic<
    [], [llvm_i32_ty, llvm_ptr_ty]>;
  def int_aarch64_sme_str : DefaultAttrsIntrinsic<
    [], [llvm_i32_ty, llvm_ptr_ty]>;

  class SME_TileToVector_Intrinsic
      : DefaultAttrsIntrinsic<[llvm_anyvector_ty],
          [LLVMMatchType<0>, LLVMScalarOrSameVectorWidth<0, llvm_i1_ty>, llvm_i64_ty, llvm_i32_ty]>;
  class SME_VectorToTile_Intrinsic
      : DefaultAttrsIntrinsic<[],
          [llvm_i64_ty, llvm_i32_ty, LLVMScalarOrSameVectorWidth<0, llvm_i1_ty>,
           llvm_anyvector_ty]>;

  def int_aarch64_sme_read_horiz  : SME_TileToVector_Intrinsic;
  def int_aarch64_sme_read_vert   : SME_TileToVector_Intrinsic;
  def int_aarch64_sme_write_horiz : SME_VectorToTile_Intrinsic;
  def int_aarch64_sme_write_vert  : SME_VectorToTile_Intrinsic;

  def int_aarch64_sme_readq_horiz  : SME_TileToVector_Intrinsic;
  def int_aarch64_sme_readq_vert   : SME_TileToVector_Intrinsic;
  def int_aarch64_sme_writeq_horiz : SME_VectorToTile_Intrinsic;
  def int_aarch64_sme_writeq_vert  : SME_VectorToTile_Intrinsic;

  def int_aarch64_sme_zero : DefaultAttrsIntrinsic<[], [llvm_i64_ty]>;
<<<<<<< HEAD
=======

  class SME_OuterProduct_Intrinsic
      : DefaultAttrsIntrinsic<[],
          [llvm_i64_ty,
           LLVMScalarOrSameVectorWidth<0, llvm_i1_ty>,
           LLVMScalarOrSameVectorWidth<0, llvm_i1_ty>,
           LLVMMatchType<0>,
           llvm_anyvector_ty]>;

  def int_aarch64_sme_mopa : SME_OuterProduct_Intrinsic;
  def int_aarch64_sme_mops : SME_OuterProduct_Intrinsic;

  def int_aarch64_sme_mopa_wide : SME_OuterProduct_Intrinsic;
  def int_aarch64_sme_mops_wide : SME_OuterProduct_Intrinsic;

  def int_aarch64_sme_smopa_wide  : SME_OuterProduct_Intrinsic;
  def int_aarch64_sme_smops_wide  : SME_OuterProduct_Intrinsic;
  def int_aarch64_sme_umopa_wide  : SME_OuterProduct_Intrinsic;
  def int_aarch64_sme_umops_wide  : SME_OuterProduct_Intrinsic;
  def int_aarch64_sme_sumopa_wide : SME_OuterProduct_Intrinsic;
  def int_aarch64_sme_sumops_wide : SME_OuterProduct_Intrinsic;
  def int_aarch64_sme_usmopa_wide : SME_OuterProduct_Intrinsic;
  def int_aarch64_sme_usmops_wide : SME_OuterProduct_Intrinsic;

  class SME_AddVectorToTile_Intrinsic
      : DefaultAttrsIntrinsic<[],
          [llvm_i64_ty,
           LLVMScalarOrSameVectorWidth<0, llvm_i1_ty>,
           LLVMScalarOrSameVectorWidth<0, llvm_i1_ty>,
           llvm_anyvector_ty]>;

  def int_aarch64_sme_addha : SME_AddVectorToTile_Intrinsic;
  def int_aarch64_sme_addva : SME_AddVectorToTile_Intrinsic;
>>>>>>> 3de04b6d

  //
  // Counting elements
  //

  class AdvSIMD_SME_CNTSB_Intrinsic
    : DefaultAttrsIntrinsic<[llvm_i64_ty], [], [IntrNoMem]>;

  def int_aarch64_sme_cntsb : AdvSIMD_SME_CNTSB_Intrinsic;
  def int_aarch64_sme_cntsh : AdvSIMD_SME_CNTSB_Intrinsic;
  def int_aarch64_sme_cntsw : AdvSIMD_SME_CNTSB_Intrinsic;
  def int_aarch64_sme_cntsd : AdvSIMD_SME_CNTSB_Intrinsic;

  //
  // PSTATE Functions
  //

  def int_aarch64_sme_get_pstatesm
      : DefaultAttrsIntrinsic<[llvm_i64_ty], [],
                              [IntrReadMem, IntrInaccessibleMemOnly]>;

  def int_aarch64_sme_get_tpidr2
      : DefaultAttrsIntrinsic<[llvm_i64_ty], [],
                              [IntrNoMem, IntrHasSideEffects]>;
  def int_aarch64_sme_set_tpidr2
      : DefaultAttrsIntrinsic<[], [llvm_i64_ty],
                              [IntrNoMem, IntrHasSideEffects]>;
<<<<<<< HEAD
=======
  // Clamp
  //

  def int_aarch64_sve_sclamp : AdvSIMD_3VectorArg_Intrinsic;
  def int_aarch64_sve_uclamp : AdvSIMD_3VectorArg_Intrinsic;

  //
  // Reversal
  //

  def int_aarch64_sve_revd : AdvSIMD_Merged1VectorArg_Intrinsic;

  //
  // Predicate selection
  //

  def int_aarch64_sve_psel
      : DefaultAttrsIntrinsic<[llvm_anyvector_ty],
                              [LLVMScalarOrSameVectorWidth<0, llvm_i1_ty>,
                               LLVMMatchType<0>, llvm_i32_ty]>;
>>>>>>> 3de04b6d
}<|MERGE_RESOLUTION|>--- conflicted
+++ resolved
@@ -2639,8 +2639,6 @@
   def int_aarch64_sme_writeq_vert  : SME_VectorToTile_Intrinsic;
 
   def int_aarch64_sme_zero : DefaultAttrsIntrinsic<[], [llvm_i64_ty]>;
-<<<<<<< HEAD
-=======
 
   class SME_OuterProduct_Intrinsic
       : DefaultAttrsIntrinsic<[],
@@ -2674,7 +2672,6 @@
 
   def int_aarch64_sme_addha : SME_AddVectorToTile_Intrinsic;
   def int_aarch64_sme_addva : SME_AddVectorToTile_Intrinsic;
->>>>>>> 3de04b6d
 
   //
   // Counting elements
@@ -2702,8 +2699,6 @@
   def int_aarch64_sme_set_tpidr2
       : DefaultAttrsIntrinsic<[], [llvm_i64_ty],
                               [IntrNoMem, IntrHasSideEffects]>;
-<<<<<<< HEAD
-=======
   // Clamp
   //
 
@@ -2724,5 +2719,4 @@
       : DefaultAttrsIntrinsic<[llvm_anyvector_ty],
                               [LLVMScalarOrSameVectorWidth<0, llvm_i1_ty>,
                                LLVMMatchType<0>, llvm_i32_ty]>;
->>>>>>> 3de04b6d
 }