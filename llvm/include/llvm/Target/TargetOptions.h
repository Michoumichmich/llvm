--- conflicted
+++ resolved
@@ -127,18 +127,11 @@
           TrapUnreachable(false), NoTrapAfterNoreturn(false), TLSSize(0),
           EmulatedTLS(false), ExplicitEmulatedTLS(false), EnableIPRA(false),
           EmitStackSizeSection(false), EnableMachineOutliner(false),
-<<<<<<< HEAD
-          SupportsDefaultOutlining(false), EmitAddrsig(false),
-          EmitCallSiteInfo(false), SupportsDebugEntryValues(false),
-          EnableDebugEntryValues(false), ValueTrackingVariableLocations(false),
-          ForceDwarfFrameSection(false), XRayOmitFunctionIndex(false),
-=======
           EnableMachineFunctionSplitter(false), SupportsDefaultOutlining(false),
           EmitAddrsig(false), EmitCallSiteInfo(false),
           SupportsDebugEntryValues(false), EnableDebugEntryValues(false),
           ValueTrackingVariableLocations(false), ForceDwarfFrameSection(false),
           XRayOmitFunctionIndex(false),
->>>>>>> b1169bdb
           FPDenormalMode(DenormalMode::IEEE, DenormalMode::IEEE) {}
 
     /// DisableFramePointerElim - This returns true if frame pointer elimination
