--- conflicted
+++ resolved
@@ -445,13 +445,8 @@
           return;
         }
 
-<<<<<<< HEAD
-        OnFinalized(
-            FinalizedAlloc(ExecutorAddr::fromPtr(new FinalizedAllocInfo())));
-=======
         OnFinalized(FinalizedAlloc(ExecutorAddr::fromPtr(
             new FinalizedAllocInfo(StandardSegs, std::move(*DeallocActions)))));
->>>>>>> 1e8336c5
       }
 
       void abandon(OnAbandonedFunction OnAbandoned) override {
