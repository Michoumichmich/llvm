--- conflicted
+++ resolved
@@ -1718,12 +1718,9 @@
   for (const auto &PM : ProcModelMap)
     if (PM.second != 0)
       ProcIdVec.push_back(PM.second);
-<<<<<<< HEAD
-=======
   // The order of the keys (Record pointers) of ProcModelMap are not stable.
   // Sort to stabalize the values.
   llvm::sort(ProcIdVec);
->>>>>>> e1e3308f
   return ProcIdVec;
 }
 
