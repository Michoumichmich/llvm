//===--- unittests/CodeGen/TestAsmPrinter.cpp -------------------*- C++ -*-===//
//
// Part of the LLVM Project, under the Apache License v2.0 with LLVM Exceptions.
// See https://llvm.org/LICENSE.txt for license information.
// SPDX-License-Identifier: Apache-2.0 WITH LLVM-exception
//
//===----------------------------------------------------------------------===//

#include "TestAsmPrinter.h"
#include "llvm/ADT/Triple.h"
#include "llvm/CodeGen/AsmPrinter.h"
#include "llvm/MC/MCAsmInfo.h"
#include "llvm/MC/MCContext.h"
#include "llvm/Support/TargetRegistry.h"
#include "llvm/Target/TargetLoweringObjectFile.h"
#include "llvm/Target/TargetMachine.h"

using namespace llvm;
using ::testing::StrictMock;

// Note: a non-const reference argument cannot be passed through
// testing::StrictMock, thus, we pass a pointer and dereference it here.
MockMCStreamer::MockMCStreamer(MCContext *Ctx) : MCStreamer(*Ctx) {}

MockMCStreamer::~MockMCStreamer() = default;

TestAsmPrinter::TestAsmPrinter() = default;

TestAsmPrinter::~TestAsmPrinter() = default;

llvm::Expected<std::unique_ptr<TestAsmPrinter>>
TestAsmPrinter::create(const std::string &TripleStr, uint16_t DwarfVersion,
                       dwarf::DwarfFormat DwarfFormat) {
  std::string ErrorStr;
  const Target *TheTarget = TargetRegistry::lookupTarget(TripleStr, ErrorStr);
  if (!TheTarget)
    return std::unique_ptr<TestAsmPrinter>();

  std::unique_ptr<TestAsmPrinter> TestPrinter(new TestAsmPrinter);
  if (llvm::Error E =
          TestPrinter->init(TheTarget, TripleStr, DwarfVersion, DwarfFormat))
    return std::move(E);

  return std::move(TestPrinter);
}

// Note:: based on dwarfgen::Generator::init() from
// llvm/unittests/DebugInfo/DWARF/DwarfGenerator.cpp
llvm::Error TestAsmPrinter::init(const Target *TheTarget, StringRef TripleName,
                                 uint16_t DwarfVersion,
                                 dwarf::DwarfFormat DwarfFormat) {
  TM.reset(TheTarget->createTargetMachine(TripleName, "", "", TargetOptions(),
                                          None));
  if (!TM)
    return make_error<StringError>("no target machine for target " + TripleName,
                                   inconvertibleErrorCode());

  Triple TheTriple(TripleName);
  MC.reset(new MCContext(TheTriple, TM->getMCAsmInfo(), TM->getMCRegisterInfo(),
<<<<<<< HEAD
                         TM->getObjFileLowering(), TM->getMCSubtargetInfo()));
=======
                         TM->getMCSubtargetInfo()));
>>>>>>> 21f3f750
  TM->getObjFileLowering()->Initialize(*MC, *TM);
  MC->setObjectFileInfo(TM->getObjFileLowering());

  MS = new StrictMock<MockMCStreamer>(MC.get());

  Asm.reset(
      TheTarget->createAsmPrinter(*TM, std::unique_ptr<MockMCStreamer>(MS)));
  if (!Asm)
    return make_error<StringError>("no asm printer for target " + TripleName,
                                   inconvertibleErrorCode());

  // Set the DWARF version correctly on all classes that we use.
  MC->setDwarfVersion(DwarfVersion);
  Asm->setDwarfVersion(DwarfVersion);

  // Set the DWARF format.
  MC->setDwarfFormat(DwarfFormat);

  return Error::success();
}

void TestAsmPrinter::setDwarfUsesRelocationsAcrossSections(bool Enable) {
  struct HackMCAsmInfo : MCAsmInfo {
    void setDwarfUsesRelocationsAcrossSections(bool Enable) {
      DwarfUsesRelocationsAcrossSections = Enable;
    }
  };
  static_cast<HackMCAsmInfo *>(const_cast<MCAsmInfo *>(TM->getMCAsmInfo()))
      ->setDwarfUsesRelocationsAcrossSections(Enable);
}<|MERGE_RESOLUTION|>--- conflicted
+++ resolved
@@ -57,11 +57,7 @@
 
   Triple TheTriple(TripleName);
   MC.reset(new MCContext(TheTriple, TM->getMCAsmInfo(), TM->getMCRegisterInfo(),
-<<<<<<< HEAD
-                         TM->getObjFileLowering(), TM->getMCSubtargetInfo()));
-=======
                          TM->getMCSubtargetInfo()));
->>>>>>> 21f3f750
   TM->getObjFileLowering()->Initialize(*MC, *TM);
   MC->setObjectFileInfo(TM->getObjFileLowering());
 
