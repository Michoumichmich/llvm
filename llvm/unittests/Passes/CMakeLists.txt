# Needed by LLVM's CMake checks because this file defines multiple targets.
set(LLVM_OPTIONAL_SOURCES PluginsTest.cpp TestPlugin.cpp DoublerPlugin.cpp PassBuilderBindingsTest.cpp)

# If plugins are disabled, this test will disable itself at runtime. Otherwise,
# reconfiguring with plugins disabled will leave behind a stale executable.
if (LLVM_ENABLE_PLUGINS)
  add_definitions(-DLLVM_ENABLE_PLUGINS)
endif()

# The plugin expects to not link against the Support and Core libraries,
# but expects them to exist in the process loading the plugin. This doesn't
# work with DLLs on Windows (where a shared library can't have undefined
# references), so just skip this testcase on Windows.
if (NOT WIN32)
<<<<<<< HEAD
  set(LLVM_LINK_COMPONENTS Support Passes SYCLLowerIR Core AsmParser)
=======
  # On AIX, enable run-time linking to allow symbols from the plugins shared
  # objects to be properly bound.
  if(CMAKE_SYSTEM_NAME STREQUAL "AIX")
    set(CMAKE_EXE_LINKER_FLAGS "${CMAKE_EXE_LINKER_FLAGS} -Wl,-brtl")
  endif()
  set(LLVM_LINK_COMPONENTS Support Passes Core AsmParser)
>>>>>>> 28ef8052
  add_llvm_unittest(PluginsTests
    PluginsTest.cpp
    )
  export_executable_symbols_for_plugins(PluginsTests)
  target_link_libraries(PluginsTests PRIVATE LLVMTestingSupport)

  set(LLVM_LINK_COMPONENTS)
  foreach(PLUGIN TestPlugin DoublerPlugin)
    add_llvm_library(${PLUGIN} MODULE BUILDTREE_ONLY ${PLUGIN}.cpp)

    # Put PLUGIN next to the unit test executable.
    set_output_directory(${PLUGIN}
      BINARY_DIR ${CMAKE_CURRENT_BINARY_DIR}/${CMAKE_CFG_INTDIR}
      LIBRARY_DIR ${CMAKE_CURRENT_BINARY_DIR}/${CMAKE_CFG_INTDIR}
      )
    set_target_properties(${PLUGIN} PROPERTIES FOLDER "Tests")

    add_dependencies(${PLUGIN} intrinsics_gen)
    add_dependencies(PluginsTests ${PLUGIN})
  endforeach()

endif()

set(LLVM_LINK_COMPONENTS Support Passes Core Target native AllTargetsInfos)
add_llvm_unittest(PassesBindingsTests
	PassBuilderBindingsTest.cpp
	)
target_link_libraries(PassesBindingsTests PRIVATE LLVMTestingSupport)
<|MERGE_RESOLUTION|>--- conflicted
+++ resolved
@@ -12,16 +12,12 @@
 # work with DLLs on Windows (where a shared library can't have undefined
 # references), so just skip this testcase on Windows.
 if (NOT WIN32)
-<<<<<<< HEAD
-  set(LLVM_LINK_COMPONENTS Support Passes SYCLLowerIR Core AsmParser)
-=======
   # On AIX, enable run-time linking to allow symbols from the plugins shared
   # objects to be properly bound.
   if(CMAKE_SYSTEM_NAME STREQUAL "AIX")
     set(CMAKE_EXE_LINKER_FLAGS "${CMAKE_EXE_LINKER_FLAGS} -Wl,-brtl")
   endif()
-  set(LLVM_LINK_COMPONENTS Support Passes Core AsmParser)
->>>>>>> 28ef8052
+  set(LLVM_LINK_COMPONENTS Support Passes SYCLLowerIR Core AsmParser) # INTEL
   add_llvm_unittest(PluginsTests
     PluginsTest.cpp
     )
