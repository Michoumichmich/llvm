; NOTE: Assertions have been autogenerated by utils/update_test_checks.py
; RUN: opt -force-vector-width=4 -force-vector-interleave=1 -loop-vectorize -S %s | FileCheck %s

target datalayout = "e-m:o-p270:32:32-p271:32:32-p272:64:64-i64:64-f80:128-n8:16:32:64-S128"

define i32 @test(i64 %N, i32 %x) {
; CHECK-LABEL: @test(
; CHECK-NEXT:  entry:
; CHECK-NEXT:    [[EXTRA_ITER:%.*]] = and i64 [[N:%.*]], 7
; CHECK-NEXT:    br label [[CHECK:%.*]]
; CHECK:       check:
; CHECK-NEXT:    [[EXTRA_ITER_CHECK:%.*]] = icmp eq i64 [[EXTRA_ITER]], 0
; CHECK-NEXT:    br i1 [[EXTRA_ITER_CHECK]], label [[EXIT:%.*]], label [[LOOP_PREHEADER:%.*]]
; CHECK:       loop.preheader:
; CHECK-NEXT:    br i1 false, label [[SCALAR_PH:%.*]], label [[VECTOR_PH:%.*]]
; CHECK:       vector.ph:
; CHECK-NEXT:    [[N_RND_UP:%.*]] = add i64 [[EXTRA_ITER]], 3
; CHECK-NEXT:    [[N_MOD_VF:%.*]] = urem i64 [[N_RND_UP]], 4
; CHECK-NEXT:    [[N_VEC:%.*]] = sub i64 [[N_RND_UP]], [[N_MOD_VF]]
; CHECK-NEXT:    [[IND_END:%.*]] = sub i64 [[EXTRA_ITER]], [[N_VEC]]
; CHECK-NEXT:    [[TRIP_COUNT_MINUS_1:%.*]] = sub i64 [[EXTRA_ITER]], 1
; CHECK-NEXT:    [[BROADCAST_SPLATINSERT:%.*]] = insertelement <4 x i64> poison, i64 [[TRIP_COUNT_MINUS_1]], i32 0
; CHECK-NEXT:    [[BROADCAST_SPLAT:%.*]] = shufflevector <4 x i64> [[BROADCAST_SPLATINSERT]], <4 x i64> poison, <4 x i32> zeroinitializer
; CHECK-NEXT:    br label [[VECTOR_BODY:%.*]]
; CHECK:       vector.body:
; CHECK-NEXT:    [[INDEX:%.*]] = phi i64 [ 0, [[VECTOR_PH]] ], [ [[INDEX_NEXT:%.*]], [[VECTOR_BODY]] ]
; CHECK-NEXT:    [[VEC_PHI:%.*]] = phi <4 x i32> [ zeroinitializer, [[VECTOR_PH]] ], [ [[TMP3:%.*]], [[VECTOR_BODY]] ]
; CHECK-NEXT:    [[OFFSET_IDX:%.*]] = sub i64 [[EXTRA_ITER]], [[INDEX]]
; CHECK-NEXT:    [[BROADCAST_SPLATINSERT1:%.*]] = insertelement <4 x i64> poison, i64 [[OFFSET_IDX]], i32 0
; CHECK-NEXT:    [[BROADCAST_SPLAT2:%.*]] = shufflevector <4 x i64> [[BROADCAST_SPLATINSERT1]], <4 x i64> poison, <4 x i32> zeroinitializer
; CHECK-NEXT:    [[INDUCTION:%.*]] = add <4 x i64> [[BROADCAST_SPLAT2]], <i64 0, i64 -1, i64 -2, i64 -3>
; CHECK-NEXT:    [[TMP0:%.*]] = add i64 [[OFFSET_IDX]], 0
; CHECK-NEXT:    [[BROADCAST_SPLATINSERT3:%.*]] = insertelement <4 x i64> poison, i64 [[INDEX]], i32 0
; CHECK-NEXT:    [[BROADCAST_SPLAT4:%.*]] = shufflevector <4 x i64> [[BROADCAST_SPLATINSERT3]], <4 x i64> poison, <4 x i32> zeroinitializer
; CHECK-NEXT:    [[VEC_IV:%.*]] = add <4 x i64> [[BROADCAST_SPLAT4]], <i64 0, i64 1, i64 2, i64 3>
; CHECK-NEXT:    [[TMP1:%.*]] = icmp ule <4 x i64> [[VEC_IV]], [[BROADCAST_SPLAT]]
; CHECK-NEXT:    [[TMP2:%.*]] = icmp sgt <4 x i32> [[VEC_PHI]], <i32 10, i32 10, i32 10, i32 10>
; CHECK-NEXT:    [[TMP3]] = select <4 x i1> [[TMP2]], <4 x i32> [[VEC_PHI]], <4 x i32> <i32 10, i32 10, i32 10, i32 10>
<<<<<<< HEAD
=======
; CHECK-NEXT:    [[TMP4:%.*]] = select <4 x i1> [[TMP1]], <4 x i32> [[TMP3]], <4 x i32> [[VEC_PHI]]
>>>>>>> 1e8336c5
; CHECK-NEXT:    [[INDEX_NEXT]] = add i64 [[INDEX]], 4
; CHECK-NEXT:    [[TMP4:%.*]] = select <4 x i1> [[TMP1]], <4 x i32> [[TMP3]], <4 x i32> [[VEC_PHI]]
; CHECK-NEXT:    [[TMP5:%.*]] = icmp eq i64 [[INDEX_NEXT]], [[N_VEC]]
; CHECK-NEXT:    br i1 [[TMP5]], label [[MIDDLE_BLOCK:%.*]], label [[VECTOR_BODY]], [[LOOP0:!llvm.loop !.*]]
; CHECK:       middle.block:
; CHECK-NEXT:    [[TMP6:%.*]] = call i32 @llvm.vector.reduce.smax.v4i32(<4 x i32> [[TMP4]])
; CHECK-NEXT:    br i1 true, label [[EXIT_LOOPEXIT:%.*]], label [[SCALAR_PH]]
; CHECK:       scalar.ph:
; CHECK-NEXT:    [[BC_RESUME_VAL:%.*]] = phi i64 [ [[IND_END]], [[MIDDLE_BLOCK]] ], [ [[EXTRA_ITER]], [[LOOP_PREHEADER]] ]
; CHECK-NEXT:    [[BC_MERGE_RDX:%.*]] = phi i32 [ 0, [[LOOP_PREHEADER]] ], [ [[TMP6]], [[MIDDLE_BLOCK]] ]
; CHECK-NEXT:    br label [[LOOP:%.*]]
; CHECK:       loop:
; CHECK-NEXT:    [[NEXT:%.*]] = phi i32 [ [[SEL:%.*]], [[LOOP]] ], [ [[BC_MERGE_RDX]], [[SCALAR_PH]] ]
; CHECK-NEXT:    [[IV:%.*]] = phi i64 [ [[IV_NEXT:%.*]], [[LOOP]] ], [ [[BC_RESUME_VAL]], [[SCALAR_PH]] ]
; CHECK-NEXT:    [[SEL_COND:%.*]] = icmp sgt i32 [[NEXT]], 10
; CHECK-NEXT:    [[SEL]] = select i1 [[SEL_COND]], i32 [[NEXT]], i32 10
; CHECK-NEXT:    [[IV_NEXT]] = add nsw i64 [[IV]], -1
; CHECK-NEXT:    [[EC:%.*]] = icmp eq i64 [[IV_NEXT]], 0
; CHECK-NEXT:    br i1 [[EC]], label [[EXIT_LOOPEXIT]], label [[LOOP]], [[LOOP2:!llvm.loop !.*]]
; CHECK:       exit.loopexit:
; CHECK-NEXT:    [[SEL_LCSSA:%.*]] = phi i32 [ [[SEL]], [[LOOP]] ], [ [[TMP6]], [[MIDDLE_BLOCK]] ]
; CHECK-NEXT:    br label [[EXIT]]
; CHECK:       exit:
; CHECK-NEXT:    [[RESULT:%.*]] = phi i32 [ 0, [[CHECK]] ], [ [[SEL_LCSSA]], [[EXIT_LOOPEXIT]] ]
; CHECK-NEXT:    ret i32 [[RESULT]]
;
entry:
  %extra.iter = and i64 %N, 7
  br label %check

check:
  %extra.iter.check = icmp eq i64 %extra.iter, 0
  br i1 %extra.iter.check, label %exit, label %loop

loop:
  %next = phi i32 [ %sel, %loop ], [ 0, %check ]
  %iv = phi i64 [ %iv.next, %loop ], [ %extra.iter, %check ]
  %sel.cond = icmp sgt i32 %next, 10
  %sel = select i1 %sel.cond, i32 %next, i32 10
  %iv.next = add nsw i64 %iv, -1
  %ec = icmp eq i64 %iv.next, 0
  br i1 %ec, label %exit, label %loop

exit:
  %result = phi i32 [ %sel, %loop], [ 0, %check ]
  ret i32 %result
}<|MERGE_RESOLUTION|>--- conflicted
+++ resolved
@@ -36,12 +36,8 @@
 ; CHECK-NEXT:    [[TMP1:%.*]] = icmp ule <4 x i64> [[VEC_IV]], [[BROADCAST_SPLAT]]
 ; CHECK-NEXT:    [[TMP2:%.*]] = icmp sgt <4 x i32> [[VEC_PHI]], <i32 10, i32 10, i32 10, i32 10>
 ; CHECK-NEXT:    [[TMP3]] = select <4 x i1> [[TMP2]], <4 x i32> [[VEC_PHI]], <4 x i32> <i32 10, i32 10, i32 10, i32 10>
-<<<<<<< HEAD
-=======
 ; CHECK-NEXT:    [[TMP4:%.*]] = select <4 x i1> [[TMP1]], <4 x i32> [[TMP3]], <4 x i32> [[VEC_PHI]]
->>>>>>> 1e8336c5
 ; CHECK-NEXT:    [[INDEX_NEXT]] = add i64 [[INDEX]], 4
-; CHECK-NEXT:    [[TMP4:%.*]] = select <4 x i1> [[TMP1]], <4 x i32> [[TMP3]], <4 x i32> [[VEC_PHI]]
 ; CHECK-NEXT:    [[TMP5:%.*]] = icmp eq i64 [[INDEX_NEXT]], [[N_VEC]]
 ; CHECK-NEXT:    br i1 [[TMP5]], label [[MIDDLE_BLOCK:%.*]], label [[VECTOR_BODY]], [[LOOP0:!llvm.loop !.*]]
 ; CHECK:       middle.block:
