; NOTE: Assertions have been autogenerated by utils/update_test_checks.py
; RUN: opt -S -loop-vectorize -force-vector-width=4 -force-vector-interleave=1 < %s 2>&1 | FileCheck %s

target datalayout = "e-m:e-i64:64-f80:128-n8:16:32:64-S128"

; Check that the vectorizer identifies the %p.09 phi,
; as an induction variable, despite the potential overflow
; due to the truncation from 32bit to 8bit.
; SCEV will detect the pattern "sext(trunc(%p.09)) + %step"
; and generate the required runtime checks under which
; we can assume no overflow. We check here that we generate
; exactly two runtime checks:
; 1) an overflow check:
;    {0,+,(trunc i32 %step to i8)}<%for.body> Added Flags: <nssw>
; 2) an equality check verifying that the step of the induction
;    is equal to sext(trunc(step)):
;    Equal predicate: %step == (sext i8 (trunc i32 %step to i8) to i32)
;
; See also pr30654.
;
; int a[N];
; void doit1(int n, int step) {
;   int i;
;   char p = 0;
;   for (i = 0; i < n; i++) {
;      a[i] = p;
;      p = p + step;
;   }
; }
;

@a = common local_unnamed_addr global [250 x i32] zeroinitializer, align 16

; Function Attrs: norecurse nounwind uwtable
define void @doit1(i32 %n, i32 %step) local_unnamed_addr {
; CHECK-LABEL: @doit1(
; CHECK-NEXT:  entry:
; CHECK-NEXT:    [[CMP7:%.*]] = icmp sgt i32 [[N:%.*]], 0
; CHECK-NEXT:    br i1 [[CMP7]], label [[FOR_BODY_PREHEADER:%.*]], label [[FOR_END:%.*]]
; CHECK:       for.body.preheader:
; CHECK-NEXT:    [[WIDE_TRIP_COUNT:%.*]] = zext i32 [[N]] to i64
; CHECK-NEXT:    [[MIN_ITERS_CHECK:%.*]] = icmp ult i64 [[WIDE_TRIP_COUNT]], 4
; CHECK-NEXT:    br i1 [[MIN_ITERS_CHECK]], label [[SCALAR_PH:%.*]], label [[VECTOR_SCEVCHECK:%.*]]
; CHECK:       vector.scevcheck:
; CHECK-NEXT:    [[TMP0:%.*]] = add nsw i64 [[WIDE_TRIP_COUNT]], -1
; CHECK-NEXT:    [[TMP1:%.*]] = trunc i32 [[STEP:%.*]] to i8
; CHECK-NEXT:    [[TMP2:%.*]] = sub i8 0, [[TMP1]]
; CHECK-NEXT:    [[TMP3:%.*]] = icmp slt i8 [[TMP1]], 0
; CHECK-NEXT:    [[TMP4:%.*]] = select i1 [[TMP3]], i8 [[TMP2]], i8 [[TMP1]]
; CHECK-NEXT:    [[TMP5:%.*]] = trunc i64 [[TMP0]] to i8
; CHECK-NEXT:    [[MUL:%.*]] = call { i8, i1 } @llvm.umul.with.overflow.i8(i8 [[TMP4]], i8 [[TMP5]])
; CHECK-NEXT:    [[MUL_RESULT:%.*]] = extractvalue { i8, i1 } [[MUL]], 0
; CHECK-NEXT:    [[MUL_OVERFLOW:%.*]] = extractvalue { i8, i1 } [[MUL]], 1
; CHECK-NEXT:    [[TMP7:%.*]] = sub i8 0, [[MUL_RESULT]]
<<<<<<< HEAD
; CHECK-NEXT:    [[TMP8:%.*]] = icmp slt i8 [[TMP6]], 0
; CHECK-NEXT:    [[TMP9:%.*]] = icmp sgt i8 [[TMP7]], 0
; CHECK-NEXT:    [[TMP10:%.*]] = select i1 [[TMP3]], i1 [[TMP9]], i1 [[TMP8]]
; CHECK-NEXT:    [[TMP11:%.*]] = icmp ugt i64 [[TMP0]], 255
; CHECK-NEXT:    [[TMP12:%.*]] = icmp ne i8 [[TMP1]], 0
; CHECK-NEXT:    [[TMP13:%.*]] = and i1 [[TMP11]], [[TMP12]]
; CHECK-NEXT:    [[TMP14:%.*]] = or i1 [[TMP10]], [[TMP13]]
; CHECK-NEXT:    [[TMP15:%.*]] = or i1 [[TMP14]], [[MUL_OVERFLOW]]
=======
; CHECK-NEXT:    [[TMP8:%.*]] = icmp slt i8 [[MUL_RESULT]], 0
; CHECK-NEXT:    [[TMP9:%.*]] = icmp sgt i8 [[TMP7]], 0
; CHECK-NEXT:    [[TMP10:%.*]] = select i1 [[TMP3]], i1 [[TMP9]], i1 [[TMP8]]
; CHECK-NEXT:    [[TMP14:%.*]] = or i1 [[TMP10]], [[MUL_OVERFLOW]]
; CHECK-NEXT:    [[TMP11:%.*]] = icmp ugt i64 [[TMP0]], 255
; CHECK-NEXT:    [[TMP12:%.*]] = icmp ne i8 [[TMP1]], 0
; CHECK-NEXT:    [[TMP13:%.*]] = and i1 [[TMP11]], [[TMP12]]
; CHECK-NEXT:    [[TMP15:%.*]] = or i1 [[TMP14]], [[TMP13]]
>>>>>>> 1e8336c5
; CHECK-NEXT:    [[TMP17:%.*]] = sext i8 [[TMP1]] to i32
; CHECK-NEXT:    [[IDENT_CHECK:%.*]] = icmp ne i32 [[STEP]], [[TMP17]]
; CHECK-NEXT:    [[TMP18:%.*]] = or i1 [[TMP15]], [[IDENT_CHECK]]
; CHECK-NEXT:    br i1 [[TMP18]], label [[SCALAR_PH]], label [[VECTOR_PH:%.*]]
; CHECK:       vector.ph:
; CHECK-NEXT:    [[N_MOD_VF:%.*]] = urem i64 [[WIDE_TRIP_COUNT]], 4
; CHECK-NEXT:    [[N_VEC:%.*]] = sub i64 [[WIDE_TRIP_COUNT]], [[N_MOD_VF]]
; CHECK-NEXT:    [[CAST_CRD:%.*]] = trunc i64 [[N_VEC]] to i32
; CHECK-NEXT:    [[IND_END:%.*]] = mul i32 [[CAST_CRD]], [[STEP]]
; CHECK-NEXT:    [[DOTSPLATINSERT:%.*]] = insertelement <4 x i32> poison, i32 [[STEP]], i32 0
; CHECK-NEXT:    [[DOTSPLAT:%.*]] = shufflevector <4 x i32> [[DOTSPLATINSERT]], <4 x i32> poison, <4 x i32> zeroinitializer
; CHECK-NEXT:    [[TMP19:%.*]] = mul <4 x i32> <i32 0, i32 1, i32 2, i32 3>, [[DOTSPLAT]]
; CHECK-NEXT:    [[INDUCTION:%.*]] = add <4 x i32> zeroinitializer, [[TMP19]]
; CHECK-NEXT:    [[TMP20:%.*]] = mul i32 [[STEP]], 4
; CHECK-NEXT:    [[DOTSPLATINSERT2:%.*]] = insertelement <4 x i32> poison, i32 [[TMP20]], i32 0
; CHECK-NEXT:    [[DOTSPLAT3:%.*]] = shufflevector <4 x i32> [[DOTSPLATINSERT2]], <4 x i32> poison, <4 x i32> zeroinitializer
; CHECK-NEXT:    br label [[VECTOR_BODY:%.*]]
; CHECK:       vector.body:
; CHECK-NEXT:    [[INDEX:%.*]] = phi i64 [ 0, [[VECTOR_PH]] ], [ [[INDEX_NEXT:%.*]], [[VECTOR_BODY]] ]
; CHECK-NEXT:    [[VEC_IND:%.*]] = phi <4 x i32> [ [[INDUCTION]], [[VECTOR_PH]] ], [ [[VEC_IND_NEXT:%.*]], [[VECTOR_BODY]] ]
; CHECK-NEXT:    [[TMP21:%.*]] = add i64 [[INDEX]], 0
; CHECK-NEXT:    [[TMP22:%.*]] = getelementptr inbounds [250 x i32], [250 x i32]* @a, i64 0, i64 [[TMP21]]
; CHECK-NEXT:    [[TMP23:%.*]] = getelementptr inbounds i32, i32* [[TMP22]], i32 0
; CHECK-NEXT:    [[TMP24:%.*]] = bitcast i32* [[TMP23]] to <4 x i32>*
; CHECK-NEXT:    store <4 x i32> [[VEC_IND]], <4 x i32>* [[TMP24]], align 4
; CHECK-NEXT:    [[INDEX_NEXT]] = add nuw i64 [[INDEX]], 4
; CHECK-NEXT:    [[VEC_IND_NEXT]] = add <4 x i32> [[VEC_IND]], [[DOTSPLAT3]]
; CHECK-NEXT:    [[TMP25:%.*]] = icmp eq i64 [[INDEX_NEXT]], [[N_VEC]]
; CHECK-NEXT:    br i1 [[TMP25]], label [[MIDDLE_BLOCK:%.*]], label [[VECTOR_BODY]], !llvm.loop [[LOOP0:![0-9]+]]
; CHECK:       middle.block:
; CHECK-NEXT:    [[CMP_N:%.*]] = icmp eq i64 [[WIDE_TRIP_COUNT]], [[N_VEC]]
; CHECK-NEXT:    br i1 [[CMP_N]], label [[FOR_END_LOOPEXIT:%.*]], label [[SCALAR_PH]]
; CHECK:       scalar.ph:
; CHECK-NEXT:    [[BC_RESUME_VAL:%.*]] = phi i64 [ [[N_VEC]], [[MIDDLE_BLOCK]] ], [ 0, [[FOR_BODY_PREHEADER]] ], [ 0, [[VECTOR_SCEVCHECK]] ]
; CHECK-NEXT:    [[BC_RESUME_VAL1:%.*]] = phi i32 [ [[IND_END]], [[MIDDLE_BLOCK]] ], [ 0, [[FOR_BODY_PREHEADER]] ], [ 0, [[VECTOR_SCEVCHECK]] ]
; CHECK-NEXT:    br label [[FOR_BODY:%.*]]
; CHECK:       for.body:
; CHECK-NEXT:    [[INDVARS_IV:%.*]] = phi i64 [ [[INDVARS_IV_NEXT:%.*]], [[FOR_BODY]] ], [ [[BC_RESUME_VAL]], [[SCALAR_PH]] ]
; CHECK-NEXT:    [[P_09:%.*]] = phi i32 [ [[ADD:%.*]], [[FOR_BODY]] ], [ [[BC_RESUME_VAL1]], [[SCALAR_PH]] ]
; CHECK-NEXT:    [[SEXT:%.*]] = shl i32 [[P_09]], 24
; CHECK-NEXT:    [[CONV:%.*]] = ashr exact i32 [[SEXT]], 24
; CHECK-NEXT:    [[ARRAYIDX:%.*]] = getelementptr inbounds [250 x i32], [250 x i32]* @a, i64 0, i64 [[INDVARS_IV]]
; CHECK-NEXT:    store i32 [[CONV]], i32* [[ARRAYIDX]], align 4
; CHECK-NEXT:    [[ADD]] = add nsw i32 [[CONV]], [[STEP]]
; CHECK-NEXT:    [[INDVARS_IV_NEXT]] = add nuw nsw i64 [[INDVARS_IV]], 1
; CHECK-NEXT:    [[EXITCOND:%.*]] = icmp eq i64 [[INDVARS_IV_NEXT]], [[WIDE_TRIP_COUNT]]
; CHECK-NEXT:    br i1 [[EXITCOND]], label [[FOR_END_LOOPEXIT]], label [[FOR_BODY]], !llvm.loop [[LOOP2:![0-9]+]]
; CHECK:       for.end.loopexit:
; CHECK-NEXT:    br label [[FOR_END]]
; CHECK:       for.end:
; CHECK-NEXT:    ret void
;
entry:
  %cmp7 = icmp sgt i32 %n, 0
  br i1 %cmp7, label %for.body.preheader, label %for.end

for.body.preheader:
  %wide.trip.count = zext i32 %n to i64
  br label %for.body

for.body:
  %indvars.iv = phi i64 [ %indvars.iv.next, %for.body ], [ 0, %for.body.preheader ]
  %p.09 = phi i32 [ %add, %for.body ], [ 0, %for.body.preheader ]
  %sext = shl i32 %p.09, 24
  %conv = ashr exact i32 %sext, 24
  %arrayidx = getelementptr inbounds [250 x i32], [250 x i32]* @a, i64 0, i64 %indvars.iv
  store i32 %conv, i32* %arrayidx, align 4
  %add = add nsw i32 %conv, %step
  %indvars.iv.next = add nuw nsw i64 %indvars.iv, 1
  %exitcond = icmp eq i64 %indvars.iv.next, %wide.trip.count
  br i1 %exitcond, label %for.end.loopexit, label %for.body

for.end.loopexit:
  br label %for.end

for.end:
  ret void
}

; Same as above, but for checking the SCEV "zext(trunc(%p.09)) + %step".
; Here we expect the following two predicates to be added for runtime checking:
; 1) {0,+,(trunc i32 %step to i8)}<%for.body> Added Flags: <nusw>
; 2) Equal predicate: %step == (sext i8 (trunc i32 %step to i8) to i32)
;
; int a[N];
; void doit2(int n, int step) {
;   int i;
;   unsigned char p = 0;
;   for (i = 0; i < n; i++) {
;      a[i] = p;
;      p = p + step;
;   }
; }
;


; Function Attrs: norecurse nounwind uwtable
define void @doit2(i32 %n, i32 %step) local_unnamed_addr  {
; CHECK-LABEL: @doit2(
; CHECK-NEXT:  entry:
; CHECK-NEXT:    [[CMP7:%.*]] = icmp sgt i32 [[N:%.*]], 0
; CHECK-NEXT:    br i1 [[CMP7]], label [[FOR_BODY_PREHEADER:%.*]], label [[FOR_END:%.*]]
; CHECK:       for.body.preheader:
; CHECK-NEXT:    [[WIDE_TRIP_COUNT:%.*]] = zext i32 [[N]] to i64
; CHECK-NEXT:    [[MIN_ITERS_CHECK:%.*]] = icmp ult i64 [[WIDE_TRIP_COUNT]], 4
; CHECK-NEXT:    br i1 [[MIN_ITERS_CHECK]], label [[SCALAR_PH:%.*]], label [[VECTOR_SCEVCHECK:%.*]]
; CHECK:       vector.scevcheck:
; CHECK-NEXT:    [[TMP0:%.*]] = add nsw i64 [[WIDE_TRIP_COUNT]], -1
; CHECK-NEXT:    [[TMP1:%.*]] = trunc i32 [[STEP:%.*]] to i8
; CHECK-NEXT:    [[TMP2:%.*]] = sub i8 0, [[TMP1]]
; CHECK-NEXT:    [[TMP3:%.*]] = icmp slt i8 [[TMP1]], 0
; CHECK-NEXT:    [[TMP4:%.*]] = select i1 [[TMP3]], i8 [[TMP2]], i8 [[TMP1]]
; CHECK-NEXT:    [[TMP5:%.*]] = trunc i64 [[TMP0]] to i8
; CHECK-NEXT:    [[MUL:%.*]] = call { i8, i1 } @llvm.umul.with.overflow.i8(i8 [[TMP4]], i8 [[TMP5]])
; CHECK-NEXT:    [[MUL_RESULT:%.*]] = extractvalue { i8, i1 } [[MUL]], 0
; CHECK-NEXT:    [[MUL_OVERFLOW:%.*]] = extractvalue { i8, i1 } [[MUL]], 1
; CHECK-NEXT:    [[TMP7:%.*]] = sub i8 0, [[MUL_RESULT]]
<<<<<<< HEAD
; CHECK-NEXT:    [[TMP8:%.*]] = icmp ult i8 [[TMP6]], 0
; CHECK-NEXT:    [[TMP9:%.*]] = icmp ugt i8 [[TMP7]], 0
; CHECK-NEXT:    [[TMP10:%.*]] = select i1 [[TMP3]], i1 [[TMP9]], i1 [[TMP8]]
; CHECK-NEXT:    [[TMP11:%.*]] = icmp ugt i64 [[TMP0]], 255
; CHECK-NEXT:    [[TMP12:%.*]] = icmp ne i8 [[TMP1]], 0
; CHECK-NEXT:    [[TMP13:%.*]] = and i1 [[TMP11]], [[TMP12]]
; CHECK-NEXT:    [[TMP14:%.*]] = or i1 [[TMP10]], [[TMP13]]
; CHECK-NEXT:    [[TMP15:%.*]] = or i1 [[TMP14]], [[MUL_OVERFLOW]]
=======
; CHECK-NEXT:    [[TMP9:%.*]] = icmp ugt i8 [[TMP7]], 0
; CHECK-NEXT:    [[TMP10:%.*]] = select i1 [[TMP3]], i1 [[TMP9]], i1 false
; CHECK-NEXT:    [[TMP14:%.*]] = or i1 [[TMP10]], [[MUL_OVERFLOW]]
; CHECK-NEXT:    [[TMP11:%.*]] = icmp ugt i64 [[TMP0]], 255
; CHECK-NEXT:    [[TMP12:%.*]] = icmp ne i8 [[TMP1]], 0
; CHECK-NEXT:    [[TMP13:%.*]] = and i1 [[TMP11]], [[TMP12]]
; CHECK-NEXT:    [[TMP15:%.*]] = or i1 [[TMP14]], [[TMP13]]
>>>>>>> 1e8336c5
; CHECK-NEXT:    [[TMP17:%.*]] = sext i8 [[TMP1]] to i32
; CHECK-NEXT:    [[IDENT_CHECK:%.*]] = icmp ne i32 [[STEP]], [[TMP17]]
; CHECK-NEXT:    [[TMP18:%.*]] = or i1 [[TMP15]], [[IDENT_CHECK]]
; CHECK-NEXT:    br i1 [[TMP18]], label [[SCALAR_PH]], label [[VECTOR_PH:%.*]]
; CHECK:       vector.ph:
; CHECK-NEXT:    [[N_MOD_VF:%.*]] = urem i64 [[WIDE_TRIP_COUNT]], 4
; CHECK-NEXT:    [[N_VEC:%.*]] = sub i64 [[WIDE_TRIP_COUNT]], [[N_MOD_VF]]
; CHECK-NEXT:    [[CAST_CRD:%.*]] = trunc i64 [[N_VEC]] to i32
; CHECK-NEXT:    [[IND_END:%.*]] = mul i32 [[CAST_CRD]], [[STEP]]
; CHECK-NEXT:    [[DOTSPLATINSERT:%.*]] = insertelement <4 x i32> poison, i32 [[STEP]], i32 0
; CHECK-NEXT:    [[DOTSPLAT:%.*]] = shufflevector <4 x i32> [[DOTSPLATINSERT]], <4 x i32> poison, <4 x i32> zeroinitializer
; CHECK-NEXT:    [[TMP19:%.*]] = mul <4 x i32> <i32 0, i32 1, i32 2, i32 3>, [[DOTSPLAT]]
; CHECK-NEXT:    [[INDUCTION:%.*]] = add <4 x i32> zeroinitializer, [[TMP19]]
; CHECK-NEXT:    [[TMP20:%.*]] = mul i32 [[STEP]], 4
; CHECK-NEXT:    [[DOTSPLATINSERT2:%.*]] = insertelement <4 x i32> poison, i32 [[TMP20]], i32 0
; CHECK-NEXT:    [[DOTSPLAT3:%.*]] = shufflevector <4 x i32> [[DOTSPLATINSERT2]], <4 x i32> poison, <4 x i32> zeroinitializer
; CHECK-NEXT:    br label [[VECTOR_BODY:%.*]]
; CHECK:       vector.body:
; CHECK-NEXT:    [[INDEX:%.*]] = phi i64 [ 0, [[VECTOR_PH]] ], [ [[INDEX_NEXT:%.*]], [[VECTOR_BODY]] ]
; CHECK-NEXT:    [[VEC_IND:%.*]] = phi <4 x i32> [ [[INDUCTION]], [[VECTOR_PH]] ], [ [[VEC_IND_NEXT:%.*]], [[VECTOR_BODY]] ]
; CHECK-NEXT:    [[TMP21:%.*]] = add i64 [[INDEX]], 0
; CHECK-NEXT:    [[TMP22:%.*]] = getelementptr inbounds [250 x i32], [250 x i32]* @a, i64 0, i64 [[TMP21]]
; CHECK-NEXT:    [[TMP23:%.*]] = getelementptr inbounds i32, i32* [[TMP22]], i32 0
; CHECK-NEXT:    [[TMP24:%.*]] = bitcast i32* [[TMP23]] to <4 x i32>*
; CHECK-NEXT:    store <4 x i32> [[VEC_IND]], <4 x i32>* [[TMP24]], align 4
; CHECK-NEXT:    [[INDEX_NEXT]] = add nuw i64 [[INDEX]], 4
; CHECK-NEXT:    [[VEC_IND_NEXT]] = add <4 x i32> [[VEC_IND]], [[DOTSPLAT3]]
; CHECK-NEXT:    [[TMP25:%.*]] = icmp eq i64 [[INDEX_NEXT]], [[N_VEC]]
; CHECK-NEXT:    br i1 [[TMP25]], label [[MIDDLE_BLOCK:%.*]], label [[VECTOR_BODY]], !llvm.loop [[LOOP3:![0-9]+]]
; CHECK:       middle.block:
; CHECK-NEXT:    [[CMP_N:%.*]] = icmp eq i64 [[WIDE_TRIP_COUNT]], [[N_VEC]]
; CHECK-NEXT:    br i1 [[CMP_N]], label [[FOR_END_LOOPEXIT:%.*]], label [[SCALAR_PH]]
; CHECK:       scalar.ph:
; CHECK-NEXT:    [[BC_RESUME_VAL:%.*]] = phi i64 [ [[N_VEC]], [[MIDDLE_BLOCK]] ], [ 0, [[FOR_BODY_PREHEADER]] ], [ 0, [[VECTOR_SCEVCHECK]] ]
; CHECK-NEXT:    [[BC_RESUME_VAL1:%.*]] = phi i32 [ [[IND_END]], [[MIDDLE_BLOCK]] ], [ 0, [[FOR_BODY_PREHEADER]] ], [ 0, [[VECTOR_SCEVCHECK]] ]
; CHECK-NEXT:    br label [[FOR_BODY:%.*]]
; CHECK:       for.body:
; CHECK-NEXT:    [[INDVARS_IV:%.*]] = phi i64 [ [[INDVARS_IV_NEXT:%.*]], [[FOR_BODY]] ], [ [[BC_RESUME_VAL]], [[SCALAR_PH]] ]
; CHECK-NEXT:    [[P_09:%.*]] = phi i32 [ [[ADD:%.*]], [[FOR_BODY]] ], [ [[BC_RESUME_VAL1]], [[SCALAR_PH]] ]
; CHECK-NEXT:    [[CONV:%.*]] = and i32 [[P_09]], 255
; CHECK-NEXT:    [[ARRAYIDX:%.*]] = getelementptr inbounds [250 x i32], [250 x i32]* @a, i64 0, i64 [[INDVARS_IV]]
; CHECK-NEXT:    store i32 [[CONV]], i32* [[ARRAYIDX]], align 4
; CHECK-NEXT:    [[ADD]] = add nsw i32 [[CONV]], [[STEP]]
; CHECK-NEXT:    [[INDVARS_IV_NEXT]] = add nuw nsw i64 [[INDVARS_IV]], 1
; CHECK-NEXT:    [[EXITCOND:%.*]] = icmp eq i64 [[INDVARS_IV_NEXT]], [[WIDE_TRIP_COUNT]]
; CHECK-NEXT:    br i1 [[EXITCOND]], label [[FOR_END_LOOPEXIT]], label [[FOR_BODY]], !llvm.loop [[LOOP4:![0-9]+]]
; CHECK:       for.end.loopexit:
; CHECK-NEXT:    br label [[FOR_END]]
; CHECK:       for.end:
; CHECK-NEXT:    ret void
;
entry:
  %cmp7 = icmp sgt i32 %n, 0
  br i1 %cmp7, label %for.body.preheader, label %for.end

for.body.preheader:
  %wide.trip.count = zext i32 %n to i64
  br label %for.body

for.body:
  %indvars.iv = phi i64 [ %indvars.iv.next, %for.body ], [ 0, %for.body.preheader ]
  %p.09 = phi i32 [ %add, %for.body ], [ 0, %for.body.preheader ]
  %conv = and i32 %p.09, 255
  %arrayidx = getelementptr inbounds [250 x i32], [250 x i32]* @a, i64 0, i64 %indvars.iv
  store i32 %conv, i32* %arrayidx, align 4
  %add = add nsw i32 %conv, %step
  %indvars.iv.next = add nuw nsw i64 %indvars.iv, 1
  %exitcond = icmp eq i64 %indvars.iv.next, %wide.trip.count
  br i1 %exitcond, label %for.end.loopexit, label %for.body

for.end.loopexit:
  br label %for.end

for.end:
  ret void
}

; Here we check that the same phi scev analysis would fail
; to create the runtime checks because the step is not invariant.
; As a result vectorization will fail.
;
; int a[N];
; void doit3(int n, int step) {
;   int i;
;   char p = 0;
;   for (i = 0; i < n; i++) {
;      a[i] = p;
;      p = p + step;
;      step += 2;
;   }
; }
;


; Function Attrs: norecurse nounwind uwtable
define void @doit3(i32 %n, i32 %step) local_unnamed_addr {
; CHECK-LABEL: @doit3(
; CHECK-NEXT:  entry:
; CHECK-NEXT:    [[CMP9:%.*]] = icmp sgt i32 [[N:%.*]], 0
; CHECK-NEXT:    br i1 [[CMP9]], label [[FOR_BODY_PREHEADER:%.*]], label [[FOR_END:%.*]]
; CHECK:       for.body.preheader:
; CHECK-NEXT:    [[WIDE_TRIP_COUNT:%.*]] = zext i32 [[N]] to i64
; CHECK-NEXT:    br label [[FOR_BODY:%.*]]
; CHECK:       for.body:
; CHECK-NEXT:    [[INDVARS_IV:%.*]] = phi i64 [ [[INDVARS_IV_NEXT:%.*]], [[FOR_BODY]] ], [ 0, [[FOR_BODY_PREHEADER]] ]
; CHECK-NEXT:    [[P_012:%.*]] = phi i32 [ [[ADD:%.*]], [[FOR_BODY]] ], [ 0, [[FOR_BODY_PREHEADER]] ]
; CHECK-NEXT:    [[STEP_ADDR_010:%.*]] = phi i32 [ [[ADD3:%.*]], [[FOR_BODY]] ], [ [[STEP:%.*]], [[FOR_BODY_PREHEADER]] ]
; CHECK-NEXT:    [[SEXT:%.*]] = shl i32 [[P_012]], 24
; CHECK-NEXT:    [[CONV:%.*]] = ashr exact i32 [[SEXT]], 24
; CHECK-NEXT:    [[ARRAYIDX:%.*]] = getelementptr inbounds [250 x i32], [250 x i32]* @a, i64 0, i64 [[INDVARS_IV]]
; CHECK-NEXT:    store i32 [[CONV]], i32* [[ARRAYIDX]], align 4
; CHECK-NEXT:    [[ADD]] = add nsw i32 [[CONV]], [[STEP_ADDR_010]]
; CHECK-NEXT:    [[ADD3]] = add nsw i32 [[STEP_ADDR_010]], 2
; CHECK-NEXT:    [[INDVARS_IV_NEXT]] = add nuw nsw i64 [[INDVARS_IV]], 1
; CHECK-NEXT:    [[EXITCOND:%.*]] = icmp eq i64 [[INDVARS_IV_NEXT]], [[WIDE_TRIP_COUNT]]
; CHECK-NEXT:    br i1 [[EXITCOND]], label [[FOR_END_LOOPEXIT:%.*]], label [[FOR_BODY]]
; CHECK:       for.end.loopexit:
; CHECK-NEXT:    br label [[FOR_END]]
; CHECK:       for.end:
; CHECK-NEXT:    ret void
;
entry:
  %cmp9 = icmp sgt i32 %n, 0
  br i1 %cmp9, label %for.body.preheader, label %for.end

for.body.preheader:
  %wide.trip.count = zext i32 %n to i64
  br label %for.body

for.body:
  %indvars.iv = phi i64 [ %indvars.iv.next, %for.body ], [ 0, %for.body.preheader ]
  %p.012 = phi i32 [ %add, %for.body ], [ 0, %for.body.preheader ]
  %step.addr.010 = phi i32 [ %add3, %for.body ], [ %step, %for.body.preheader ]
  %sext = shl i32 %p.012, 24
  %conv = ashr exact i32 %sext, 24
  %arrayidx = getelementptr inbounds [250 x i32], [250 x i32]* @a, i64 0, i64 %indvars.iv
  store i32 %conv, i32* %arrayidx, align 4
  %add = add nsw i32 %conv, %step.addr.010
  %add3 = add nsw i32 %step.addr.010, 2
  %indvars.iv.next = add nuw nsw i64 %indvars.iv, 1
  %exitcond = icmp eq i64 %indvars.iv.next, %wide.trip.count
  br i1 %exitcond, label %for.end.loopexit, label %for.body

for.end.loopexit:
  br label %for.end

for.end:
  ret void
}


; Lastly, we also check the case where we can tell at compile time that
; the step of the induction is equal to sext(trunc(step)), in which case
; we don't have to check this equality at runtime (we only need the
; runtime overflow check). Therefore only the following overflow predicate
; will be added for runtime checking:
; {0,+,%cstep}<%for.body> Added Flags: <nssw>
;
; a[N];
; void doit4(int n, char cstep) {
;   int i;
;   char p = 0;
;   int istep = cstep;
;  for (i = 0; i < n; i++) {
;      a[i] = p;
;      p = p + istep;
;   }
; }


; Function Attrs: norecurse nounwind uwtable
define void @doit4(i32 %n, i8 signext %cstep) local_unnamed_addr {
; CHECK-LABEL: @doit4(
; CHECK-NEXT:  entry:
; CHECK-NEXT:    [[CONV:%.*]] = sext i8 [[CSTEP:%.*]] to i32
; CHECK-NEXT:    [[CMP10:%.*]] = icmp sgt i32 [[N:%.*]], 0
; CHECK-NEXT:    br i1 [[CMP10]], label [[FOR_BODY_PREHEADER:%.*]], label [[FOR_END:%.*]]
; CHECK:       for.body.preheader:
; CHECK-NEXT:    [[WIDE_TRIP_COUNT:%.*]] = zext i32 [[N]] to i64
; CHECK-NEXT:    [[MIN_ITERS_CHECK:%.*]] = icmp ult i64 [[WIDE_TRIP_COUNT]], 4
; CHECK-NEXT:    br i1 [[MIN_ITERS_CHECK]], label [[SCALAR_PH:%.*]], label [[VECTOR_SCEVCHECK:%.*]]
; CHECK:       vector.scevcheck:
; CHECK-NEXT:    [[TMP0:%.*]] = add nsw i64 [[WIDE_TRIP_COUNT]], -1
; CHECK-NEXT:    [[TMP1:%.*]] = sub i8 0, [[CSTEP]]
; CHECK-NEXT:    [[TMP2:%.*]] = icmp slt i8 [[CSTEP]], 0
; CHECK-NEXT:    [[TMP3:%.*]] = select i1 [[TMP2]], i8 [[TMP1]], i8 [[CSTEP]]
; CHECK-NEXT:    [[TMP4:%.*]] = trunc i64 [[TMP0]] to i8
; CHECK-NEXT:    [[MUL:%.*]] = call { i8, i1 } @llvm.umul.with.overflow.i8(i8 [[TMP3]], i8 [[TMP4]])
; CHECK-NEXT:    [[MUL_RESULT:%.*]] = extractvalue { i8, i1 } [[MUL]], 0
; CHECK-NEXT:    [[MUL_OVERFLOW:%.*]] = extractvalue { i8, i1 } [[MUL]], 1
; CHECK-NEXT:    [[TMP6:%.*]] = sub i8 0, [[MUL_RESULT]]
<<<<<<< HEAD
; CHECK-NEXT:    [[TMP7:%.*]] = icmp slt i8 [[TMP5]], 0
; CHECK-NEXT:    [[TMP8:%.*]] = icmp sgt i8 [[TMP6]], 0
; CHECK-NEXT:    [[TMP9:%.*]] = select i1 [[TMP2]], i1 [[TMP8]], i1 [[TMP7]]
; CHECK-NEXT:    [[TMP10:%.*]] = icmp ugt i64 [[TMP0]], 255
; CHECK-NEXT:    [[TMP11:%.*]] = icmp ne i8 [[CSTEP]], 0
; CHECK-NEXT:    [[TMP12:%.*]] = and i1 [[TMP10]], [[TMP11]]
; CHECK-NEXT:    [[TMP13:%.*]] = or i1 [[TMP9]], [[TMP12]]
; CHECK-NEXT:    [[TMP14:%.*]] = or i1 [[TMP13]], [[MUL_OVERFLOW]]
=======
; CHECK-NEXT:    [[TMP7:%.*]] = icmp slt i8 [[MUL_RESULT]], 0
; CHECK-NEXT:    [[TMP8:%.*]] = icmp sgt i8 [[TMP6]], 0
; CHECK-NEXT:    [[TMP9:%.*]] = select i1 [[TMP2]], i1 [[TMP8]], i1 [[TMP7]]
; CHECK-NEXT:    [[TMP13:%.*]] = or i1 [[TMP9]], [[MUL_OVERFLOW]]
; CHECK-NEXT:    [[TMP10:%.*]] = icmp ugt i64 [[TMP0]], 255
; CHECK-NEXT:    [[TMP11:%.*]] = icmp ne i8 [[CSTEP]], 0
; CHECK-NEXT:    [[TMP12:%.*]] = and i1 [[TMP10]], [[TMP11]]
; CHECK-NEXT:    [[TMP14:%.*]] = or i1 [[TMP13]], [[TMP12]]
>>>>>>> 1e8336c5
; CHECK-NEXT:    br i1 [[TMP14]], label [[SCALAR_PH]], label [[VECTOR_PH:%.*]]
; CHECK:       vector.ph:
; CHECK-NEXT:    [[N_MOD_VF:%.*]] = urem i64 [[WIDE_TRIP_COUNT]], 4
; CHECK-NEXT:    [[N_VEC:%.*]] = sub i64 [[WIDE_TRIP_COUNT]], [[N_MOD_VF]]
; CHECK-NEXT:    [[CAST_CRD:%.*]] = trunc i64 [[N_VEC]] to i32
; CHECK-NEXT:    [[IND_END:%.*]] = mul i32 [[CAST_CRD]], [[CONV]]
; CHECK-NEXT:    [[DOTSPLATINSERT:%.*]] = insertelement <4 x i32> poison, i32 [[CONV]], i32 0
; CHECK-NEXT:    [[DOTSPLAT:%.*]] = shufflevector <4 x i32> [[DOTSPLATINSERT]], <4 x i32> poison, <4 x i32> zeroinitializer
; CHECK-NEXT:    [[TMP16:%.*]] = mul <4 x i32> <i32 0, i32 1, i32 2, i32 3>, [[DOTSPLAT]]
; CHECK-NEXT:    [[INDUCTION:%.*]] = add <4 x i32> zeroinitializer, [[TMP16]]
; CHECK-NEXT:    [[TMP17:%.*]] = mul i32 [[CONV]], 4
; CHECK-NEXT:    [[DOTSPLATINSERT2:%.*]] = insertelement <4 x i32> poison, i32 [[TMP17]], i32 0
; CHECK-NEXT:    [[DOTSPLAT3:%.*]] = shufflevector <4 x i32> [[DOTSPLATINSERT2]], <4 x i32> poison, <4 x i32> zeroinitializer
; CHECK-NEXT:    br label [[VECTOR_BODY:%.*]]
; CHECK:       vector.body:
; CHECK-NEXT:    [[INDEX:%.*]] = phi i64 [ 0, [[VECTOR_PH]] ], [ [[INDEX_NEXT:%.*]], [[VECTOR_BODY]] ]
; CHECK-NEXT:    [[VEC_IND:%.*]] = phi <4 x i32> [ [[INDUCTION]], [[VECTOR_PH]] ], [ [[VEC_IND_NEXT:%.*]], [[VECTOR_BODY]] ]
; CHECK-NEXT:    [[TMP18:%.*]] = add i64 [[INDEX]], 0
; CHECK-NEXT:    [[TMP19:%.*]] = getelementptr inbounds [250 x i32], [250 x i32]* @a, i64 0, i64 [[TMP18]]
; CHECK-NEXT:    [[TMP20:%.*]] = getelementptr inbounds i32, i32* [[TMP19]], i32 0
; CHECK-NEXT:    [[TMP21:%.*]] = bitcast i32* [[TMP20]] to <4 x i32>*
; CHECK-NEXT:    store <4 x i32> [[VEC_IND]], <4 x i32>* [[TMP21]], align 4
; CHECK-NEXT:    [[INDEX_NEXT]] = add nuw i64 [[INDEX]], 4
; CHECK-NEXT:    [[VEC_IND_NEXT]] = add <4 x i32> [[VEC_IND]], [[DOTSPLAT3]]
; CHECK-NEXT:    [[TMP22:%.*]] = icmp eq i64 [[INDEX_NEXT]], [[N_VEC]]
; CHECK-NEXT:    br i1 [[TMP22]], label [[MIDDLE_BLOCK:%.*]], label [[VECTOR_BODY]], !llvm.loop [[LOOP5:![0-9]+]]
; CHECK:       middle.block:
; CHECK-NEXT:    [[CMP_N:%.*]] = icmp eq i64 [[WIDE_TRIP_COUNT]], [[N_VEC]]
; CHECK-NEXT:    br i1 [[CMP_N]], label [[FOR_END_LOOPEXIT:%.*]], label [[SCALAR_PH]]
; CHECK:       scalar.ph:
; CHECK-NEXT:    [[BC_RESUME_VAL:%.*]] = phi i64 [ [[N_VEC]], [[MIDDLE_BLOCK]] ], [ 0, [[FOR_BODY_PREHEADER]] ], [ 0, [[VECTOR_SCEVCHECK]] ]
; CHECK-NEXT:    [[BC_RESUME_VAL1:%.*]] = phi i32 [ [[IND_END]], [[MIDDLE_BLOCK]] ], [ 0, [[FOR_BODY_PREHEADER]] ], [ 0, [[VECTOR_SCEVCHECK]] ]
; CHECK-NEXT:    br label [[FOR_BODY:%.*]]
; CHECK:       for.body:
; CHECK-NEXT:    [[INDVARS_IV:%.*]] = phi i64 [ [[INDVARS_IV_NEXT:%.*]], [[FOR_BODY]] ], [ [[BC_RESUME_VAL]], [[SCALAR_PH]] ]
; CHECK-NEXT:    [[P_011:%.*]] = phi i32 [ [[ADD:%.*]], [[FOR_BODY]] ], [ [[BC_RESUME_VAL1]], [[SCALAR_PH]] ]
; CHECK-NEXT:    [[SEXT:%.*]] = shl i32 [[P_011]], 24
; CHECK-NEXT:    [[CONV2:%.*]] = ashr exact i32 [[SEXT]], 24
; CHECK-NEXT:    [[ARRAYIDX:%.*]] = getelementptr inbounds [250 x i32], [250 x i32]* @a, i64 0, i64 [[INDVARS_IV]]
; CHECK-NEXT:    store i32 [[CONV2]], i32* [[ARRAYIDX]], align 4
; CHECK-NEXT:    [[ADD]] = add nsw i32 [[CONV2]], [[CONV]]
; CHECK-NEXT:    [[INDVARS_IV_NEXT]] = add nuw nsw i64 [[INDVARS_IV]], 1
; CHECK-NEXT:    [[EXITCOND:%.*]] = icmp eq i64 [[INDVARS_IV_NEXT]], [[WIDE_TRIP_COUNT]]
; CHECK-NEXT:    br i1 [[EXITCOND]], label [[FOR_END_LOOPEXIT]], label [[FOR_BODY]], !llvm.loop [[LOOP6:![0-9]+]]
; CHECK:       for.end.loopexit:
; CHECK-NEXT:    br label [[FOR_END]]
; CHECK:       for.end:
; CHECK-NEXT:    ret void
;
entry:
  %conv = sext i8 %cstep to i32
  %cmp10 = icmp sgt i32 %n, 0
  br i1 %cmp10, label %for.body.preheader, label %for.end

for.body.preheader:
  %wide.trip.count = zext i32 %n to i64
  br label %for.body

for.body:
  %indvars.iv = phi i64 [ %indvars.iv.next, %for.body ], [ 0, %for.body.preheader ]
  %p.011 = phi i32 [ %add, %for.body ], [ 0, %for.body.preheader ]
  %sext = shl i32 %p.011, 24
  %conv2 = ashr exact i32 %sext, 24
  %arrayidx = getelementptr inbounds [250 x i32], [250 x i32]* @a, i64 0, i64 %indvars.iv
  store i32 %conv2, i32* %arrayidx, align 4
  %add = add nsw i32 %conv2, %conv
  %indvars.iv.next = add nuw nsw i64 %indvars.iv, 1
  %exitcond = icmp eq i64 %indvars.iv.next, %wide.trip.count
  br i1 %exitcond, label %for.end.loopexit, label %for.body

for.end.loopexit:
  br label %for.end

for.end:
  ret void
}<|MERGE_RESOLUTION|>--- conflicted
+++ resolved
@@ -52,16 +52,6 @@
 ; CHECK-NEXT:    [[MUL_RESULT:%.*]] = extractvalue { i8, i1 } [[MUL]], 0
 ; CHECK-NEXT:    [[MUL_OVERFLOW:%.*]] = extractvalue { i8, i1 } [[MUL]], 1
 ; CHECK-NEXT:    [[TMP7:%.*]] = sub i8 0, [[MUL_RESULT]]
-<<<<<<< HEAD
-; CHECK-NEXT:    [[TMP8:%.*]] = icmp slt i8 [[TMP6]], 0
-; CHECK-NEXT:    [[TMP9:%.*]] = icmp sgt i8 [[TMP7]], 0
-; CHECK-NEXT:    [[TMP10:%.*]] = select i1 [[TMP3]], i1 [[TMP9]], i1 [[TMP8]]
-; CHECK-NEXT:    [[TMP11:%.*]] = icmp ugt i64 [[TMP0]], 255
-; CHECK-NEXT:    [[TMP12:%.*]] = icmp ne i8 [[TMP1]], 0
-; CHECK-NEXT:    [[TMP13:%.*]] = and i1 [[TMP11]], [[TMP12]]
-; CHECK-NEXT:    [[TMP14:%.*]] = or i1 [[TMP10]], [[TMP13]]
-; CHECK-NEXT:    [[TMP15:%.*]] = or i1 [[TMP14]], [[MUL_OVERFLOW]]
-=======
 ; CHECK-NEXT:    [[TMP8:%.*]] = icmp slt i8 [[MUL_RESULT]], 0
 ; CHECK-NEXT:    [[TMP9:%.*]] = icmp sgt i8 [[TMP7]], 0
 ; CHECK-NEXT:    [[TMP10:%.*]] = select i1 [[TMP3]], i1 [[TMP9]], i1 [[TMP8]]
@@ -70,7 +60,6 @@
 ; CHECK-NEXT:    [[TMP12:%.*]] = icmp ne i8 [[TMP1]], 0
 ; CHECK-NEXT:    [[TMP13:%.*]] = and i1 [[TMP11]], [[TMP12]]
 ; CHECK-NEXT:    [[TMP15:%.*]] = or i1 [[TMP14]], [[TMP13]]
->>>>>>> 1e8336c5
 ; CHECK-NEXT:    [[TMP17:%.*]] = sext i8 [[TMP1]] to i32
 ; CHECK-NEXT:    [[IDENT_CHECK:%.*]] = icmp ne i32 [[STEP]], [[TMP17]]
 ; CHECK-NEXT:    [[TMP18:%.*]] = or i1 [[TMP15]], [[IDENT_CHECK]]
@@ -188,16 +177,6 @@
 ; CHECK-NEXT:    [[MUL_RESULT:%.*]] = extractvalue { i8, i1 } [[MUL]], 0
 ; CHECK-NEXT:    [[MUL_OVERFLOW:%.*]] = extractvalue { i8, i1 } [[MUL]], 1
 ; CHECK-NEXT:    [[TMP7:%.*]] = sub i8 0, [[MUL_RESULT]]
-<<<<<<< HEAD
-; CHECK-NEXT:    [[TMP8:%.*]] = icmp ult i8 [[TMP6]], 0
-; CHECK-NEXT:    [[TMP9:%.*]] = icmp ugt i8 [[TMP7]], 0
-; CHECK-NEXT:    [[TMP10:%.*]] = select i1 [[TMP3]], i1 [[TMP9]], i1 [[TMP8]]
-; CHECK-NEXT:    [[TMP11:%.*]] = icmp ugt i64 [[TMP0]], 255
-; CHECK-NEXT:    [[TMP12:%.*]] = icmp ne i8 [[TMP1]], 0
-; CHECK-NEXT:    [[TMP13:%.*]] = and i1 [[TMP11]], [[TMP12]]
-; CHECK-NEXT:    [[TMP14:%.*]] = or i1 [[TMP10]], [[TMP13]]
-; CHECK-NEXT:    [[TMP15:%.*]] = or i1 [[TMP14]], [[MUL_OVERFLOW]]
-=======
 ; CHECK-NEXT:    [[TMP9:%.*]] = icmp ugt i8 [[TMP7]], 0
 ; CHECK-NEXT:    [[TMP10:%.*]] = select i1 [[TMP3]], i1 [[TMP9]], i1 false
 ; CHECK-NEXT:    [[TMP14:%.*]] = or i1 [[TMP10]], [[MUL_OVERFLOW]]
@@ -205,7 +184,6 @@
 ; CHECK-NEXT:    [[TMP12:%.*]] = icmp ne i8 [[TMP1]], 0
 ; CHECK-NEXT:    [[TMP13:%.*]] = and i1 [[TMP11]], [[TMP12]]
 ; CHECK-NEXT:    [[TMP15:%.*]] = or i1 [[TMP14]], [[TMP13]]
->>>>>>> 1e8336c5
 ; CHECK-NEXT:    [[TMP17:%.*]] = sext i8 [[TMP1]] to i32
 ; CHECK-NEXT:    [[IDENT_CHECK:%.*]] = icmp ne i32 [[STEP]], [[TMP17]]
 ; CHECK-NEXT:    [[TMP18:%.*]] = or i1 [[TMP15]], [[IDENT_CHECK]]
@@ -397,16 +375,6 @@
 ; CHECK-NEXT:    [[MUL_RESULT:%.*]] = extractvalue { i8, i1 } [[MUL]], 0
 ; CHECK-NEXT:    [[MUL_OVERFLOW:%.*]] = extractvalue { i8, i1 } [[MUL]], 1
 ; CHECK-NEXT:    [[TMP6:%.*]] = sub i8 0, [[MUL_RESULT]]
-<<<<<<< HEAD
-; CHECK-NEXT:    [[TMP7:%.*]] = icmp slt i8 [[TMP5]], 0
-; CHECK-NEXT:    [[TMP8:%.*]] = icmp sgt i8 [[TMP6]], 0
-; CHECK-NEXT:    [[TMP9:%.*]] = select i1 [[TMP2]], i1 [[TMP8]], i1 [[TMP7]]
-; CHECK-NEXT:    [[TMP10:%.*]] = icmp ugt i64 [[TMP0]], 255
-; CHECK-NEXT:    [[TMP11:%.*]] = icmp ne i8 [[CSTEP]], 0
-; CHECK-NEXT:    [[TMP12:%.*]] = and i1 [[TMP10]], [[TMP11]]
-; CHECK-NEXT:    [[TMP13:%.*]] = or i1 [[TMP9]], [[TMP12]]
-; CHECK-NEXT:    [[TMP14:%.*]] = or i1 [[TMP13]], [[MUL_OVERFLOW]]
-=======
 ; CHECK-NEXT:    [[TMP7:%.*]] = icmp slt i8 [[MUL_RESULT]], 0
 ; CHECK-NEXT:    [[TMP8:%.*]] = icmp sgt i8 [[TMP6]], 0
 ; CHECK-NEXT:    [[TMP9:%.*]] = select i1 [[TMP2]], i1 [[TMP8]], i1 [[TMP7]]
@@ -415,7 +383,6 @@
 ; CHECK-NEXT:    [[TMP11:%.*]] = icmp ne i8 [[CSTEP]], 0
 ; CHECK-NEXT:    [[TMP12:%.*]] = and i1 [[TMP10]], [[TMP11]]
 ; CHECK-NEXT:    [[TMP14:%.*]] = or i1 [[TMP13]], [[TMP12]]
->>>>>>> 1e8336c5
 ; CHECK-NEXT:    br i1 [[TMP14]], label [[SCALAR_PH]], label [[VECTOR_PH:%.*]]
 ; CHECK:       vector.ph:
 ; CHECK-NEXT:    [[N_MOD_VF:%.*]] = urem i64 [[WIDE_TRIP_COUNT]], 4
