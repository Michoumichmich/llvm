--- conflicted
+++ resolved
@@ -10,13 +10,8 @@
 ## Document that we also sort error entries.
 
 #      NEEDED-LIBS:{{^}}NeededLibraries [{{$}}
-<<<<<<< HEAD
-# NEEDED-LIBS-NEXT:  warning: '[[FILE]]': string table at offset 0x78: unable to read the string at 0x9999a11, it goes past the end of the table (0x85){{$}}
-# NEEDED-LIBS-NEXT:  warning: '[[FILE]]': string table at offset 0x78: unable to read the string at 0x1111189, it goes past the end of the table (0x85){{$}}
-=======
 # NEEDED-LIBS-NEXT:  warning: '[[FILE]]': string table at offset 0x78: unable to read the string at 0x9999a11: it goes past the end of the table (0x85){{$}}
 # NEEDED-LIBS-NEXT:  warning: '[[FILE]]': string table at offset 0x78: unable to read the string at 0x1111189: it goes past the end of the table (0x85){{$}}
->>>>>>> a34309b7
 # NEEDED-LIBS-NEXT:{{^}}  <?>{{$}}
 # NEEDED-LIBS-NEXT:{{^}}  <?>{{$}}
 # NEEDED-LIBS-NEXT:{{^}}  aaa{{$}}
@@ -68,19 +63,11 @@
 # RUN: llvm-readelf --needed-libs %t2 2>&1 | \
 # RUN:   FileCheck %s -DFILE=%t2 --implicit-check-not=warning: --check-prefix=EMPTY-DYNSTR
 
-<<<<<<< HEAD
-# EMPTY-DYNSTR:      warning: '[[FILE]]': string table at offset 0x78: unable to read the string at 0x78, it goes past the end of the table (0x78)
-# EMPTY-DYNSTR-LLVM: LoadName: <?>
-# EMPTY-DYNSTR:      NeededLibraries [
-# EMPTY-DYNSTR-NEXT: warning: '[[FILE]]': string table at offset 0x78: unable to read the string at 0x79, it goes past the end of the table (0x78)
-# EMPTY-DYNSTR-NEXT: warning: '[[FILE]]': string table at offset 0x78: unable to read the string at 0x7a, it goes past the end of the table (0x78)
-=======
 # EMPTY-DYNSTR:      warning: '[[FILE]]': string table at offset 0x78: unable to read the string at 0x78: it goes past the end of the table (0x78)
 # EMPTY-DYNSTR-LLVM: LoadName: <?>
 # EMPTY-DYNSTR:      NeededLibraries [
 # EMPTY-DYNSTR-NEXT: warning: '[[FILE]]': string table at offset 0x78: unable to read the string at 0x79: it goes past the end of the table (0x78)
 # EMPTY-DYNSTR-NEXT: warning: '[[FILE]]': string table at offset 0x78: unable to read the string at 0x7a: it goes past the end of the table (0x78)
->>>>>>> a34309b7
 # EMPTY-DYNSTR-NEXT:   <?>
 # EMPTY-DYNSTR-NEXT:   <?>
 # EMPTY-DYNSTR-NEXT: ]
