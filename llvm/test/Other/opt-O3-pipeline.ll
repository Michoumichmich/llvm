; RUN: opt -enable-new-pm=0 -mtriple=x86_64-- -O3 -debug-pass=Structure < %s -o /dev/null 2>&1 | FileCheck --check-prefixes=CHECK,%llvmcheckext %s

; REQUIRES: asserts

; CHECK-LABEL: Pass Arguments:
; CHECK-NEXT: Target Transform Information
; CHECK-NEXT: Type-Based Alias Analysis
; CHECK-NEXT: Scoped NoAlias Alias Analysis
; CHECK-NEXT: Assumption Cache Tracker
; CHECK-NEXT: Target Library Information
; CHECK-NEXT:   FunctionPass Manager
; CHECK-NEXT:     Module Verifier
; CHECK-EXT:      Good Bye World Pass
; CHECK-NOEXT-NOT:      Good Bye World Pass
; CHECK-NEXT:     Lower 'expect' Intrinsics
; CHECK-NEXT:     Simplify the CFG
; CHECK-NEXT:     Dominator Tree Construction
; CHECK-NEXT:     SROA
; CHECK-NEXT:     Early CSE
; CHECK-NEXT: Pass Arguments:
; CHECK-NEXT: Target Library Information
; CHECK-NEXT: Target Transform Information
;             Target Pass Configuration
; CHECK:      Type-Based Alias Analysis
; CHECK-NEXT: Scoped NoAlias Alias Analysis
; CHECK-NEXT: Assumption Cache Tracker
; CHECK-NEXT: Profile summary info
; CHECK-NEXT:   ModulePass Manager
; CHECK-NEXT:     Annotation2Metadata
; CHECK-NEXT:     Force set function attributes
; CHECK-NEXT:     Infer set function attributes
; CHECK-NEXT:     FunctionPass Manager
; CHECK-NEXT:       Dominator Tree Construction
; CHECK-NEXT:       Call-site splitting
; CHECK-NEXT:     Interprocedural Sparse Conditional Constant Propagation
; CHECK-NEXT:       FunctionPass Manager
; CHECK-NEXT:         Dominator Tree Construction
; CHECK-NEXT:     Called Value Propagation
; CHECK-NEXT:     Global Variable Optimizer
; CHECK-NEXT:       FunctionPass Manager
; CHECK-NEXT:         Dominator Tree Construction
; CHECK-NEXT:         Natural Loop Information
; CHECK-NEXT:         Post-Dominator Tree Construction
; CHECK-NEXT:         Branch Probability Analysis
; CHECK-NEXT:         Block Frequency Analysis
; CHECK-NEXT:     FunctionPass Manager
; CHECK-NEXT:       Dominator Tree Construction
; CHECK-NEXT:       Promote Memory to Register
; CHECK-NEXT:     Dead Argument Elimination
; CHECK-NEXT:     FunctionPass Manager
; CHECK-NEXT:       Dominator Tree Construction
; CHECK-NEXT:       Basic Alias Analysis (stateless AA impl)
; CHECK-NEXT:       Function Alias Analysis Results
; CHECK-NEXT:       Natural Loop Information
; CHECK-NEXT:       Lazy Branch Probability Analysis
; CHECK-NEXT:       Lazy Block Frequency Analysis
; CHECK-NEXT:       Optimization Remark Emitter
; CHECK-NEXT:       Combine redundant instructions
; CHECK-NEXT:       Simplify the CFG
; CHECK-NEXT:     CallGraph Construction
; CHECK-NEXT:     Globals Alias Analysis
; CHECK-NEXT:     Call Graph SCC Pass Manager
; CHECK-NEXT:       Remove unused exception handling info
; CHECK-NEXT:       Function Integration/Inlining
; CHECK-NEXT:       OpenMP specific optimizations
; CHECK-NEXT:       Deduce function attributes
; CHECK-NEXT:       Promote 'by reference' arguments to scalars
; CHECK-NEXT:       FunctionPass Manager
; CHECK-NEXT:         Dominator Tree Construction
; CHECK-NEXT:         SROA
; CHECK-NEXT:         Basic Alias Analysis (stateless AA impl)
; CHECK-NEXT:         Function Alias Analysis Results
; CHECK-NEXT:         Memory SSA
; CHECK-NEXT:         Early CSE w/ MemorySSA
; CHECK-NEXT:         Speculatively execute instructions if target has divergent branches
; CHECK-NEXT:         Function Alias Analysis Results
; CHECK-NEXT:         Lazy Value Information Analysis
; CHECK-NEXT:         Jump Threading
; CHECK-NEXT:         Value Propagation
; CHECK-NEXT:         Simplify the CFG
; CHECK-NEXT:         Dominator Tree Construction
; CHECK-NEXT:         Combine pattern based expressions
; CHECK-NEXT:         Basic Alias Analysis (stateless AA impl)
; CHECK-NEXT:         Function Alias Analysis Results
; CHECK-NEXT:         Natural Loop Information
; CHECK-NEXT:         Lazy Branch Probability Analysis
; CHECK-NEXT:         Lazy Block Frequency Analysis
; CHECK-NEXT:         Optimization Remark Emitter
; CHECK-NEXT:         Combine redundant instructions
; CHECK-NEXT:         Conditionally eliminate dead library calls
; CHECK-NEXT:         Natural Loop Information
; CHECK-NEXT:         Post-Dominator Tree Construction
; CHECK-NEXT:         Branch Probability Analysis
; CHECK-NEXT:         Block Frequency Analysis
; CHECK-NEXT:         Lazy Branch Probability Analysis
; CHECK-NEXT:         Lazy Block Frequency Analysis
; CHECK-NEXT:         Optimization Remark Emitter
; CHECK-NEXT:         PGOMemOPSize
; CHECK-NEXT:         Basic Alias Analysis (stateless AA impl)
; CHECK-NEXT:         Function Alias Analysis Results
; CHECK-NEXT:         Natural Loop Information
; CHECK-NEXT:         Lazy Branch Probability Analysis
; CHECK-NEXT:         Lazy Block Frequency Analysis
; CHECK-NEXT:         Optimization Remark Emitter
; CHECK-NEXT:         Tail Call Elimination
; CHECK-NEXT:         Simplify the CFG
; CHECK-NEXT:         Reassociate expressions
; CHECK-NEXT:         Dominator Tree Construction
; CHECK-NEXT:         Basic Alias Analysis (stateless AA impl)
; CHECK-NEXT:         Function Alias Analysis Results
; CHECK-NEXT:         Memory SSA
; CHECK-NEXT:         Natural Loop Information
; CHECK-NEXT:         Canonicalize natural loops
; CHECK-NEXT:         LCSSA Verifier
; CHECK-NEXT:         Loop-Closed SSA Form Pass
; CHECK-NEXT:         Scalar Evolution Analysis
; CHECK-NEXT:         Lazy Branch Probability Analysis
; CHECK-NEXT:         Lazy Block Frequency Analysis
; CHECK-NEXT:         Loop Pass Manager
; CHECK-NEXT:           Loop Invariant Code Motion
; CHECK-NEXT:           Rotate Loops
; CHECK-NEXT:           Loop Invariant Code Motion
; CHECK-NEXT:           Unswitch loops
; CHECK-NEXT:         Simplify the CFG
; CHECK-NEXT:         Dominator Tree Construction
; CHECK-NEXT:         Basic Alias Analysis (stateless AA impl)
; CHECK-NEXT:         Function Alias Analysis Results
; CHECK-NEXT:         Natural Loop Information
; CHECK-NEXT:         Lazy Branch Probability Analysis
; CHECK-NEXT:         Lazy Block Frequency Analysis
; CHECK-NEXT:         Optimization Remark Emitter
; CHECK-NEXT:         Combine redundant instructions
; CHECK-NEXT:         Canonicalize natural loops
; CHECK-NEXT:         LCSSA Verifier
; CHECK-NEXT:         Loop-Closed SSA Form Pass
; CHECK-NEXT:         Scalar Evolution Analysis
; CHECK-NEXT:         Loop Pass Manager
; CHECK-NEXT:           Recognize loop idioms
; CHECK-NEXT:           Induction Variable Simplification
; CHECK-NEXT:           Delete dead loops
; CHECK-NEXT:           Unroll loops
; CHECK-NEXT:         SROA
; CHECK-NEXT:         Function Alias Analysis Results
; CHECK-NEXT:         MergedLoadStoreMotion
; CHECK-NEXT:         Phi Values Analysis
; CHECK-NEXT:         Function Alias Analysis Results
; CHECK-NEXT:         Memory Dependence Analysis
; CHECK-NEXT:         Lazy Branch Probability Analysis
; CHECK-NEXT:         Lazy Block Frequency Analysis
; CHECK-NEXT:         Optimization Remark Emitter
; CHECK-NEXT:         Global Value Numbering
; CHECK-NEXT:         Sparse Conditional Constant Propagation
; CHECK-NEXT:         Demanded bits analysis
; CHECK-NEXT:         Bit-Tracking Dead Code Elimination
; CHECK-NEXT:         Basic Alias Analysis (stateless AA impl)
; CHECK-NEXT:         Function Alias Analysis Results
; CHECK-NEXT:         Lazy Branch Probability Analysis
; CHECK-NEXT:         Lazy Block Frequency Analysis
; CHECK-NEXT:         Optimization Remark Emitter
; CHECK-NEXT:         Combine redundant instructions
; CHECK-NEXT:         Lazy Value Information Analysis
; CHECK-NEXT:         Jump Threading
; CHECK-NEXT:         Value Propagation
; CHECK-NEXT:         Post-Dominator Tree Construction
; CHECK-NEXT:         Aggressive Dead Code Elimination
; CHECK-NEXT:         Basic Alias Analysis (stateless AA impl)
; CHECK-NEXT:         Function Alias Analysis Results
; CHECK-NEXT:         Memory SSA
; CHECK-NEXT:         MemCpy Optimization
; CHECK-NEXT:         Dead Store Elimination
; CHECK-NEXT:         Natural Loop Information
; CHECK-NEXT:         Canonicalize natural loops
; CHECK-NEXT:         LCSSA Verifier
; CHECK-NEXT:         Loop-Closed SSA Form Pass
; CHECK-NEXT:         Function Alias Analysis Results
; CHECK-NEXT:         Scalar Evolution Analysis
; CHECK-NEXT:         Lazy Branch Probability Analysis
; CHECK-NEXT:         Lazy Block Frequency Analysis
; CHECK-NEXT:         Loop Pass Manager
; CHECK-NEXT:           Loop Invariant Code Motion
; CHECK-NEXT:         Simplify the CFG
; CHECK-NEXT:         Dominator Tree Construction
; CHECK-NEXT:         Basic Alias Analysis (stateless AA impl)
; CHECK-NEXT:         Function Alias Analysis Results
; CHECK-NEXT:         Natural Loop Information
; CHECK-NEXT:         Lazy Branch Probability Analysis
; CHECK-NEXT:         Lazy Block Frequency Analysis
; CHECK-NEXT:         Optimization Remark Emitter
; CHECK-NEXT:         Combine redundant instructions
; CHECK-NEXT:     A No-Op Barrier Pass
; CHECK-NEXT:     Eliminate Available Externally Globals
; CHECK-NEXT:     CallGraph Construction
; CHECK-NEXT:     Deduce function attributes in RPO
; CHECK-NEXT:     Global Variable Optimizer
; CHECK-NEXT:       FunctionPass Manager
; CHECK-NEXT:         Dominator Tree Construction
; CHECK-NEXT:         Natural Loop Information
; CHECK-NEXT:         Post-Dominator Tree Construction
; CHECK-NEXT:         Branch Probability Analysis
; CHECK-NEXT:         Block Frequency Analysis
; CHECK-NEXT:     Dead Global Elimination
; CHECK-NEXT:     CallGraph Construction
; CHECK-NEXT:     Globals Alias Analysis
; CHECK-NEXT:     FunctionPass Manager
; CHECK-NEXT:       Dominator Tree Construction
; CHECK-NEXT:       Float to int
; CHECK-NEXT:       Lower constant intrinsics
; CHECK-NEXT:       Natural Loop Information
; CHECK-NEXT:       Canonicalize natural loops
; CHECK-NEXT:       LCSSA Verifier
; CHECK-NEXT:       Loop-Closed SSA Form Pass
; CHECK-NEXT:       Basic Alias Analysis (stateless AA impl)
; CHECK-NEXT:       Function Alias Analysis Results
; CHECK-NEXT:       Scalar Evolution Analysis
; CHECK-NEXT:       Loop Pass Manager
; CHECK-NEXT:         Rotate Loops
; CHECK-NEXT:       Loop Access Analysis
; CHECK-NEXT:       Lazy Branch Probability Analysis
; CHECK-NEXT:       Lazy Block Frequency Analysis
; CHECK-NEXT:       Optimization Remark Emitter
; CHECK-NEXT:       Loop Distribution
; CHECK-NEXT:       Post-Dominator Tree Construction
; CHECK-NEXT:       Branch Probability Analysis
; CHECK-NEXT:       Block Frequency Analysis
; CHECK-NEXT:       Scalar Evolution Analysis
; CHECK-NEXT:       Basic Alias Analysis (stateless AA impl)
; CHECK-NEXT:       Function Alias Analysis Results
; CHECK-NEXT:       Loop Access Analysis
; CHECK-NEXT:       Demanded bits analysis
; CHECK-NEXT:       Lazy Branch Probability Analysis
; CHECK-NEXT:       Lazy Block Frequency Analysis
; CHECK-NEXT:       Optimization Remark Emitter
; CHECK-NEXT:       Inject TLI Mappings
; CHECK-NEXT:       Loop Vectorization
; CHECK-NEXT:       Canonicalize natural loops
; CHECK-NEXT:       Scalar Evolution Analysis
; CHECK-NEXT:       Function Alias Analysis Results
; CHECK-NEXT:       Loop Access Analysis
; CHECK-NEXT:       Lazy Branch Probability Analysis
; CHECK-NEXT:       Lazy Block Frequency Analysis
; CHECK-NEXT:       Loop Load Elimination
; CHECK-NEXT:       Basic Alias Analysis (stateless AA impl)
; CHECK-NEXT:       Function Alias Analysis Results
; CHECK-NEXT:       Lazy Branch Probability Analysis
; CHECK-NEXT:       Lazy Block Frequency Analysis
; CHECK-NEXT:       Optimization Remark Emitter
; CHECK-NEXT:       Combine redundant instructions
; CHECK-NEXT:       Simplify the CFG
; CHECK-NEXT:       Dominator Tree Construction
; CHECK-NEXT:       Natural Loop Information
; CHECK-NEXT:       Scalar Evolution Analysis
; CHECK-NEXT:       Basic Alias Analysis (stateless AA impl)
; CHECK-NEXT:       Function Alias Analysis Results
; CHECK-NEXT:       Demanded bits analysis
; CHECK-NEXT:       Lazy Branch Probability Analysis
; CHECK-NEXT:       Lazy Block Frequency Analysis
; CHECK-NEXT:       Optimization Remark Emitter
; CHECK-NEXT:       Inject TLI Mappings
; CHECK-NEXT:       SLP Vectorizer
; CHECK-NEXT:       Optimize scalar/vector ops
; CHECK-NEXT:       Optimization Remark Emitter
; CHECK-NEXT:       Combine redundant instructions
; CHECK-NEXT:       Canonicalize natural loops
; CHECK-NEXT:       LCSSA Verifier
; CHECK-NEXT:       Loop-Closed SSA Form Pass
; CHECK-NEXT:       Scalar Evolution Analysis
; CHECK-NEXT:       Loop Pass Manager
; CHECK-NEXT:         Unroll loops
; CHECK-NEXT:       Lazy Branch Probability Analysis
; CHECK-NEXT:       Lazy Block Frequency Analysis
; CHECK-NEXT:       Optimization Remark Emitter
; CHECK-NEXT:       Combine redundant instructions
; CHECK-NEXT:       Memory SSA
; CHECK-NEXT:       Canonicalize natural loops
; CHECK-NEXT:       LCSSA Verifier
; CHECK-NEXT:       Loop-Closed SSA Form Pass
; CHECK-NEXT:       Scalar Evolution Analysis
; CHECK-NEXT:       Lazy Branch Probability Analysis
; CHECK-NEXT:       Lazy Block Frequency Analysis
; CHECK-NEXT:       Loop Pass Manager
; CHECK-NEXT:         Loop Invariant Code Motion
; CHECK-NEXT:       Optimization Remark Emitter
; CHECK-NEXT:       Warn about non-applied transformations
; CHECK-NEXT:       Alignment from assumptions
; CHECK-NEXT:     Strip Unused Function Prototypes
; CHECK-NEXT:     Dead Global Elimination
; CHECK-NEXT:     Merge Duplicate Global Constants
; CHECK-NEXT:     Call Graph Profile
; CHECK-NEXT:       FunctionPass Manager
; CHECK-NEXT:         Dominator Tree Construction
; CHECK-NEXT:         Natural Loop Information
; CHECK-NEXT:         Lazy Branch Probability Analysis
; CHECK-NEXT:         Lazy Block Frequency Analysis
; CHECK-NEXT:     FunctionPass Manager
; CHECK-NEXT:       Dominator Tree Construction
; CHECK-NEXT:       Natural Loop Information
; CHECK-NEXT:       Post-Dominator Tree Construction
; CHECK-NEXT:       Branch Probability Analysis
; CHECK-NEXT:       Block Frequency Analysis
; CHECK-NEXT:       Canonicalize natural loops
; CHECK-NEXT:       LCSSA Verifier
; CHECK-NEXT:       Loop-Closed SSA Form Pass
; CHECK-NEXT:       Basic Alias Analysis (stateless AA impl)
; CHECK-NEXT:       Function Alias Analysis Results
; CHECK-NEXT:       Scalar Evolution Analysis
; CHECK-NEXT:       Block Frequency Analysis
; CHECK-NEXT:       Loop Pass Manager
; CHECK-NEXT:         Loop Sink
; CHECK-NEXT:       Lazy Branch Probability Analysis
; CHECK-NEXT:       Lazy Block Frequency Analysis
; CHECK-NEXT:       Optimization Remark Emitter
; CHECK-NEXT:       Remove redundant instructions
; CHECK-NEXT:       Hoist/decompose integer division and remainder
; CHECK-NEXT:       Simplify the CFG
; CHECK-NEXT:       Annotation Remarks
; CHECK-NEXT:       Module Verifier
; CHECK-NEXT:     Bitcode Writer
; CHECK-NEXT: Pass Arguments:
; CHECK-NEXT:  FunctionPass Manager
; CHECK-NEXT:     Dominator Tree Construction
; CHECK-NEXT: Pass Arguments:
; CHECK-NEXT: Target Library Information
; CHECK-NEXT:   FunctionPass Manager
; CHECK-NEXT:     Dominator Tree Construction
; CHECK-NEXT:     Natural Loop Information
; CHECK-NEXT:     Post-Dominator Tree Construction
; CHECK-NEXT:     Branch Probability Analysis
; CHECK-NEXT:     Block Frequency Analysis
; CHECK-NEXT: Pass Arguments:
; CHECK-NEXT: Target Library Information
; CHECK-NEXT:   FunctionPass Manager
; CHECK-NEXT:     Dominator Tree Construction
; CHECK-NEXT:     Natural Loop Information
; CHECK-NEXT:     Post-Dominator Tree Construction
; CHECK-NEXT:     Branch Probability Analysis
; CHECK-NEXT:     Block Frequency Analysis

<<<<<<< HEAD
; NEWPM:      VerifierPass on [module]
; NEWPM-NEXT:   VerifierAnalysis analysis on [module]
; NEWPM-NEXT: Annotation2MetadataPass on [module]
; NEWPM-NEXT: ForceFunctionAttrsPass on [module]
; NEWPM-NEXT: InferFunctionAttrsPass on [module]
; NEWPM-NEXT:   InnerAnalysisManagerProxy<{{.*}}> analysis on [module]
; NEWPM-NEXT: ModuleToFunctionPassAdaptor on [module]
; NEWPM-NEXT:   PassManager<{{.*}}> on f
; NEWPM-NEXT:     PreservedCFGCheckerAnalysis analysis on f
; NEWPM-NEXT:     LowerExpectIntrinsicPass on f
; NEWPM-NEXT:     SimplifyCFGPass on f
; NEWPM-NEXT:       TargetIRAnalysis analysis on f
; NEWPM-NEXT:       AssumptionAnalysis analysis on f
; NEWPM-NEXT:     SROA on f
; NEWPM-NEXT:       DominatorTreeAnalysis analysis on f
; NEWPM-NEXT:     EarlyCSEPass on f
; NEWPM-NEXT:       TargetLibraryAnalysis analysis on f
; NEWPM-NEXT:     CallSiteSplittingPass on f
; NEWPM-NEXT: OpenMPOptPass on [module]
; NEWPM-NEXT: IPSCCPPass on [module]
; NEWPM-NEXT: CalledValuePropagationPass on [module]
; NEWPM-NEXT: GlobalOptPass on [module]
; NEWPM-NEXT: ModuleToFunctionPassAdaptor on [module]
; NEWPM-NEXT:   InnerAnalysisManagerProxy<{{.*}}> analysis on [module]
; NEWPM-NEXT:   PromotePass on f
; NEWPM-NEXT:     PreservedCFGCheckerAnalysis analysis on f
; NEWPM-NEXT:     DominatorTreeAnalysis analysis on f
; NEWPM-NEXT:     AssumptionAnalysis analysis on f
; NEWPM-NEXT: DeadArgumentEliminationPass on [module]
; NEWPM-NEXT: ModuleToFunctionPassAdaptor on [module]
; NEWPM-NEXT:   PassManager<{{.*}}> on f
; NEWPM-NEXT:     InstCombinePass on f
; NEWPM-NEXT:       TargetLibraryAnalysis analysis on f
; NEWPM-NEXT:       OptimizationRemarkEmitterAnalysis analysis on f
; NEWPM-NEXT:       TargetIRAnalysis analysis on f
; NEWPM-NEXT:       AAManager analysis on f
; NEWPM-NEXT:         BasicAA analysis on f
; NEWPM-NEXT:       OuterAnalysisManagerProxy<{{.*}}> analysis on f
; NEWPM-NEXT:     SimplifyCFGPass on f
; NEWPM-NEXT: ModuleInlinerWrapperPass on [module]
; NEWPM-NEXT:   InlineAdvisorAnalysis analysis on [module]
; NEWPM-NEXT:   RequireAnalysisPass<{{.*}}> on [module]
; NEWPM-NEXT:     GlobalsAA analysis on [module]
; NEWPM-NEXT:       CallGraphAnalysis analysis on [module]
; NEWPM-NEXT:   ModuleToFunctionPassAdaptor on [module]
; NEWPM-NEXT:   InvalidateAnalysisPass<{{.*}}> on f
; NEWPM-NEXT:   RequireAnalysisPass<{{.*}}> on [module]
; NEWPM-NEXT:     ProfileSummaryAnalysis analysis on [module]
; NEWPM-NEXT:   ModuleToPostOrderCGSCCPassAdaptor on [module]
; NEWPM-NEXT:     InnerAnalysisManagerProxy<{{.*}}> analysis on [module]
; NEWPM-NEXT:       LazyCallGraphAnalysis analysis on [module]
; NEWPM-NEXT:     FunctionAnalysisManagerCGSCCProxy analysis on (f)
; NEWPM-NEXT:       OuterAnalysisManagerProxy<{{.*}}> analysis on (f)
; NEWPM-NEXT:     DevirtSCCRepeatedPass on (f)
; NEWPM-NEXT:       PassManager<{{.*}}> on (f)
; NEWPM-NEXT:         InlinerPass on (f)
; NEWPM-NEXT:         InlinerPass on (f)
; NEWPM-NEXT:         PostOrderFunctionAttrsPass on (f)
; NEWPM-NEXT:           AAManager analysis on f
; NEWPM-NEXT:         ArgumentPromotionPass on (f)
; NEWPM-NEXT:         OpenMPOptCGSCCPass on (f)
; NEWPM-NEXT:         CGSCCToFunctionPassAdaptor on (f)
; NEWPM-NEXT:           PassManager<{{.*}}> on f
; NEWPM-NEXT:             SROA on f
; NEWPM-NEXT:             EarlyCSEPass on f
; NEWPM-NEXT:               MemorySSAAnalysis analysis on f
; NEWPM-NEXT:             SpeculativeExecutionPass on f
; NEWPM-NEXT:             JumpThreadingPass on f
; NEWPM-NEXT:               LazyValueAnalysis analysis on f
; NEWPM-NEXT:             CorrelatedValuePropagationPass on f
; NEWPM-NEXT:             SimplifyCFGPass on f
; NEWPM-NEXT:             AggressiveInstCombinePass on f
; NEWPM-NEXT:             InstCombinePass on f
; NEWPM-NEXT:             LibCallsShrinkWrapPass on f
; NEWPM-NEXT:             TailCallElimPass on f
; NEWPM-NEXT:             SimplifyCFGPass on f
; NEWPM-NEXT:             ReassociatePass on f
; NEWPM-NEXT:             RequireAnalysisPass<{{.*}}> on f
; NEWPM-NEXT:             FunctionToLoopPassAdaptor on f
; NEWPM-NEXT:               PassManager<{{.*}}> on f
; NEWPM-NEXT:                 LoopSimplifyPass on f
; NEWPM-NEXT:                   LoopAnalysis analysis on f
; NEWPM-NEXT:                 LCSSAPass on f
; NEWPM-NEXT:             SimplifyCFGPass on f
; NEWPM-NEXT:             InstCombinePass on f
; NEWPM-NEXT:             FunctionToLoopPassAdaptor on f
; NEWPM-NEXT:               PassManager<{{.*}}> on f
; NEWPM-NEXT:                 LoopSimplifyPass on f
; NEWPM-NEXT:                 LCSSAPass on f
; NEWPM-NEXT:             SROA on f
; NEWPM-NEXT:             MergedLoadStoreMotionPass on f
; NEWPM-NEXT:             GVN on f
; NEWPM-NEXT:               MemoryDependenceAnalysis analysis on f
; NEWPM-NEXT:                 PhiValuesAnalysis analysis on f
; NEWPM-NEXT:             SCCPPass on f
; NEWPM-NEXT:             BDCEPass on f
; NEWPM-NEXT:               DemandedBitsAnalysis analysis on f
; NEWPM-NEXT:             InstCombinePass on f
; NEWPM-NEXT:             JumpThreadingPass on f
; NEWPM-NEXT:               LazyValueAnalysis analysis on f
; NEWPM-NEXT:             CorrelatedValuePropagationPass on f
; NEWPM-NEXT:             ADCEPass on f
; NEWPM-NEXT:               PostDominatorTreeAnalysis analysis on f
; NEWPM-NEXT:             MemCpyOptPass on f
; NEWPM-NEXT:             DSEPass on f
; NEWPM-NEXT:             FunctionToLoopPassAdaptor on f
; NEWPM-NEXT:               PassManager<{{.*}}> on f
; NEWPM-NEXT:                 LoopSimplifyPass on f
; NEWPM-NEXT:                 LCSSAPass on f
; NEWPM-NEXT:             SimplifyCFGPass on f
; NEWPM-NEXT:             InstCombinePass on f
; NEWPM-NEXT: GlobalOptPass on [module]
; NEWPM-NEXT: GlobalDCEPass on [module]
; NEWPM-NEXT: EliminateAvailableExternallyPass on [module]
; NEWPM-NEXT: ReversePostOrderFunctionAttrsPass on [module]
; NEWPM-NEXT:   CallGraphAnalysis analysis on [module]
; NEWPM-NEXT: RequireAnalysisPass<{{.*}}> on [module]
; NEWPM-NEXT: ModuleToFunctionPassAdaptor on [module]
; NEWPM-NEXT:   PassManager<{{.*}}> on f
; NEWPM-NEXT:     Float2IntPass on f
; NEWPM-NEXT:     LowerConstantIntrinsicsPass on f
; NEWPM-NEXT:     FunctionToLoopPassAdaptor on f
; NEWPM-NEXT:       PassManager<{{.*}}> on f
; NEWPM-NEXT:         LoopSimplifyPass on f
; NEWPM-NEXT:         LCSSAPass on f
; NEWPM-NEXT:     LoopDistributePass on f
; NEWPM-NEXT:       ScalarEvolutionAnalysis analysis on f
; NEWPM-NEXT:       InnerAnalysisManagerProxy<{{.*}}> analysis on f
; NEWPM-NEXT:     InjectTLIMappings on f
; NEWPM-NEXT:     LoopVectorizePass on f
; NEWPM-NEXT:       BlockFrequencyAnalysis analysis on f
; NEWPM-NEXT:         BranchProbabilityAnalysis analysis on f
; NEWPM-NEXT:     LoopLoadEliminationPass on f
; NEWPM-NEXT:     InstCombinePass on f
; NEWPM-NEXT:     SimplifyCFGPass on f
; NEWPM-NEXT:     SLPVectorizerPass on f
; NEWPM-NEXT:     VectorCombinePass on f
; NEWPM-NEXT:     InstCombinePass on f
; NEWPM-NEXT:     LoopUnrollPass on f
; NEWPM-NEXT:     WarnMissedTransformationsPass on f
; NEWPM-NEXT:     InstCombinePass on f
; NEWPM-NEXT:     RequireAnalysisPass<{{.*}}> on f
; NEWPM-NEXT:     FunctionToLoopPassAdaptor on f
; NEWPM-NEXT:       PassManager<{{.*}}> on f
; NEWPM-NEXT:         LoopSimplifyPass on f
; NEWPM-NEXT:         LCSSAPass on f
; NEWPM-NEXT:     AlignmentFromAssumptionsPass on f
; NEWPM-NEXT:     LoopSinkPass on f
; NEWPM-NEXT:     InstSimplifyPass on f
; NEWPM-NEXT:     DivRemPairsPass on f
; NEWPM-NEXT:     SimplifyCFGPass on f
; NEWPM-NEXT:     SpeculateAroundPHIsPass on f
; NEWPM-NEXT: CGProfilePass on [module]
; NEWPM-NEXT: GlobalDCEPass on [module]
; NEWPM-NEXT: ConstantMergePass on [module]
; NEWPM-NEXT: RelLookupTableConverterPass on [module]
; NEWPM-NEXT: ModuleToFunctionPassAdaptor on [module]
; NEWPM-NEXT:   PassManager<{{.*}}> on f
; NEWPM-NEXT:     AnnotationRemarksPass on f
; NEWPM-NEXT: VerifierPass on [module]
; NEWPM-NEXT:   VerifierAnalysis analysis on [module]
; NEWPM-NEXT: BitcodeWriterPass on [module]

=======
>>>>>>> 86645b40
define void @f() {
  ret void
}<|MERGE_RESOLUTION|>--- conflicted
+++ resolved
@@ -335,172 +335,6 @@
 ; CHECK-NEXT:     Branch Probability Analysis
 ; CHECK-NEXT:     Block Frequency Analysis
 
-<<<<<<< HEAD
-; NEWPM:      VerifierPass on [module]
-; NEWPM-NEXT:   VerifierAnalysis analysis on [module]
-; NEWPM-NEXT: Annotation2MetadataPass on [module]
-; NEWPM-NEXT: ForceFunctionAttrsPass on [module]
-; NEWPM-NEXT: InferFunctionAttrsPass on [module]
-; NEWPM-NEXT:   InnerAnalysisManagerProxy<{{.*}}> analysis on [module]
-; NEWPM-NEXT: ModuleToFunctionPassAdaptor on [module]
-; NEWPM-NEXT:   PassManager<{{.*}}> on f
-; NEWPM-NEXT:     PreservedCFGCheckerAnalysis analysis on f
-; NEWPM-NEXT:     LowerExpectIntrinsicPass on f
-; NEWPM-NEXT:     SimplifyCFGPass on f
-; NEWPM-NEXT:       TargetIRAnalysis analysis on f
-; NEWPM-NEXT:       AssumptionAnalysis analysis on f
-; NEWPM-NEXT:     SROA on f
-; NEWPM-NEXT:       DominatorTreeAnalysis analysis on f
-; NEWPM-NEXT:     EarlyCSEPass on f
-; NEWPM-NEXT:       TargetLibraryAnalysis analysis on f
-; NEWPM-NEXT:     CallSiteSplittingPass on f
-; NEWPM-NEXT: OpenMPOptPass on [module]
-; NEWPM-NEXT: IPSCCPPass on [module]
-; NEWPM-NEXT: CalledValuePropagationPass on [module]
-; NEWPM-NEXT: GlobalOptPass on [module]
-; NEWPM-NEXT: ModuleToFunctionPassAdaptor on [module]
-; NEWPM-NEXT:   InnerAnalysisManagerProxy<{{.*}}> analysis on [module]
-; NEWPM-NEXT:   PromotePass on f
-; NEWPM-NEXT:     PreservedCFGCheckerAnalysis analysis on f
-; NEWPM-NEXT:     DominatorTreeAnalysis analysis on f
-; NEWPM-NEXT:     AssumptionAnalysis analysis on f
-; NEWPM-NEXT: DeadArgumentEliminationPass on [module]
-; NEWPM-NEXT: ModuleToFunctionPassAdaptor on [module]
-; NEWPM-NEXT:   PassManager<{{.*}}> on f
-; NEWPM-NEXT:     InstCombinePass on f
-; NEWPM-NEXT:       TargetLibraryAnalysis analysis on f
-; NEWPM-NEXT:       OptimizationRemarkEmitterAnalysis analysis on f
-; NEWPM-NEXT:       TargetIRAnalysis analysis on f
-; NEWPM-NEXT:       AAManager analysis on f
-; NEWPM-NEXT:         BasicAA analysis on f
-; NEWPM-NEXT:       OuterAnalysisManagerProxy<{{.*}}> analysis on f
-; NEWPM-NEXT:     SimplifyCFGPass on f
-; NEWPM-NEXT: ModuleInlinerWrapperPass on [module]
-; NEWPM-NEXT:   InlineAdvisorAnalysis analysis on [module]
-; NEWPM-NEXT:   RequireAnalysisPass<{{.*}}> on [module]
-; NEWPM-NEXT:     GlobalsAA analysis on [module]
-; NEWPM-NEXT:       CallGraphAnalysis analysis on [module]
-; NEWPM-NEXT:   ModuleToFunctionPassAdaptor on [module]
-; NEWPM-NEXT:   InvalidateAnalysisPass<{{.*}}> on f
-; NEWPM-NEXT:   RequireAnalysisPass<{{.*}}> on [module]
-; NEWPM-NEXT:     ProfileSummaryAnalysis analysis on [module]
-; NEWPM-NEXT:   ModuleToPostOrderCGSCCPassAdaptor on [module]
-; NEWPM-NEXT:     InnerAnalysisManagerProxy<{{.*}}> analysis on [module]
-; NEWPM-NEXT:       LazyCallGraphAnalysis analysis on [module]
-; NEWPM-NEXT:     FunctionAnalysisManagerCGSCCProxy analysis on (f)
-; NEWPM-NEXT:       OuterAnalysisManagerProxy<{{.*}}> analysis on (f)
-; NEWPM-NEXT:     DevirtSCCRepeatedPass on (f)
-; NEWPM-NEXT:       PassManager<{{.*}}> on (f)
-; NEWPM-NEXT:         InlinerPass on (f)
-; NEWPM-NEXT:         InlinerPass on (f)
-; NEWPM-NEXT:         PostOrderFunctionAttrsPass on (f)
-; NEWPM-NEXT:           AAManager analysis on f
-; NEWPM-NEXT:         ArgumentPromotionPass on (f)
-; NEWPM-NEXT:         OpenMPOptCGSCCPass on (f)
-; NEWPM-NEXT:         CGSCCToFunctionPassAdaptor on (f)
-; NEWPM-NEXT:           PassManager<{{.*}}> on f
-; NEWPM-NEXT:             SROA on f
-; NEWPM-NEXT:             EarlyCSEPass on f
-; NEWPM-NEXT:               MemorySSAAnalysis analysis on f
-; NEWPM-NEXT:             SpeculativeExecutionPass on f
-; NEWPM-NEXT:             JumpThreadingPass on f
-; NEWPM-NEXT:               LazyValueAnalysis analysis on f
-; NEWPM-NEXT:             CorrelatedValuePropagationPass on f
-; NEWPM-NEXT:             SimplifyCFGPass on f
-; NEWPM-NEXT:             AggressiveInstCombinePass on f
-; NEWPM-NEXT:             InstCombinePass on f
-; NEWPM-NEXT:             LibCallsShrinkWrapPass on f
-; NEWPM-NEXT:             TailCallElimPass on f
-; NEWPM-NEXT:             SimplifyCFGPass on f
-; NEWPM-NEXT:             ReassociatePass on f
-; NEWPM-NEXT:             RequireAnalysisPass<{{.*}}> on f
-; NEWPM-NEXT:             FunctionToLoopPassAdaptor on f
-; NEWPM-NEXT:               PassManager<{{.*}}> on f
-; NEWPM-NEXT:                 LoopSimplifyPass on f
-; NEWPM-NEXT:                   LoopAnalysis analysis on f
-; NEWPM-NEXT:                 LCSSAPass on f
-; NEWPM-NEXT:             SimplifyCFGPass on f
-; NEWPM-NEXT:             InstCombinePass on f
-; NEWPM-NEXT:             FunctionToLoopPassAdaptor on f
-; NEWPM-NEXT:               PassManager<{{.*}}> on f
-; NEWPM-NEXT:                 LoopSimplifyPass on f
-; NEWPM-NEXT:                 LCSSAPass on f
-; NEWPM-NEXT:             SROA on f
-; NEWPM-NEXT:             MergedLoadStoreMotionPass on f
-; NEWPM-NEXT:             GVN on f
-; NEWPM-NEXT:               MemoryDependenceAnalysis analysis on f
-; NEWPM-NEXT:                 PhiValuesAnalysis analysis on f
-; NEWPM-NEXT:             SCCPPass on f
-; NEWPM-NEXT:             BDCEPass on f
-; NEWPM-NEXT:               DemandedBitsAnalysis analysis on f
-; NEWPM-NEXT:             InstCombinePass on f
-; NEWPM-NEXT:             JumpThreadingPass on f
-; NEWPM-NEXT:               LazyValueAnalysis analysis on f
-; NEWPM-NEXT:             CorrelatedValuePropagationPass on f
-; NEWPM-NEXT:             ADCEPass on f
-; NEWPM-NEXT:               PostDominatorTreeAnalysis analysis on f
-; NEWPM-NEXT:             MemCpyOptPass on f
-; NEWPM-NEXT:             DSEPass on f
-; NEWPM-NEXT:             FunctionToLoopPassAdaptor on f
-; NEWPM-NEXT:               PassManager<{{.*}}> on f
-; NEWPM-NEXT:                 LoopSimplifyPass on f
-; NEWPM-NEXT:                 LCSSAPass on f
-; NEWPM-NEXT:             SimplifyCFGPass on f
-; NEWPM-NEXT:             InstCombinePass on f
-; NEWPM-NEXT: GlobalOptPass on [module]
-; NEWPM-NEXT: GlobalDCEPass on [module]
-; NEWPM-NEXT: EliminateAvailableExternallyPass on [module]
-; NEWPM-NEXT: ReversePostOrderFunctionAttrsPass on [module]
-; NEWPM-NEXT:   CallGraphAnalysis analysis on [module]
-; NEWPM-NEXT: RequireAnalysisPass<{{.*}}> on [module]
-; NEWPM-NEXT: ModuleToFunctionPassAdaptor on [module]
-; NEWPM-NEXT:   PassManager<{{.*}}> on f
-; NEWPM-NEXT:     Float2IntPass on f
-; NEWPM-NEXT:     LowerConstantIntrinsicsPass on f
-; NEWPM-NEXT:     FunctionToLoopPassAdaptor on f
-; NEWPM-NEXT:       PassManager<{{.*}}> on f
-; NEWPM-NEXT:         LoopSimplifyPass on f
-; NEWPM-NEXT:         LCSSAPass on f
-; NEWPM-NEXT:     LoopDistributePass on f
-; NEWPM-NEXT:       ScalarEvolutionAnalysis analysis on f
-; NEWPM-NEXT:       InnerAnalysisManagerProxy<{{.*}}> analysis on f
-; NEWPM-NEXT:     InjectTLIMappings on f
-; NEWPM-NEXT:     LoopVectorizePass on f
-; NEWPM-NEXT:       BlockFrequencyAnalysis analysis on f
-; NEWPM-NEXT:         BranchProbabilityAnalysis analysis on f
-; NEWPM-NEXT:     LoopLoadEliminationPass on f
-; NEWPM-NEXT:     InstCombinePass on f
-; NEWPM-NEXT:     SimplifyCFGPass on f
-; NEWPM-NEXT:     SLPVectorizerPass on f
-; NEWPM-NEXT:     VectorCombinePass on f
-; NEWPM-NEXT:     InstCombinePass on f
-; NEWPM-NEXT:     LoopUnrollPass on f
-; NEWPM-NEXT:     WarnMissedTransformationsPass on f
-; NEWPM-NEXT:     InstCombinePass on f
-; NEWPM-NEXT:     RequireAnalysisPass<{{.*}}> on f
-; NEWPM-NEXT:     FunctionToLoopPassAdaptor on f
-; NEWPM-NEXT:       PassManager<{{.*}}> on f
-; NEWPM-NEXT:         LoopSimplifyPass on f
-; NEWPM-NEXT:         LCSSAPass on f
-; NEWPM-NEXT:     AlignmentFromAssumptionsPass on f
-; NEWPM-NEXT:     LoopSinkPass on f
-; NEWPM-NEXT:     InstSimplifyPass on f
-; NEWPM-NEXT:     DivRemPairsPass on f
-; NEWPM-NEXT:     SimplifyCFGPass on f
-; NEWPM-NEXT:     SpeculateAroundPHIsPass on f
-; NEWPM-NEXT: CGProfilePass on [module]
-; NEWPM-NEXT: GlobalDCEPass on [module]
-; NEWPM-NEXT: ConstantMergePass on [module]
-; NEWPM-NEXT: RelLookupTableConverterPass on [module]
-; NEWPM-NEXT: ModuleToFunctionPassAdaptor on [module]
-; NEWPM-NEXT:   PassManager<{{.*}}> on f
-; NEWPM-NEXT:     AnnotationRemarksPass on f
-; NEWPM-NEXT: VerifierPass on [module]
-; NEWPM-NEXT:   VerifierAnalysis analysis on [module]
-; NEWPM-NEXT: BitcodeWriterPass on [module]
-
-=======
->>>>>>> 86645b40
 define void @f() {
   ret void
 }