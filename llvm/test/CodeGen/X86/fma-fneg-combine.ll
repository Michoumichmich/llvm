--- conflicted
+++ resolved
@@ -23,16 +23,9 @@
 ; CHECK:       # %bb.0:
 ; CHECK-NEXT:    vfmsub213ps {{.*#+}} zmm0 = (zmm1 * zmm0) - zmm2
 ; CHECK-NEXT:    retq
-<<<<<<< HEAD
-entry:
-  %sub.i = fsub <16 x float> <float -0.0, float -0.0, float -0.0, float -0.0, float -0.0, float -0.0, float -0.0, float -0.0, float -0.0, float -0.0, float -0.0, float -0.0, float -0.0, float -0.0, float -0.0, float -0.0>, %c
-  %0 = tail call <16 x float> @llvm.x86.avx512.vfmadd.ps.512(<16 x float> %a, <16 x float> %b, <16 x float> %sub.i, i32 4) #2
-  ret <16 x float> %0
-=======
   %sub.i = fneg <16 x float> %c
   %t0 = tail call <16 x float> @llvm.x86.avx512.vfmadd.ps.512(<16 x float> %a, <16 x float> %b, <16 x float> %sub.i, i32 4)
   ret <16 x float> %t0
->>>>>>> 21f3f750
 }
 
 define <16 x float> @test2(<16 x float> %a, <16 x float> %b, <16 x float> %c) {
@@ -57,16 +50,9 @@
 ; CHECK:       # %bb.0:
 ; CHECK-NEXT:    vfnmsub213ps {{.*#+}} zmm0 = -(zmm1 * zmm0) - zmm2
 ; CHECK-NEXT:    retq
-<<<<<<< HEAD
-entry:
-  %0 = tail call <16 x float> @llvm.x86.avx512.vfmadd.ps.512(<16 x float> %a, <16 x float> %b, <16 x float> %c, i32 4) #2
-  %sub.i = fsub <16 x float> <float -0.0, float -0.0, float -0.0, float -0.0, float -0.0, float -0.0, float -0.0, float -0.0, float -0.0, float -0.0, float -0.0, float -0.0, float -0.0, float -0.0, float -0.0, float -0.0>, %0
-  ret <16 x float> %sub.i
-=======
   %fma = call nsz <16 x float> @llvm.fma.v16f32(<16 x float> %a, <16 x float> %b, <16 x float> %c)
   %neg = fneg <16 x float> %fma
   ret <16 x float> %neg
->>>>>>> 21f3f750
 }
 
 define <16 x float> @test3(<16 x float> %a, <16 x float> %b, <16 x float> %c)  {
@@ -92,15 +78,9 @@
 ; CHECK:       # %bb.0:
 ; CHECK-NEXT:    vfmsub213ps {{.*#+}} zmm0 = (zmm1 * zmm0) - zmm2
 ; CHECK-NEXT:    retq
-<<<<<<< HEAD
-entry:
-  %0 = tail call <16 x float> @llvm.x86.avx512.mask.vfnmadd.ps.512(<16 x float> %a, <16 x float> %b, <16 x float> %c, i16 -1, i32 4) #2
-  %sub.i = fsub <16 x float> <float -0.0, float -0.0, float -0.0, float -0.0, float -0.0, float -0.0, float -0.0, float -0.0, float -0.0, float -0.0, float -0.0, float -0.0, float -0.0, float -0.0, float -0.0, float -0.0>, %0
-=======
   %t0 = fneg <16 x float> %b
   %t1 = call nsz <16 x float> @llvm.fma.v16f32(<16 x float> %a, <16 x float> %t0, <16 x float> %c)
   %sub.i = fneg <16 x float> %t1
->>>>>>> 21f3f750
   ret <16 x float> %sub.i
 }
 
@@ -128,16 +108,10 @@
 ; CHECK:       # %bb.0:
 ; CHECK-NEXT:    vfmadd213ps {{.*#+}} zmm0 = (zmm1 * zmm0) + zmm2
 ; CHECK-NEXT:    retq
-<<<<<<< HEAD
-entry:
-  %0 = tail call <16 x float> @llvm.x86.avx512.mask.vfnmsub.ps.512(<16 x float> %a, <16 x float> %b, <16 x float> %c, i16 -1, i32 4) #2
-  %sub.i = fsub <16 x float> <float -0.0, float -0.0, float -0.0, float -0.0, float -0.0, float -0.0, float -0.0, float -0.0, float -0.0, float -0.0, float -0.0, float -0.0, float -0.0, float -0.0, float -0.0, float -0.0>, %0
-=======
   %t0 = fneg <16 x float> %b
   %t1 = fneg <16 x float> %c
   %t2 = call nsz <16 x float> @llvm.fma.v16f32(<16 x float> %a, <16 x float> %t0, <16 x float> %t1)
   %sub.i = fsub <16 x float> <float -0.0, float -0.0, float -0.0, float -0.0, float -0.0, float -0.0, float -0.0, float -0.0, float -0.0, float -0.0, float -0.0, float -0.0, float -0.0, float -0.0, float -0.0, float -0.0>, %t2
->>>>>>> 21f3f750
   ret <16 x float> %sub.i
 }
 
@@ -176,16 +150,10 @@
 ; CHECK:       # %bb.0:
 ; CHECK-NEXT:    vfmadd213ps {ru-sae}, %zmm2, %zmm1, %zmm0
 ; CHECK-NEXT:    retq
-<<<<<<< HEAD
-entry:
-  %0 = tail call <16 x float> @llvm.x86.avx512.mask.vfnmsub.ps.512(<16 x float> %a, <16 x float> %b, <16 x float> %c, i16 -1, i32 10) #2
-  %sub.i = fsub <16 x float> <float -0.0, float -0.0, float -0.0, float -0.0, float -0.0, float -0.0, float -0.0, float -0.0, float -0.0, float -0.0, float -0.0, float -0.0, float -0.0, float -0.0, float -0.0, float -0.0>, %0
-=======
   %t0 = fneg <16 x float> %b
   %t1 = fneg <16 x float> %c
   %t2 = call nsz <16 x float> @llvm.x86.avx512.vfmadd.ps.512(<16 x float> %a, <16 x float> %t0, <16 x float> %t1, i32 10)
   %sub.i = fsub <16 x float> <float -0.0, float -0.0, float -0.0, float -0.0, float -0.0, float -0.0, float -0.0, float -0.0, float -0.0, float -0.0, float -0.0, float -0.0, float -0.0, float -0.0, float -0.0, float -0.0>, %t2
->>>>>>> 21f3f750
   ret <16 x float> %sub.i
 }
 
@@ -213,15 +181,9 @@
 ; CHECK:       # %bb.0:
 ; CHECK-NEXT:    vfnmadd213ps {{.*#+}} ymm0 = -(ymm1 * ymm0) + ymm2
 ; CHECK-NEXT:    retq
-<<<<<<< HEAD
-entry:
-  %0 = tail call <8 x float> @llvm.x86.fma.vfmsub.ps.256(<8 x float> %a, <8 x float> %b, <8 x float> %c) #2
-  %sub.i = fsub <8 x float> <float -0.0, float -0.0, float -0.0, float -0.0, float -0.0, float -0.0, float -0.0, float -0.0>, %0
-=======
   %t0 = fneg <8 x float> %c
   %t1 = call nsz <8 x float> @llvm.fma.v8f32(<8 x float> %a, <8 x float> %b, <8 x float> %t0)
   %sub.i = fsub <8 x float> <float -0.0, float -0.0, float -0.0, float -0.0, float -0.0, float -0.0, float -0.0, float -0.0>, %t1
->>>>>>> 21f3f750
   ret <8 x float> %sub.i
 }
 
@@ -258,14 +220,8 @@
 ; CHECK:       # %bb.0:
 ; CHECK-NEXT:    vfnmsub213pd {{.*#+}} zmm0 = -(zmm1 * zmm0) - zmm2
 ; CHECK-NEXT:    retq
-<<<<<<< HEAD
-entry:
-  %0 = tail call <8 x double> @llvm.x86.avx512.vfmadd.pd.512(<8 x double> %a, <8 x double> %b, <8 x double> %c, i32 4) #2
-  %sub.i = fsub <8 x double> <double -0.0, double -0.0, double -0.0, double -0.0, double -0.0, double -0.0, double -0.0, double -0.0>, %0
-=======
   %t0 = tail call nsz <8 x double> @llvm.x86.avx512.vfmadd.pd.512(<8 x double> %a, <8 x double> %b, <8 x double> %c, i32 4)
   %sub.i = fneg <8 x double> %t0
->>>>>>> 21f3f750
   ret <8 x double> %sub.i
 }
 
