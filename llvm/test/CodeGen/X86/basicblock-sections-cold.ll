--- conflicted
+++ resolved
@@ -34,12 +34,7 @@
 ; LINUX-SECTIONS-NOT: .section        .text._Z3bazb._Z3bazb.1,"ax",@progbits,unique
 ; Check that a single cold section is started here and id 1 and 2 blocks are placed here.
 ; LINUX-SECTIONS: .section	.text.unlikely._Z3bazb,"ax",@progbits
-<<<<<<< HEAD
-; LINUX-SECTIONS: r.BB._Z3bazb:
-; LINUX-SECTIONS-NOT: .section        .text._Z3bazb.rr.BB._Z3bazb,"ax",@progbits,unique
-=======
 ; LINUX-SECTIONS: _Z3bazb.cold:
 ; LINUX-SECTIONS-NOT: .section        .text._Z3bazb._Z3bazb.2,"ax",@progbits,unique
->>>>>>> 918d599f
 ; LINUX-SECTIONS: .LBB0_2:
 ; LINUX-SECTIONS: .size   _Z3bazb, .Lfunc_end{{[0-9]}}-_Z3bazb