--- conflicted
+++ resolved
@@ -105,11 +105,7 @@
     /// MO_GOT_FLAG - If this bit is set the symbol reference is to be computed
     /// via the GOT. For example when combined with the MO_PCREL_FLAG it should
     /// produce the relocation @got@pcrel. Fixup is VK_PPC_GOT_PCREL.
-<<<<<<< HEAD
-    MO_GOT_FLAG = 32,
-=======
     MO_GOT_FLAG = 8,
->>>>>>> a34309b7
 
     /// The next are not flags but distinct values.
     MO_ACCESS_MASK = 0xf00,
