--- conflicted
+++ resolved
@@ -1078,15 +1078,9 @@
                                       VLOpFrag)),
             (!cast<Instruction>("PseudoVMANDNOT_MM_" # mti.LMul.MX)
                  VR:$rs1, VR:$rs2, GPR:$vl, mti.Log2SEW)>;
-<<<<<<< HEAD
-  def : Pat<(mti.Mask (riscv_vmor_vl (riscv_vmnot_vl VR:$rs1,
-                                                     VLOpFrag),
-                                     VR:$rs2, VLOpFrag)),
-=======
   def : Pat<(mti.Mask (riscv_vmor_vl VR:$rs1,
                                      (riscv_vmnot_vl VR:$rs2, VLOpFrag),
                                      VLOpFrag)),
->>>>>>> 86645b40
             (!cast<Instruction>("PseudoVMORNOT_MM_" # mti.LMul.MX)
                  VR:$rs1, VR:$rs2, GPR:$vl, mti.Log2SEW)>;
   // XOR is associative so we need 2 patterns for VMXNOR.
