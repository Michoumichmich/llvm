//=-- SVEInstrFormats.td -  AArch64 SVE Instruction classes -*- tablegen -*--=//
//
// Part of the LLVM Project, under the Apache License v2.0 with LLVM Exceptions.
// See https://llvm.org/LICENSE.txt for license information.
// SPDX-License-Identifier: Apache-2.0 WITH LLVM-exception
//
//===----------------------------------------------------------------------===//
//
// AArch64 Scalable Vector Extension (SVE) Instruction Class Definitions.
//
//===----------------------------------------------------------------------===//

def SDT_AArch64Setcc : SDTypeProfile<1, 4, [
  SDTCisVec<0>, SDTCisVec<1>, SDTCisVec<2>, SDTCisVec<3>,
  SDTCVecEltisVT<0, i1>, SDTCVecEltisVT<1, i1>, SDTCisSameAs<2, 3>,
  SDTCisVT<4, OtherVT>
]>;

def AArch64setcc_z : SDNode<"AArch64ISD::SETCC_MERGE_ZERO", SDT_AArch64Setcc>;

def SVEPatternOperand : AsmOperandClass {
  let Name = "SVEPattern";
  let ParserMethod = "tryParseSVEPattern";
  let PredicateMethod = "isSVEPattern";
  let RenderMethod = "addImmOperands";
  let DiagnosticType = "InvalidSVEPattern";
}

def sve_pred_enum : Operand<i32>, TImmLeaf<i32, [{
  return (((uint32_t)Imm) < 32);
  }]> {

  let PrintMethod = "printSVEPattern";
  let ParserMatchClass = SVEPatternOperand;
}

def SVEPrefetchOperand : AsmOperandClass {
  let Name = "SVEPrefetch";
  let ParserMethod = "tryParsePrefetch<true>";
  let PredicateMethod = "isPrefetch";
  let RenderMethod = "addPrefetchOperands";
}

def sve_prfop : Operand<i32>, TImmLeaf<i32, [{
    return (((uint32_t)Imm) <= 15);
  }]> {
  let PrintMethod = "printPrefetchOp<true>";
  let ParserMatchClass = SVEPrefetchOperand;
}

class SVELogicalImmOperand<int Width> : AsmOperandClass {
  let Name = "SVELogicalImm" # Width;
  let DiagnosticType = "LogicalSecondSource";
  let PredicateMethod = "isLogicalImm<int" # Width # "_t>";
  let RenderMethod = "addLogicalImmOperands<int" # Width # "_t>";
}

def sve_logical_imm8 : Operand<i64> {
  let ParserMatchClass = SVELogicalImmOperand<8>;
  let PrintMethod = "printLogicalImm<int8_t>";

  let MCOperandPredicate = [{
    if (!MCOp.isImm())
      return false;
    int64_t Val = AArch64_AM::decodeLogicalImmediate(MCOp.getImm(), 64);
    return AArch64_AM::isSVEMaskOfIdenticalElements<int8_t>(Val);
  }];
}

def sve_logical_imm16 : Operand<i64> {
  let ParserMatchClass = SVELogicalImmOperand<16>;
  let PrintMethod = "printLogicalImm<int16_t>";

  let MCOperandPredicate = [{
    if (!MCOp.isImm())
      return false;
    int64_t Val = AArch64_AM::decodeLogicalImmediate(MCOp.getImm(), 64);
    return AArch64_AM::isSVEMaskOfIdenticalElements<int16_t>(Val);
  }];
}

def sve_logical_imm32 : Operand<i64> {
  let ParserMatchClass = SVELogicalImmOperand<32>;
  let PrintMethod = "printLogicalImm<int32_t>";

  let MCOperandPredicate = [{
    if (!MCOp.isImm())
      return false;
    int64_t Val = AArch64_AM::decodeLogicalImmediate(MCOp.getImm(), 64);
    return AArch64_AM::isSVEMaskOfIdenticalElements<int32_t>(Val);
  }];
}

class SVEPreferredLogicalImmOperand<int Width> : AsmOperandClass {
  let Name = "SVEPreferredLogicalImm" # Width;
  let PredicateMethod = "isSVEPreferredLogicalImm<int" # Width # "_t>";
  let RenderMethod = "addLogicalImmOperands<int" # Width # "_t>";
}

def sve_preferred_logical_imm16 : Operand<i64> {
  let ParserMatchClass = SVEPreferredLogicalImmOperand<16>;
  let PrintMethod = "printSVELogicalImm<int16_t>";

  let MCOperandPredicate = [{
    if (!MCOp.isImm())
      return false;
    int64_t Val = AArch64_AM::decodeLogicalImmediate(MCOp.getImm(), 64);
    return AArch64_AM::isSVEMaskOfIdenticalElements<int16_t>(Val) &&
           AArch64_AM::isSVEMoveMaskPreferredLogicalImmediate(Val);
  }];
}

def sve_preferred_logical_imm32 : Operand<i64> {
  let ParserMatchClass =  SVEPreferredLogicalImmOperand<32>;
  let PrintMethod = "printSVELogicalImm<int32_t>";

  let MCOperandPredicate = [{
    if (!MCOp.isImm())
      return false;
    int64_t Val = AArch64_AM::decodeLogicalImmediate(MCOp.getImm(), 64);
    return AArch64_AM::isSVEMaskOfIdenticalElements<int32_t>(Val) &&
           AArch64_AM::isSVEMoveMaskPreferredLogicalImmediate(Val);
  }];
}

def sve_preferred_logical_imm64 : Operand<i64> {
  let ParserMatchClass = SVEPreferredLogicalImmOperand<64>;
  let PrintMethod = "printSVELogicalImm<int64_t>";

  let MCOperandPredicate = [{
    if (!MCOp.isImm())
      return false;
    int64_t Val = AArch64_AM::decodeLogicalImmediate(MCOp.getImm(), 64);
    return AArch64_AM::isSVEMaskOfIdenticalElements<int64_t>(Val) &&
           AArch64_AM::isSVEMoveMaskPreferredLogicalImmediate(Val);
  }];
}

class SVELogicalImmNotOperand<int Width> : AsmOperandClass {
  let Name = "SVELogicalImm" # Width # "Not";
  let DiagnosticType = "LogicalSecondSource";
  let PredicateMethod = "isLogicalImm<int" # Width # "_t>";
  let RenderMethod = "addLogicalImmNotOperands<int" # Width # "_t>";
}

def sve_logical_imm8_not : Operand<i64> {
  let ParserMatchClass = SVELogicalImmNotOperand<8>;
}

def sve_logical_imm16_not : Operand<i64> {
  let ParserMatchClass = SVELogicalImmNotOperand<16>;
}

def sve_logical_imm32_not : Operand<i64> {
  let ParserMatchClass = SVELogicalImmNotOperand<32>;
}

class SVEShiftedImmOperand<int ElementWidth, string Infix, string Predicate>
    : AsmOperandClass {
  let Name = "SVE" # Infix # "Imm" # ElementWidth;
  let DiagnosticType = "Invalid" # Name;
  let RenderMethod = "addImmWithOptionalShiftOperands<8>";
  let ParserMethod = "tryParseImmWithOptionalShift";
  let PredicateMethod = Predicate;
}

def SVECpyImmOperand8  : SVEShiftedImmOperand<8,  "Cpy", "isSVECpyImm<int8_t>">;
def SVECpyImmOperand16 : SVEShiftedImmOperand<16, "Cpy", "isSVECpyImm<int16_t>">;
def SVECpyImmOperand32 : SVEShiftedImmOperand<32, "Cpy", "isSVECpyImm<int32_t>">;
def SVECpyImmOperand64 : SVEShiftedImmOperand<64, "Cpy", "isSVECpyImm<int64_t>">;

def SVEAddSubImmOperand8  : SVEShiftedImmOperand<8,  "AddSub", "isSVEAddSubImm<int8_t>">;
def SVEAddSubImmOperand16 : SVEShiftedImmOperand<16, "AddSub", "isSVEAddSubImm<int16_t>">;
def SVEAddSubImmOperand32 : SVEShiftedImmOperand<32, "AddSub", "isSVEAddSubImm<int32_t>">;
def SVEAddSubImmOperand64 : SVEShiftedImmOperand<64, "AddSub", "isSVEAddSubImm<int64_t>">;

class imm8_opt_lsl<int ElementWidth, string printType,
                   AsmOperandClass OpndClass>
    : Operand<i32> {
  let EncoderMethod = "getImm8OptLsl";
  let DecoderMethod = "DecodeImm8OptLsl<" # ElementWidth # ">";
  let PrintMethod = "printImm8OptLsl<" # printType # ">";
  let ParserMatchClass = OpndClass;
  let MIOperandInfo = (ops i32imm, i32imm);
}

def cpy_imm8_opt_lsl_i8  : imm8_opt_lsl<8,  "int8_t",  SVECpyImmOperand8>;
def cpy_imm8_opt_lsl_i16 : imm8_opt_lsl<16, "int16_t", SVECpyImmOperand16>;
def cpy_imm8_opt_lsl_i32 : imm8_opt_lsl<32, "int32_t", SVECpyImmOperand32>;
def cpy_imm8_opt_lsl_i64 : imm8_opt_lsl<64, "int64_t", SVECpyImmOperand64>;

def addsub_imm8_opt_lsl_i8  : imm8_opt_lsl<8,  "uint8_t",  SVEAddSubImmOperand8>;
def addsub_imm8_opt_lsl_i16 : imm8_opt_lsl<16, "uint16_t", SVEAddSubImmOperand16>;
def addsub_imm8_opt_lsl_i32 : imm8_opt_lsl<32, "uint32_t", SVEAddSubImmOperand32>;
def addsub_imm8_opt_lsl_i64 : imm8_opt_lsl<64, "uint64_t", SVEAddSubImmOperand64>;

def SVEAddSubImm8Pat  : ComplexPattern<i32, 2, "SelectSVEAddSubImm<MVT::i8>", []>;
def SVEAddSubImm16Pat : ComplexPattern<i32, 2, "SelectSVEAddSubImm<MVT::i16>", []>;
def SVEAddSubImm32Pat : ComplexPattern<i32, 2, "SelectSVEAddSubImm<MVT::i32>", []>;
def SVEAddSubImm64Pat : ComplexPattern<i32, 2, "SelectSVEAddSubImm<MVT::i64>", []>;

def SVELogicalImm8Pat  : ComplexPattern<i64, 1, "SelectSVELogicalImm<MVT::i8>", []>;
def SVELogicalImm16Pat : ComplexPattern<i64, 1, "SelectSVELogicalImm<MVT::i16>", []>;
def SVELogicalImm32Pat : ComplexPattern<i64, 1, "SelectSVELogicalImm<MVT::i32>", []>;
def SVELogicalImm64Pat : ComplexPattern<i64, 1, "SelectSVELogicalImm<MVT::i64>", []>;

def SVELogicalImm8NotPat  : ComplexPattern<i64, 1, "SelectSVELogicalImm<MVT::i8, true>", []>;
def SVELogicalImm16NotPat : ComplexPattern<i64, 1, "SelectSVELogicalImm<MVT::i16, true>", []>;
def SVELogicalImm32NotPat : ComplexPattern<i64, 1, "SelectSVELogicalImm<MVT::i32, true>", []>;
def SVELogicalImm64NotPat : ComplexPattern<i64, 1, "SelectSVELogicalImm<MVT::i64, true>", []>;

def SVE8BitLslImm : ComplexPattern<i32, 2, "SelectSVE8BitLslImm", [imm]>;

def SVEArithUImm8Pat  : ComplexPattern<i32, 1, "SelectSVEArithImm<MVT::i8>", []>;
def SVEArithUImm16Pat  : ComplexPattern<i32, 1, "SelectSVEArithImm<MVT::i16>", []>;
def SVEArithUImm32Pat  : ComplexPattern<i32, 1, "SelectSVEArithImm<MVT::i32>", []>;
def SVEArithUImm64Pat  : ComplexPattern<i32, 1, "SelectSVEArithImm<MVT::i64>", []>;
def SVEArithSImmPat  : ComplexPattern<i32, 1, "SelectSVESignedArithImm", []>;

def SVEShiftImmL8  : ComplexPattern<i32, 1, "SelectSVEShiftImm<0, 7>",  []>;
def SVEShiftImmL16 : ComplexPattern<i32, 1, "SelectSVEShiftImm<0, 15>", []>;
def SVEShiftImmL32 : ComplexPattern<i32, 1, "SelectSVEShiftImm<0, 31>", []>;
def SVEShiftImmL64 : ComplexPattern<i32, 1, "SelectSVEShiftImm<0, 63>", []>;
def SVEShiftImmR8  : ComplexPattern<i32, 1, "SelectSVEShiftImm<1, 8,  true>", []>;
def SVEShiftImmR16 : ComplexPattern<i32, 1, "SelectSVEShiftImm<1, 16, true>", []>;
def SVEShiftImmR32 : ComplexPattern<i32, 1, "SelectSVEShiftImm<1, 32, true>", []>;
def SVEShiftImmR64 : ComplexPattern<i32, 1, "SelectSVEShiftImm<1, 64, true>", []>;

def SVEAllActive : ComplexPattern<untyped, 0, "SelectAllActivePredicate", []>;

class SVEExactFPImm<string Suffix, string ValA, string ValB> : AsmOperandClass {
  let Name = "SVEExactFPImmOperand" # Suffix;
  let DiagnosticType = "Invalid" # Name;
  let ParserMethod = "tryParseFPImm<false>";
  let PredicateMethod = "isExactFPImm<" # ValA # ", " # ValB # ">";
  let RenderMethod = "addExactFPImmOperands<" # ValA # ", " # ValB # ">";
}

class SVEExactFPImmOperand<string Suffix, string ValA, string ValB> : Operand<i32> {
  let PrintMethod = "printExactFPImm<" # ValA # ", " # ValB # ">";
  let ParserMatchClass = SVEExactFPImm<Suffix, ValA, ValB>;
}

def sve_fpimm_half_one
    : SVEExactFPImmOperand<"HalfOne", "AArch64ExactFPImm::half",
                           "AArch64ExactFPImm::one">;
def sve_fpimm_half_two
    : SVEExactFPImmOperand<"HalfTwo", "AArch64ExactFPImm::half",
                           "AArch64ExactFPImm::two">;
def sve_fpimm_zero_one
    : SVEExactFPImmOperand<"ZeroOne", "AArch64ExactFPImm::zero",
                           "AArch64ExactFPImm::one">;

def sve_incdec_imm : Operand<i32>, TImmLeaf<i32, [{
  return (((uint32_t)Imm) > 0) && (((uint32_t)Imm) < 17);
}]> {
  let ParserMatchClass = Imm1_16Operand;
  let EncoderMethod = "getSVEIncDecImm";
  let DecoderMethod = "DecodeSVEIncDecImm";
}

// This allows i32 immediate extraction from i64 based arithmetic.
def sve_cnt_mul_imm : ComplexPattern<i32, 1, "SelectCntImm<1, 16, 1, false>">;
def sve_cnt_shl_imm : ComplexPattern<i32, 1, "SelectCntImm<1, 16, 1, true>">;

def int_aarch64_sve_cntp_oneuse : PatFrag<(ops node:$pred, node:$src2),
                                          (int_aarch64_sve_cntp node:$pred, node:$src2), [{
  return N->hasOneUse();
}]>;

//===----------------------------------------------------------------------===//
// SVE PTrue - These are used extensively throughout the pattern matching so
//             it's important we define them first.
//===----------------------------------------------------------------------===//

class sve_int_ptrue<bits<2> sz8_64, bits<3> opc, string asm, PPRRegOp pprty,
                    ValueType vt, SDPatternOperator op>
: I<(outs pprty:$Pd), (ins sve_pred_enum:$pattern),
  asm, "\t$Pd, $pattern",
  "",
  [(set (vt pprty:$Pd), (op sve_pred_enum:$pattern))]>, Sched<[]> {
  bits<4> Pd;
  bits<5> pattern;
  let Inst{31-24} = 0b00100101;
  let Inst{23-22} = sz8_64;
  let Inst{21-19} = 0b011;
  let Inst{18-17} = opc{2-1};
  let Inst{16}    = opc{0};
  let Inst{15-10} = 0b111000;
  let Inst{9-5}   = pattern;
  let Inst{4}     = 0b0;
  let Inst{3-0}   = Pd;

  let Defs = !if(!eq (opc{0}, 1), [NZCV], []);
  let ElementSize = pprty.ElementSize;
  let isReMaterializable = 1;
}

multiclass sve_int_ptrue<bits<3> opc, string asm, SDPatternOperator op> {
  def _B : sve_int_ptrue<0b00, opc, asm, PPR8, nxv16i1, op>;
  def _H : sve_int_ptrue<0b01, opc, asm, PPR16, nxv8i1, op>;
  def _S : sve_int_ptrue<0b10, opc, asm, PPR32, nxv4i1, op>;
  def _D : sve_int_ptrue<0b11, opc, asm, PPR64, nxv2i1, op>;

  def : InstAlias<asm # "\t$Pd",
                  (!cast<Instruction>(NAME # _B) PPR8:$Pd, 0b11111), 1>;
  def : InstAlias<asm # "\t$Pd",
                  (!cast<Instruction>(NAME # _H) PPR16:$Pd, 0b11111), 1>;
  def : InstAlias<asm # "\t$Pd",
                  (!cast<Instruction>(NAME # _S) PPR32:$Pd, 0b11111), 1>;
  def : InstAlias<asm # "\t$Pd",
                  (!cast<Instruction>(NAME # _D) PPR64:$Pd, 0b11111), 1>;
}

def SDT_AArch64PTrue : SDTypeProfile<1, 1, [SDTCisVec<0>, SDTCisVT<1, i32>]>;
def AArch64ptrue : SDNode<"AArch64ISD::PTRUE", SDT_AArch64PTrue>;

let Predicates = [HasSVE] in {
  defm PTRUE  : sve_int_ptrue<0b000, "ptrue", AArch64ptrue>;
  defm PTRUES : sve_int_ptrue<0b001, "ptrues", null_frag>;
}

//===----------------------------------------------------------------------===//
// SVE pattern match helpers.
//===----------------------------------------------------------------------===//

class SVE_1_Op_Pat<ValueType vtd, SDPatternOperator op, ValueType vt1,
                   Instruction inst>
: Pat<(vtd (op vt1:$Op1)),
      (inst $Op1)>;

class SVE_1_Op_Passthru_Pat<ValueType vtd, SDPatternOperator op, ValueType pg,
                            ValueType vts, Instruction inst>
: Pat<(vtd (op pg:$Op1, vts:$Op2, vtd:$Op3)),
      (inst $Op3, $Op1, $Op2)>;

// Used to match FP_ROUND_MERGE_PASSTHRU, which has an additional flag for the
// type of rounding. This is matched by timm0_1 in pattern below and ignored.
class SVE_1_Op_Passthru_Round_Pat<ValueType vtd, SDPatternOperator op, ValueType pg,
                                  ValueType vts, Instruction inst>
: Pat<(vtd (op pg:$Op1, vts:$Op2, (i64 timm0_1), vtd:$Op3)),
      (inst $Op3, $Op1, $Op2)>;

class SVE_1_Op_Imm_OptLsl_Reverse_Pat<ValueType vt, SDPatternOperator op, ZPRRegOp zprty,
                                      ValueType it, ComplexPattern cpx, Instruction inst>
  : Pat<(vt (op (vt (AArch64dup (it (cpx i32:$imm, i32:$shift)))), (vt zprty:$Op1))),
        (inst $Op1, i32:$imm, i32:$shift)>;

class SVE_1_Op_Imm_OptLsl_Pat<ValueType vt, SDPatternOperator op, ZPRRegOp zprty,
                              ValueType it, ComplexPattern cpx, Instruction inst>
  : Pat<(vt (op (vt zprty:$Op1), (vt (AArch64dup (it (cpx i32:$imm, i32:$shift)))))),
        (inst $Op1, i32:$imm, i32:$shift)>;

class SVE_1_Op_Imm_Arith_All_Active<ValueType vt, ValueType pt, SDPatternOperator op,
                                  ZPRRegOp zprty, ValueType it, ComplexPattern cpx, Instruction inst>
  : Pat<(vt (op (pt (SVEAllActive)), (vt zprty:$Op1), (vt (AArch64dup (it (cpx i32:$imm)))))),
        (inst $Op1, i32:$imm)>;

class SVE_1_Op_Imm_Log_Pat<ValueType vt, SDPatternOperator op, ZPRRegOp zprty,
                           ValueType it, ComplexPattern cpx, Instruction inst>
  : Pat<(vt (op (vt zprty:$Op1), (vt (AArch64dup (it (cpx i64:$imm)))))),
        (inst $Op1, i64:$imm)>;

class SVE_2_Op_Pat<ValueType vtd, SDPatternOperator op, ValueType vt1,
                   ValueType vt2, Instruction inst>
: Pat<(vtd (op vt1:$Op1, vt2:$Op2)),
      (inst $Op1, $Op2)>;

class SVE_2_Op_Pred_All_Active<ValueType vtd, SDPatternOperator op,
                               ValueType pt, ValueType vt1, ValueType vt2,
                               Instruction inst>
: Pat<(vtd (op (pt (SVEAllActive)), vt1:$Op1, vt2:$Op2)),
      (inst $Op1, $Op2)>;

class SVE_2_Op_Pred_All_Active_Pt<ValueType vtd, SDPatternOperator op,
                                  ValueType pt, ValueType vt1, ValueType vt2,
                                  Instruction inst>
: Pat<(vtd (op (pt (SVEAllActive:$Op1)), vt1:$Op2, vt2:$Op3)),
      (inst $Op1, $Op2, $Op3)>;

class SVE_3_Op_Pat<ValueType vtd, SDPatternOperator op, ValueType vt1,
                   ValueType vt2, ValueType vt3, Instruction inst>
: Pat<(vtd (op vt1:$Op1, vt2:$Op2, vt3:$Op3)),
      (inst $Op1, $Op2, $Op3)>;

class SVE_4_Op_Pat<ValueType vtd, SDPatternOperator op, ValueType vt1,
                   ValueType vt2, ValueType vt3, ValueType vt4,
                   Instruction inst>
: Pat<(vtd (op vt1:$Op1, vt2:$Op2, vt3:$Op3, vt4:$Op4)),
      (inst $Op1, $Op2, $Op3, $Op4)>;

class SVE_2_Op_Imm_Pat<ValueType vtd, SDPatternOperator op, ValueType vt1,
                       ValueType vt2, Operand ImmTy, Instruction inst>
: Pat<(vtd (op vt1:$Op1, (vt2 ImmTy:$Op2))),
      (inst $Op1, ImmTy:$Op2)>;

class SVE_3_Op_Imm_Pat<ValueType vtd, SDPatternOperator op, ValueType vt1,
                       ValueType vt2, ValueType vt3, Operand ImmTy,
                       Instruction inst>
: Pat<(vtd (op vt1:$Op1, vt2:$Op2, (vt3 ImmTy:$Op3))),
      (inst $Op1, $Op2, ImmTy:$Op3)>;

class SVE_4_Op_Imm_Pat<ValueType vtd, SDPatternOperator op, ValueType vt1,
                       ValueType vt2, ValueType vt3, ValueType vt4,
                       Operand ImmTy, Instruction inst>
: Pat<(vtd (op vt1:$Op1, vt2:$Op2, vt3:$Op3, (vt4 ImmTy:$Op4))),
      (inst $Op1, $Op2, $Op3, ImmTy:$Op4)>;

def SVEDup0 : ComplexPattern<i64, 0, "SelectDupZero", []>;
def SVEDup0Undef : ComplexPattern<i64, 0, "SelectDupZeroOrUndef", []>;

let AddedComplexity = 1 in {
class SVE_3_Op_Pat_SelZero<ValueType vtd, SDPatternOperator op, ValueType vt1,
                   ValueType vt2, ValueType vt3, Instruction inst>
: Pat<(vtd (vtd (op vt1:$Op1, (vselect vt1:$Op1, vt2:$Op2, (SVEDup0)), vt3:$Op3))),
      (inst $Op1, $Op2, $Op3)>;

class SVE_3_Op_Pat_Shift_Imm_SelZero<ValueType vtd, SDPatternOperator op,
                                     ValueType vt1, ValueType vt2,
                                     Operand vt3, Instruction inst>
: Pat<(vtd (op vt1:$Op1, (vselect vt1:$Op1, vt2:$Op2, (SVEDup0)), (i32 (vt3:$Op3)))),
      (inst $Op1, $Op2, vt3:$Op3)>;
}

//
// Common but less generic patterns.
//

class SVE_1_Op_AllActive_Pat<ValueType vtd, SDPatternOperator op, ValueType vt1,
                             Instruction inst, Instruction ptrue>
: Pat<(vtd (op vt1:$Op1)),
      (inst (IMPLICIT_DEF), (ptrue 31), $Op1)>;

class SVE_2_Op_AllActive_Pat<ValueType vtd, SDPatternOperator op, ValueType vt1,
                             ValueType vt2, Instruction inst, Instruction ptrue>
: Pat<(vtd (op vt1:$Op1, vt2:$Op2)),
      (inst (ptrue 31), $Op1, $Op2)>;

class SVE_InReg_Extend<ValueType vt, SDPatternOperator op, ValueType pt,
                       ValueType inreg_vt, Instruction inst>
: Pat<(vt (op pt:$Pg, vt:$Src, inreg_vt, vt:$PassThru)),
      (inst $PassThru, $Pg, $Src)>;

class SVE_Shift_DupImm_Pred_Pat<ValueType vt, SDPatternOperator op,
                                ValueType pt, ValueType it,
                                ComplexPattern cast, Instruction inst>
: Pat<(vt (op pt:$Pg, vt:$Rn, (vt (AArch64dup (it (cast i32:$imm)))))),
      (inst $Pg, $Rn, i32:$imm)>;

class SVE_Shift_DupImm_All_Active_Pat<ValueType vt, SDPatternOperator op,
                                      ValueType pt, ValueType it,
                                      ComplexPattern cast, Instruction inst>
: Pat<(vt (op (pt (SVEAllActive)), vt:$Rn, (vt (AArch64dup (it (cast i32:$imm)))))),
      (inst $Rn, i32:$imm)>;

//
// Pseudo -> Instruction mappings
//
def getSVEPseudoMap : InstrMapping {
  let FilterClass = "SVEPseudo2Instr";
  let RowFields = ["PseudoName"];
  let ColFields = ["IsInstr"];
  let KeyCol = ["0"];
  let ValueCols = [["1"]];
}

class SVEPseudo2Instr<string name, bit instr> {
  string PseudoName = name;
  bit IsInstr = instr;
}

// Lookup e.g. DIV -> DIVR
def getSVERevInstr : InstrMapping {
  let FilterClass = "SVEInstr2Rev";
  let RowFields = ["InstrName"];
  let ColFields = ["isReverseInstr"];
  let KeyCol = ["0"];
  let ValueCols = [["1"]];
}

// Lookup e.g. DIVR -> DIV
def getSVENonRevInstr : InstrMapping {
  let FilterClass = "SVEInstr2Rev";
  let RowFields = ["InstrName"];
  let ColFields = ["isReverseInstr"];
  let KeyCol = ["1"];
  let ValueCols = [["0"]];
}

class SVEInstr2Rev<string name1, string name2, bit name1IsReverseInstr> {
  string InstrName = !if(name1IsReverseInstr, name1, name2);
  bit isReverseInstr = name1IsReverseInstr;
}

//
// Pseudos for destructive operands
//
let hasNoSchedulingInfo = 1 in {
  class PredTwoOpPseudo<string name, ZPRRegOp zprty,
                        FalseLanesEnum flags = FalseLanesNone>
  : SVEPseudo2Instr<name, 0>,
    Pseudo<(outs zprty:$Zd), (ins PPR3bAny:$Pg, zprty:$Zs1, zprty:$Zs2), []> {
    let FalseLanes = flags;
  }

  class PredTwoOpImmPseudo<string name, ZPRRegOp zprty, Operand immty,
                           FalseLanesEnum flags = FalseLanesNone>
  : SVEPseudo2Instr<name, 0>,
    Pseudo<(outs zprty:$Zd), (ins PPR3bAny:$Pg, zprty:$Zs1, immty:$imm), []> {
    let FalseLanes = flags;
  }

  class PredThreeOpPseudo<string name, ZPRRegOp zprty,
                          FalseLanesEnum flags = FalseLanesNone>
  : SVEPseudo2Instr<name, 0>,
    Pseudo<(outs zprty:$Zd), (ins PPR3bAny:$Pg, zprty:$Zs1, zprty:$Zs2, zprty:$Zs3), []> {
    let FalseLanes = flags;
  }
}

//===----------------------------------------------------------------------===//
// SVE Predicate Misc Group
//===----------------------------------------------------------------------===//

class sve_int_pfalse<bits<6> opc, string asm>
: I<(outs PPR8:$Pd), (ins),
  asm, "\t$Pd",
  "",
  []>, Sched<[]> {
  bits<4> Pd;
  let Inst{31-24} = 0b00100101;
  let Inst{23-22} = opc{5-4};
  let Inst{21-19} = 0b011;
  let Inst{18-16} = opc{3-1};
  let Inst{15-10} = 0b111001;
  let Inst{9}     = opc{0};
  let Inst{8-4}   = 0b00000;
  let Inst{3-0}   = Pd;

  let isReMaterializable = 1;
}

class sve_int_ptest<bits<6> opc, string asm>
: I<(outs), (ins PPRAny:$Pg, PPR8:$Pn),
  asm, "\t$Pg, $Pn",
  "",
  []>, Sched<[]> {
  bits<4> Pg;
  bits<4> Pn;
  let Inst{31-24} = 0b00100101;
  let Inst{23-22} = opc{5-4};
  let Inst{21-19} = 0b010;
  let Inst{18-16} = opc{3-1};
  let Inst{15-14} = 0b11;
  let Inst{13-10} = Pg;
  let Inst{9}     = opc{0};
  let Inst{8-5}   = Pn;
  let Inst{4-0}   = 0b00000;

  let Defs = [NZCV];
  let isCompare = 1;
}

class sve_int_pfirst_next<bits<2> sz8_64, bits<5> opc, string asm,
                          PPRRegOp pprty>
: I<(outs pprty:$Pdn), (ins PPRAny:$Pg, pprty:$_Pdn),
  asm, "\t$Pdn, $Pg, $_Pdn",
  "",
  []>, Sched<[]> {
  bits<4> Pdn;
  bits<4> Pg;
  let Inst{31-24} = 0b00100101;
  let Inst{23-22} = sz8_64;
  let Inst{21-19} = 0b011;
  let Inst{18-16} = opc{4-2};
  let Inst{15-11} = 0b11000;
  let Inst{10-9}  = opc{1-0};
  let Inst{8-5}   = Pg;
  let Inst{4}     = 0;
  let Inst{3-0}   = Pdn;

  let Constraints = "$Pdn = $_Pdn";
  let Defs = [NZCV];
}

multiclass sve_int_pfirst<bits<5> opc, string asm, SDPatternOperator op> {
  def _B : sve_int_pfirst_next<0b01, opc, asm, PPR8>;

  def : SVE_2_Op_Pat<nxv16i1, op, nxv16i1, nxv16i1, !cast<Instruction>(NAME # _B)>;
}

multiclass sve_int_pnext<bits<5> opc, string asm, SDPatternOperator op> {
  def _B : sve_int_pfirst_next<0b00, opc, asm, PPR8>;
  def _H : sve_int_pfirst_next<0b01, opc, asm, PPR16>;
  def _S : sve_int_pfirst_next<0b10, opc, asm, PPR32>;
  def _D : sve_int_pfirst_next<0b11, opc, asm, PPR64>;

  def : SVE_2_Op_Pat<nxv16i1, op, nxv16i1, nxv16i1, !cast<Instruction>(NAME # _B)>;
  def : SVE_2_Op_Pat<nxv8i1, op, nxv8i1, nxv8i1, !cast<Instruction>(NAME # _H)>;
  def : SVE_2_Op_Pat<nxv4i1, op, nxv4i1, nxv4i1, !cast<Instruction>(NAME # _S)>;
  def : SVE_2_Op_Pat<nxv2i1, op, nxv2i1, nxv2i1, !cast<Instruction>(NAME # _D)>;
}

//===----------------------------------------------------------------------===//
// SVE Predicate Count Group
//===----------------------------------------------------------------------===//

class sve_int_count_r<bits<2> sz8_64, bits<5> opc, string asm,
                      RegisterOperand dty, PPRRegOp pprty, RegisterOperand sty>
: I<(outs dty:$Rdn), (ins pprty:$Pg, sty:$_Rdn),
  asm, "\t$Rdn, $Pg",
  "",
  []>, Sched<[]> {
  bits<5> Rdn;
  bits<4> Pg;
  let Inst{31-24} = 0b00100101;
  let Inst{23-22} = sz8_64;
  let Inst{21-19} = 0b101;
  let Inst{18-16} = opc{4-2};
  let Inst{15-11} = 0b10001;
  let Inst{10-9}  = opc{1-0};
  let Inst{8-5}   = Pg;
  let Inst{4-0}   = Rdn;

  // Signed 32bit forms require their GPR operand printed.
  let AsmString = !if(!eq(opc{4,2-0}, 0b0000),
                      !strconcat(asm, "\t$Rdn, $Pg, $_Rdn"),
                      !strconcat(asm, "\t$Rdn, $Pg"));
  let Constraints = "$Rdn = $_Rdn";
}

multiclass sve_int_count_r_s32<bits<5> opc, string asm,
                               SDPatternOperator op> {
  def _B : sve_int_count_r<0b00, opc, asm, GPR64z, PPR8, GPR64as32>;
  def _H : sve_int_count_r<0b01, opc, asm, GPR64z, PPR16, GPR64as32>;
  def _S : sve_int_count_r<0b10, opc, asm, GPR64z, PPR32, GPR64as32>;
  def _D : sve_int_count_r<0b11, opc, asm, GPR64z, PPR64, GPR64as32>;

  def : Pat<(i32 (op GPR32:$Rn, (nxv16i1 PPRAny:$Pg))),
            (EXTRACT_SUBREG (!cast<Instruction>(NAME # _B) PPRAny:$Pg, (INSERT_SUBREG (IMPLICIT_DEF), $Rn, sub_32)), sub_32)>;
  def : Pat<(i64 (sext (i32 (op GPR32:$Rn, (nxv16i1 PPRAny:$Pg))))),
            (!cast<Instruction>(NAME # _B) PPRAny:$Pg, (INSERT_SUBREG (IMPLICIT_DEF), $Rn, sub_32))>;

  def : Pat<(i32 (op GPR32:$Rn, (nxv8i1 PPRAny:$Pg))),
            (EXTRACT_SUBREG (!cast<Instruction>(NAME # _H) PPRAny:$Pg, (INSERT_SUBREG (IMPLICIT_DEF), $Rn, sub_32)), sub_32)>;
  def : Pat<(i64 (sext (i32 (op GPR32:$Rn, (nxv8i1 PPRAny:$Pg))))),
            (!cast<Instruction>(NAME # _H) PPRAny:$Pg, (INSERT_SUBREG (IMPLICIT_DEF), $Rn, sub_32))>;

  def : Pat<(i32 (op GPR32:$Rn, (nxv4i1 PPRAny:$Pg))),
            (EXTRACT_SUBREG (!cast<Instruction>(NAME # _S) PPRAny:$Pg, (INSERT_SUBREG (IMPLICIT_DEF), $Rn, sub_32)), sub_32)>;
  def : Pat<(i64 (sext (i32 (op GPR32:$Rn, (nxv4i1 PPRAny:$Pg))))),
            (!cast<Instruction>(NAME # _S) PPRAny:$Pg, (INSERT_SUBREG (IMPLICIT_DEF), $Rn, sub_32))>;

  def : Pat<(i32 (op GPR32:$Rn, (nxv2i1 PPRAny:$Pg))),
            (EXTRACT_SUBREG (!cast<Instruction>(NAME # _D) PPRAny:$Pg, (INSERT_SUBREG (IMPLICIT_DEF), $Rn, sub_32)), sub_32)>;
  def : Pat<(i64 (sext (i32 (op GPR32:$Rn, (nxv2i1 PPRAny:$Pg))))),
            (!cast<Instruction>(NAME # _D) PPRAny:$Pg, (INSERT_SUBREG (IMPLICIT_DEF), $Rn, sub_32))>;
}

multiclass sve_int_count_r_u32<bits<5> opc, string asm,
                               SDPatternOperator op> {
  def _B : sve_int_count_r<0b00, opc, asm, GPR32z, PPR8, GPR32z>;
  def _H : sve_int_count_r<0b01, opc, asm, GPR32z, PPR16, GPR32z>;
  def _S : sve_int_count_r<0b10, opc, asm, GPR32z, PPR32, GPR32z>;
  def _D : sve_int_count_r<0b11, opc, asm, GPR32z, PPR64, GPR32z>;

  def : Pat<(i32 (op GPR32:$Rn, (nxv16i1 PPRAny:$Pg))),
            (!cast<Instruction>(NAME # _B) PPRAny:$Pg, $Rn)>;
  def : Pat<(i32 (op GPR32:$Rn, (nxv8i1 PPRAny:$Pg))),
            (!cast<Instruction>(NAME # _H) PPRAny:$Pg, $Rn)>;
  def : Pat<(i32 (op GPR32:$Rn, (nxv4i1 PPRAny:$Pg))),
            (!cast<Instruction>(NAME # _S) PPRAny:$Pg, $Rn)>;
  def : Pat<(i32 (op GPR32:$Rn, (nxv2i1 PPRAny:$Pg))),
            (!cast<Instruction>(NAME # _D) PPRAny:$Pg, $Rn)>;
}

multiclass sve_int_count_r_x64<bits<5> opc, string asm,
                               SDPatternOperator op,
                               SDPatternOperator combine_op = null_frag> {
  def _B : sve_int_count_r<0b00, opc, asm, GPR64z, PPR8, GPR64z>;
  def _H : sve_int_count_r<0b01, opc, asm, GPR64z, PPR16, GPR64z>;
  def _S : sve_int_count_r<0b10, opc, asm, GPR64z, PPR32, GPR64z>;
  def _D : sve_int_count_r<0b11, opc, asm, GPR64z, PPR64, GPR64z>;

  def : Pat<(i64 (op GPR64:$Rn, (nxv16i1 PPRAny:$Pg))),
            (!cast<Instruction>(NAME # _B) PPRAny:$Pg, $Rn)>;
  def : Pat<(i64 (op GPR64:$Rn, (nxv8i1 PPRAny:$Pg))),
            (!cast<Instruction>(NAME # _H) PPRAny:$Pg, $Rn)>;
  def : Pat<(i64 (op GPR64:$Rn, (nxv4i1 PPRAny:$Pg))),
            (!cast<Instruction>(NAME # _S) PPRAny:$Pg, $Rn)>;
  def : Pat<(i64 (op GPR64:$Rn, (nxv2i1 PPRAny:$Pg))),
            (!cast<Instruction>(NAME # _D) PPRAny:$Pg, $Rn)>;

  // Combine cntp with combine_op
  def : Pat<(i64 (combine_op GPR64:$Rn, (int_aarch64_sve_cntp_oneuse (nxv16i1 (SVEAllActive)), (nxv16i1 PPRAny:$pred)))),
            (!cast<Instruction>(NAME # _B) PPRAny:$pred, $Rn)>;
  def : Pat<(i64 (combine_op GPR64:$Rn, (int_aarch64_sve_cntp_oneuse (nxv8i1 (SVEAllActive)), (nxv8i1 PPRAny:$pred)))),
            (!cast<Instruction>(NAME # _H) PPRAny:$pred, $Rn)>;
  def : Pat<(i64 (combine_op GPR64:$Rn, (int_aarch64_sve_cntp_oneuse (nxv4i1 (SVEAllActive)), (nxv4i1 PPRAny:$pred)))),
            (!cast<Instruction>(NAME # _S) PPRAny:$pred, $Rn)>;
  def : Pat<(i64 (combine_op GPR64:$Rn, (int_aarch64_sve_cntp_oneuse (nxv2i1 (SVEAllActive)), (nxv2i1 PPRAny:$pred)))),
            (!cast<Instruction>(NAME # _D) PPRAny:$pred, $Rn)>;
}

class sve_int_count_v<bits<2> sz8_64, bits<5> opc, string asm,
                      ZPRRegOp zprty, PPRRegOp pprty>
: I<(outs zprty:$Zdn), (ins zprty:$_Zdn, pprty:$Pm),
  asm, "\t$Zdn, $Pm",
  "",
  []>, Sched<[]> {
  bits<4> Pm;
  bits<5> Zdn;
  let Inst{31-24} = 0b00100101;
  let Inst{23-22} = sz8_64;
  let Inst{21-19} = 0b101;
  let Inst{18-16} = opc{4-2};
  let Inst{15-11} = 0b10000;
  let Inst{10-9}  = opc{1-0};
  let Inst{8-5}   = Pm;
  let Inst{4-0}   = Zdn;

  let Constraints = "$Zdn = $_Zdn";
  let DestructiveInstType = DestructiveOther;
  let ElementSize = ElementSizeNone;
}

multiclass sve_int_count_v<bits<5> opc, string asm,
                           SDPatternOperator op = null_frag> {
  def _H : sve_int_count_v<0b01, opc, asm, ZPR16, PPR16>;
  def _S : sve_int_count_v<0b10, opc, asm, ZPR32, PPR32>;
  def _D : sve_int_count_v<0b11, opc, asm, ZPR64, PPR64>;

  def : SVE_2_Op_Pat<nxv8i16, op, nxv8i16,  nxv8i1, !cast<Instruction>(NAME # _H)>;
  def : SVE_2_Op_Pat<nxv4i32, op, nxv4i32,  nxv4i1, !cast<Instruction>(NAME # _S)>;
  def : SVE_2_Op_Pat<nxv2i64, op, nxv2i64,  nxv2i1, !cast<Instruction>(NAME # _D)>;

  def : InstAlias<asm # "\t$Zdn, $Pm",
                 (!cast<Instruction>(NAME # "_H") ZPR16:$Zdn, PPRAny:$Pm), 0>;
  def : InstAlias<asm # "\t$Zdn, $Pm",
                 (!cast<Instruction>(NAME # "_S") ZPR32:$Zdn, PPRAny:$Pm), 0>;
  def : InstAlias<asm # "\t$Zdn, $Pm",
                  (!cast<Instruction>(NAME # "_D") ZPR64:$Zdn, PPRAny:$Pm), 0>;
}

class sve_int_pcount_pred<bits<2> sz8_64, bits<4> opc, string asm,
                          PPRRegOp pprty>
: I<(outs GPR64:$Rd), (ins PPRAny:$Pg, pprty:$Pn),
  asm, "\t$Rd, $Pg, $Pn",
  "",
  []>, Sched<[]> {
  bits<4> Pg;
  bits<4> Pn;
  bits<5> Rd;
  let Inst{31-24} = 0b00100101;
  let Inst{23-22} = sz8_64;
  let Inst{21-19} = 0b100;
  let Inst{18-16} = opc{3-1};
  let Inst{15-14} = 0b10;
  let Inst{13-10} = Pg;
  let Inst{9}     = opc{0};
  let Inst{8-5}   = Pn;
  let Inst{4-0}   = Rd;
}

multiclass sve_int_pcount_pred<bits<4> opc, string asm,
                               SDPatternOperator int_op> {
  def _B : sve_int_pcount_pred<0b00, opc, asm, PPR8>;
  def _H : sve_int_pcount_pred<0b01, opc, asm, PPR16>;
  def _S : sve_int_pcount_pred<0b10, opc, asm, PPR32>;
  def _D : sve_int_pcount_pred<0b11, opc, asm, PPR64>;

  def : SVE_2_Op_Pat<i64, int_op, nxv16i1, nxv16i1, !cast<Instruction>(NAME # _B)>;
  def : SVE_2_Op_Pat<i64, int_op, nxv8i1,  nxv8i1,  !cast<Instruction>(NAME # _H)>;
  def : SVE_2_Op_Pat<i64, int_op, nxv4i1,  nxv4i1,  !cast<Instruction>(NAME # _S)>;
  def : SVE_2_Op_Pat<i64, int_op, nxv2i1,  nxv2i1,  !cast<Instruction>(NAME # _D)>;
}

//===----------------------------------------------------------------------===//
// SVE Element Count Group
//===----------------------------------------------------------------------===//

class sve_int_count<bits<3> opc, string asm>
: I<(outs GPR64:$Rd), (ins sve_pred_enum:$pattern, sve_incdec_imm:$imm4),
  asm, "\t$Rd, $pattern, mul $imm4",
  "",
  []>, Sched<[]> {
  bits<5> Rd;
  bits<4> imm4;
  bits<5> pattern;
  let Inst{31-24} = 0b00000100;
  let Inst{23-22} = opc{2-1};
  let Inst{21-20} = 0b10;
  let Inst{19-16} = imm4;
  let Inst{15-11} = 0b11100;
  let Inst{10}    = opc{0};
  let Inst{9-5}   = pattern;
  let Inst{4-0}   = Rd;
}

multiclass sve_int_count<bits<3> opc, string asm, SDPatternOperator op> {
  def NAME : sve_int_count<opc, asm>;

  def : InstAlias<asm # "\t$Rd, $pattern",
                  (!cast<Instruction>(NAME) GPR64:$Rd, sve_pred_enum:$pattern, 1), 1>;
  def : InstAlias<asm # "\t$Rd",
                  (!cast<Instruction>(NAME) GPR64:$Rd, 0b11111, 1), 2>;

  def : Pat<(i64 (mul (op sve_pred_enum:$pattern), (sve_cnt_mul_imm i32:$imm))),
            (!cast<Instruction>(NAME) sve_pred_enum:$pattern, sve_incdec_imm:$imm)>;

  def : Pat<(i64 (shl (op sve_pred_enum:$pattern), (i64 (sve_cnt_shl_imm i32:$imm)))),
            (!cast<Instruction>(NAME) sve_pred_enum:$pattern, sve_incdec_imm:$imm)>;

  def : Pat<(i64 (op sve_pred_enum:$pattern)),
            (!cast<Instruction>(NAME) sve_pred_enum:$pattern, 1)>;
}

class sve_int_countvlv<bits<5> opc, string asm, ZPRRegOp zprty>
: I<(outs zprty:$Zdn), (ins zprty:$_Zdn, sve_pred_enum:$pattern, sve_incdec_imm:$imm4),
  asm, "\t$Zdn, $pattern, mul $imm4",
  "",
  []>, Sched<[]> {
  bits<5> Zdn;
  bits<5> pattern;
  bits<4> imm4;
  let Inst{31-24} = 0b00000100;
  let Inst{23-22} = opc{4-3};
  let Inst{21}    = 0b1;
  let Inst{20}    = opc{2};
  let Inst{19-16} = imm4;
  let Inst{15-12} = 0b1100;
  let Inst{11-10} = opc{1-0};
  let Inst{9-5}   = pattern;
  let Inst{4-0}   = Zdn;

  let Constraints = "$Zdn = $_Zdn";
  let DestructiveInstType = DestructiveOther;
  let ElementSize = ElementSizeNone;
}

multiclass sve_int_countvlv<bits<5> opc, string asm, ZPRRegOp zprty,
                            SDPatternOperator op = null_frag,
                            ValueType vt = OtherVT> {
  def NAME : sve_int_countvlv<opc, asm, zprty>;

  def : InstAlias<asm # "\t$Zdn, $pattern",
                  (!cast<Instruction>(NAME) zprty:$Zdn, sve_pred_enum:$pattern, 1), 1>;
  def : InstAlias<asm # "\t$Zdn",
                  (!cast<Instruction>(NAME) zprty:$Zdn, 0b11111, 1), 2>;

  def : Pat<(vt (op (vt zprty:$Zn), (sve_pred_enum:$pattern), (sve_incdec_imm:$imm4))),
            (!cast<Instruction>(NAME) $Zn, sve_pred_enum:$pattern, sve_incdec_imm:$imm4)>;
}

class sve_int_pred_pattern_a<bits<3> opc, string asm>
: I<(outs GPR64:$Rdn), (ins GPR64:$_Rdn, sve_pred_enum:$pattern, sve_incdec_imm:$imm4),
  asm, "\t$Rdn, $pattern, mul $imm4",
  "",
  []>, Sched<[]> {
  bits<5> Rdn;
  bits<5> pattern;
  bits<4> imm4;
  let Inst{31-24} = 0b00000100;
  let Inst{23-22} = opc{2-1};
  let Inst{21-20} = 0b11;
  let Inst{19-16} = imm4;
  let Inst{15-11} = 0b11100;
  let Inst{10}    = opc{0};
  let Inst{9-5}   = pattern;
  let Inst{4-0}   = Rdn;

  let Constraints = "$Rdn = $_Rdn";
}

multiclass sve_int_pred_pattern_a<bits<3> opc, string asm> {
  def NAME : sve_int_pred_pattern_a<opc, asm>;

  def : InstAlias<asm # "\t$Rdn, $pattern",
                  (!cast<Instruction>(NAME) GPR64:$Rdn, sve_pred_enum:$pattern, 1), 1>;
  def : InstAlias<asm # "\t$Rdn",
                  (!cast<Instruction>(NAME) GPR64:$Rdn, 0b11111, 1), 2>;
}

class sve_int_pred_pattern_b<bits<5> opc, string asm, RegisterOperand dt,
                             RegisterOperand st>
: I<(outs dt:$Rdn), (ins st:$_Rdn, sve_pred_enum:$pattern, sve_incdec_imm:$imm4),
  asm, "\t$Rdn, $pattern, mul $imm4",
  "",
  []>, Sched<[]> {
  bits<5> Rdn;
  bits<5> pattern;
  bits<4> imm4;
  let Inst{31-24} = 0b00000100;
  let Inst{23-22} = opc{4-3};
  let Inst{21}    = 0b1;
  let Inst{20}    = opc{2};
  let Inst{19-16} = imm4;
  let Inst{15-12} = 0b1111;
  let Inst{11-10} = opc{1-0};
  let Inst{9-5}   = pattern;
  let Inst{4-0}   = Rdn;

  // Signed 32bit forms require their GPR operand printed.
  let AsmString = !if(!eq(opc{2,0}, 0b00),
                      !strconcat(asm, "\t$Rdn, $_Rdn, $pattern, mul $imm4"),
                      !strconcat(asm, "\t$Rdn, $pattern, mul $imm4"));

  let Constraints = "$Rdn = $_Rdn";
}

multiclass sve_int_pred_pattern_b_s32<bits<5> opc, string asm,
                                      SDPatternOperator op> {
  def NAME : sve_int_pred_pattern_b<opc, asm, GPR64z, GPR64as32>;

  def : InstAlias<asm # "\t$Rd, $Rn, $pattern",
                  (!cast<Instruction>(NAME) GPR64z:$Rd, GPR64as32:$Rn, sve_pred_enum:$pattern, 1), 1>;
  def : InstAlias<asm # "\t$Rd, $Rn",
                  (!cast<Instruction>(NAME) GPR64z:$Rd, GPR64as32:$Rn, 0b11111, 1), 2>;

  // NOTE: Register allocation doesn't like tied operands of differing register
  //       class, hence the extra INSERT_SUBREG complication.

  def : Pat<(i32 (op GPR32:$Rn, (sve_pred_enum:$pattern), (sve_incdec_imm:$imm4))),
            (EXTRACT_SUBREG (!cast<Instruction>(NAME) (INSERT_SUBREG (IMPLICIT_DEF), $Rn, sub_32), sve_pred_enum:$pattern, sve_incdec_imm:$imm4), sub_32)>;
  def : Pat<(i64 (sext (i32 (op GPR32:$Rn, (sve_pred_enum:$pattern), (sve_incdec_imm:$imm4))))),
            (!cast<Instruction>(NAME) (INSERT_SUBREG (IMPLICIT_DEF), $Rn, sub_32), sve_pred_enum:$pattern, sve_incdec_imm:$imm4)>;
}

multiclass sve_int_pred_pattern_b_u32<bits<5> opc, string asm,
                                      SDPatternOperator op> {
  def NAME : sve_int_pred_pattern_b<opc, asm, GPR32z, GPR32z>;

  def : InstAlias<asm # "\t$Rdn, $pattern",
                  (!cast<Instruction>(NAME) GPR32z:$Rdn, sve_pred_enum:$pattern, 1), 1>;
  def : InstAlias<asm # "\t$Rdn",
                  (!cast<Instruction>(NAME) GPR32z:$Rdn, 0b11111, 1), 2>;

  def : Pat<(i32 (op GPR32:$Rn, (sve_pred_enum:$pattern), (sve_incdec_imm:$imm4))),
            (!cast<Instruction>(NAME) $Rn, sve_pred_enum:$pattern, sve_incdec_imm:$imm4)>;
}

multiclass sve_int_pred_pattern_b_x64<bits<5> opc, string asm,
                                      SDPatternOperator op> {
  def NAME : sve_int_pred_pattern_b<opc, asm, GPR64z, GPR64z>;

  def : InstAlias<asm # "\t$Rdn, $pattern",
                  (!cast<Instruction>(NAME) GPR64z:$Rdn, sve_pred_enum:$pattern, 1), 1>;
  def : InstAlias<asm # "\t$Rdn",
                  (!cast<Instruction>(NAME) GPR64z:$Rdn, 0b11111, 1), 2>;

  def : Pat<(i64 (op GPR64:$Rn, (sve_pred_enum:$pattern), (sve_incdec_imm:$imm4))),
            (!cast<Instruction>(NAME) $Rn, sve_pred_enum:$pattern, sve_incdec_imm:$imm4)>;
}


//===----------------------------------------------------------------------===//
// SVE Permute - Cross Lane Group
//===----------------------------------------------------------------------===//

class sve_int_perm_dup_r<bits<2> sz8_64, string asm, ZPRRegOp zprty,
                         ValueType vt, RegisterClass srcRegType,
                         SDPatternOperator op>
: I<(outs zprty:$Zd), (ins srcRegType:$Rn),
  asm, "\t$Zd, $Rn",
  "",
  [(set (vt zprty:$Zd), (op srcRegType:$Rn))]>, Sched<[]> {
  bits<5> Rn;
  bits<5> Zd;
  let Inst{31-24} = 0b00000101;
  let Inst{23-22} = sz8_64;
  let Inst{21-10} = 0b100000001110;
  let Inst{9-5}   = Rn;
  let Inst{4-0}   = Zd;
}

multiclass sve_int_perm_dup_r<string asm, SDPatternOperator op> {
  def _B : sve_int_perm_dup_r<0b00, asm, ZPR8, nxv16i8, GPR32sp, op>;
  def _H : sve_int_perm_dup_r<0b01, asm, ZPR16, nxv8i16, GPR32sp, op>;
  def _S : sve_int_perm_dup_r<0b10, asm, ZPR32, nxv4i32, GPR32sp, op>;
  def _D : sve_int_perm_dup_r<0b11, asm, ZPR64, nxv2i64, GPR64sp, op>;

  def : InstAlias<"mov $Zd, $Rn",
                  (!cast<Instruction>(NAME # _B) ZPR8:$Zd, GPR32sp:$Rn), 1>;
  def : InstAlias<"mov $Zd, $Rn",
                  (!cast<Instruction>(NAME # _H) ZPR16:$Zd, GPR32sp:$Rn), 1>;
  def : InstAlias<"mov $Zd, $Rn",
                  (!cast<Instruction>(NAME # _S) ZPR32:$Zd, GPR32sp:$Rn), 1>;
  def : InstAlias<"mov $Zd, $Rn",
                  (!cast<Instruction>(NAME # _D) ZPR64:$Zd, GPR64sp:$Rn), 1>;
}

class sve_int_perm_dup_i<bits<5> tsz, Operand immtype, string asm,
                         ZPRRegOp zprty>
: I<(outs zprty:$Zd), (ins zprty:$Zn, immtype:$idx),
  asm, "\t$Zd, $Zn$idx",
  "",
  []>, Sched<[]> {
  bits<5> Zd;
  bits<5> Zn;
  bits<7> idx;
  let Inst{31-24} = 0b00000101;
  let Inst{23-22} = {?,?}; // imm3h
  let Inst{21}    = 0b1;
  let Inst{20-16} = tsz;
  let Inst{15-10} = 0b001000;
  let Inst{9-5}   = Zn;
  let Inst{4-0}   = Zd;
}

multiclass sve_int_perm_dup_i<string asm> {
  def _B : sve_int_perm_dup_i<{?,?,?,?,1}, sve_elm_idx_extdup_b, asm, ZPR8> {
    let Inst{23-22} = idx{5-4};
    let Inst{20-17} = idx{3-0};
  }
  def _H : sve_int_perm_dup_i<{?,?,?,1,0}, sve_elm_idx_extdup_h, asm, ZPR16> {
    let Inst{23-22} = idx{4-3};
    let Inst{20-18} = idx{2-0};
  }
  def _S : sve_int_perm_dup_i<{?,?,1,0,0}, sve_elm_idx_extdup_s, asm, ZPR32> {
    let Inst{23-22} = idx{3-2};
    let Inst{20-19}    = idx{1-0};
  }
  def _D : sve_int_perm_dup_i<{?,1,0,0,0}, sve_elm_idx_extdup_d, asm, ZPR64> {
    let Inst{23-22} = idx{2-1};
    let Inst{20}    = idx{0};
  }
  def _Q : sve_int_perm_dup_i<{1,0,0,0,0}, sve_elm_idx_extdup_q, asm, ZPR128> {
    let Inst{23-22} = idx{1-0};
  }

  def : InstAlias<"mov $Zd, $Zn$idx",
                  (!cast<Instruction>(NAME # _B) ZPR8:$Zd, ZPR8:$Zn, sve_elm_idx_extdup_b:$idx), 1>;
  def : InstAlias<"mov $Zd, $Zn$idx",
                  (!cast<Instruction>(NAME # _H) ZPR16:$Zd, ZPR16:$Zn, sve_elm_idx_extdup_h:$idx), 1>;
  def : InstAlias<"mov $Zd, $Zn$idx",
                  (!cast<Instruction>(NAME # _S) ZPR32:$Zd, ZPR32:$Zn, sve_elm_idx_extdup_s:$idx), 1>;
  def : InstAlias<"mov $Zd, $Zn$idx",
                  (!cast<Instruction>(NAME # _D) ZPR64:$Zd, ZPR64:$Zn, sve_elm_idx_extdup_d:$idx), 1>;
  def : InstAlias<"mov $Zd, $Zn$idx",
                  (!cast<Instruction>(NAME # _Q) ZPR128:$Zd, ZPR128:$Zn, sve_elm_idx_extdup_q:$idx), 1>;
  def : InstAlias<"mov $Zd, $Bn",
                  (!cast<Instruction>(NAME # _B) ZPR8:$Zd, FPR8asZPR:$Bn, 0), 2>;
  def : InstAlias<"mov $Zd, $Hn",
                  (!cast<Instruction>(NAME # _H) ZPR16:$Zd, FPR16asZPR:$Hn, 0), 2>;
  def : InstAlias<"mov $Zd, $Sn",
                  (!cast<Instruction>(NAME # _S) ZPR32:$Zd, FPR32asZPR:$Sn, 0), 2>;
  def : InstAlias<"mov $Zd, $Dn",
                  (!cast<Instruction>(NAME # _D) ZPR64:$Zd, FPR64asZPR:$Dn, 0), 2>;
  def : InstAlias<"mov $Zd, $Qn",
                  (!cast<Instruction>(NAME # _Q) ZPR128:$Zd, FPR128asZPR:$Qn, 0), 2>;

  // Duplicate extracted element of vector into all vector elements
  def : Pat<(nxv16i8 (AArch64dup (i32 (vector_extract (nxv16i8 ZPR:$vec), sve_elm_idx_extdup_b:$index)))),
            (!cast<Instruction>(NAME # _B) ZPR:$vec, sve_elm_idx_extdup_b:$index)>;
  def : Pat<(nxv8i16 (AArch64dup (i32 (vector_extract (nxv8i16 ZPR:$vec), sve_elm_idx_extdup_h:$index)))),
            (!cast<Instruction>(NAME # _H) ZPR:$vec, sve_elm_idx_extdup_h:$index)>;
  def : Pat<(nxv4i32 (AArch64dup (i32 (vector_extract (nxv4i32 ZPR:$vec), sve_elm_idx_extdup_s:$index)))),
            (!cast<Instruction>(NAME # _S) ZPR:$vec, sve_elm_idx_extdup_s:$index)>;
  def : Pat<(nxv2i64 (AArch64dup (i64 (vector_extract (nxv2i64 ZPR:$vec), sve_elm_idx_extdup_d:$index)))),
            (!cast<Instruction>(NAME # _D) ZPR:$vec, sve_elm_idx_extdup_d:$index)>;
  def : Pat<(nxv8f16 (AArch64dup (f16 (vector_extract (nxv8f16 ZPR:$vec), sve_elm_idx_extdup_h:$index)))),
            (!cast<Instruction>(NAME # _H) ZPR:$vec, sve_elm_idx_extdup_h:$index)>;
  def : Pat<(nxv8bf16 (AArch64dup (bf16 (vector_extract (nxv8bf16 ZPR:$vec), sve_elm_idx_extdup_h:$index)))),
            (!cast<Instruction>(NAME # _H) ZPR:$vec, sve_elm_idx_extdup_h:$index)>;
  def : Pat<(nxv4f16 (AArch64dup (f16 (vector_extract (nxv4f16 ZPR:$vec), sve_elm_idx_extdup_s:$index)))),
            (!cast<Instruction>(NAME # _S) ZPR:$vec, sve_elm_idx_extdup_s:$index)>;
  def : Pat<(nxv2f16 (AArch64dup (f16 (vector_extract (nxv2f16 ZPR:$vec), sve_elm_idx_extdup_d:$index)))),
            (!cast<Instruction>(NAME # _D) ZPR:$vec, sve_elm_idx_extdup_d:$index)>;
  def : Pat<(nxv4f32 (AArch64dup (f32 (vector_extract (nxv4f32 ZPR:$vec), sve_elm_idx_extdup_s:$index)))),
            (!cast<Instruction>(NAME # _S) ZPR:$vec, sve_elm_idx_extdup_s:$index)>;
  def : Pat<(nxv2f32 (AArch64dup (f32 (vector_extract (nxv2f32 ZPR:$vec), sve_elm_idx_extdup_d:$index)))),
            (!cast<Instruction>(NAME # _D) ZPR:$vec, sve_elm_idx_extdup_d:$index)>;
  def : Pat<(nxv2f64 (AArch64dup (f64 (vector_extract (nxv2f64 ZPR:$vec), sve_elm_idx_extdup_d:$index)))),
            (!cast<Instruction>(NAME # _D) ZPR:$vec, sve_elm_idx_extdup_d:$index)>;
}

class sve_int_perm_tbl<bits<2> sz8_64, bits<2> opc, string asm, ZPRRegOp zprty,
                       RegisterOperand VecList>
: I<(outs zprty:$Zd), (ins VecList:$Zn, zprty:$Zm),
  asm, "\t$Zd, $Zn, $Zm",
  "",
  []>, Sched<[]> {
  bits<5> Zd;
  bits<5> Zm;
  bits<5> Zn;
  let Inst{31-24} = 0b00000101;
  let Inst{23-22} = sz8_64;
  let Inst{21}    = 0b1;
  let Inst{20-16} = Zm;
  let Inst{15-13} = 0b001;
  let Inst{12-11} = opc;
  let Inst{10}    = 0b0;
  let Inst{9-5}   = Zn;
  let Inst{4-0}   = Zd;
}

multiclass sve_int_perm_tbl<string asm, SDPatternOperator op> {
  def _B : sve_int_perm_tbl<0b00, 0b10, asm, ZPR8,  Z_b>;
  def _H : sve_int_perm_tbl<0b01, 0b10, asm, ZPR16, Z_h>;
  def _S : sve_int_perm_tbl<0b10, 0b10, asm, ZPR32, Z_s>;
  def _D : sve_int_perm_tbl<0b11, 0b10, asm, ZPR64, Z_d>;

  def : InstAlias<asm # "\t$Zd, $Zn, $Zm",
                 (!cast<Instruction>(NAME # _B) ZPR8:$Zd, ZPR8:$Zn, ZPR8:$Zm), 0>;
  def : InstAlias<asm # "\t$Zd, $Zn, $Zm",
                 (!cast<Instruction>(NAME # _H) ZPR16:$Zd, ZPR16:$Zn, ZPR16:$Zm), 0>;
  def : InstAlias<asm # "\t$Zd, $Zn, $Zm",
                 (!cast<Instruction>(NAME # _S) ZPR32:$Zd, ZPR32:$Zn, ZPR32:$Zm), 0>;
  def : InstAlias<asm # "\t$Zd, $Zn, $Zm",
                 (!cast<Instruction>(NAME # _D) ZPR64:$Zd, ZPR64:$Zn, ZPR64:$Zm), 0>;

  def : SVE_2_Op_Pat<nxv16i8, op, nxv16i8, nxv16i8, !cast<Instruction>(NAME # _B)>;
  def : SVE_2_Op_Pat<nxv8i16, op, nxv8i16, nxv8i16, !cast<Instruction>(NAME # _H)>;
  def : SVE_2_Op_Pat<nxv4i32, op, nxv4i32, nxv4i32, !cast<Instruction>(NAME # _S)>;
  def : SVE_2_Op_Pat<nxv2i64, op, nxv2i64, nxv2i64, !cast<Instruction>(NAME # _D)>;

  def : SVE_2_Op_Pat<nxv8f16, op, nxv8f16, nxv8i16, !cast<Instruction>(NAME # _H)>;
  def : SVE_2_Op_Pat<nxv4f32, op, nxv4f32, nxv4i32, !cast<Instruction>(NAME # _S)>;
  def : SVE_2_Op_Pat<nxv2f64, op, nxv2f64, nxv2i64, !cast<Instruction>(NAME # _D)>;

  def : SVE_2_Op_Pat<nxv8bf16, op, nxv8bf16, nxv8i16, !cast<Instruction>(NAME # _H)>;
}

multiclass sve2_int_perm_tbl<string asm, SDPatternOperator op> {
  def _B : sve_int_perm_tbl<0b00, 0b01, asm, ZPR8,  ZZ_b>;
  def _H : sve_int_perm_tbl<0b01, 0b01, asm, ZPR16, ZZ_h>;
  def _S : sve_int_perm_tbl<0b10, 0b01, asm, ZPR32, ZZ_s>;
  def _D : sve_int_perm_tbl<0b11, 0b01, asm, ZPR64, ZZ_d>;

  def : Pat<(nxv16i8 (op nxv16i8:$Op1, nxv16i8:$Op2, nxv16i8:$Op3)),
            (nxv16i8 (!cast<Instruction>(NAME # _B) (REG_SEQUENCE ZPR2, nxv16i8:$Op1, zsub0,
                                                                        nxv16i8:$Op2, zsub1),
                                                     nxv16i8:$Op3))>;

  def : Pat<(nxv8i16 (op nxv8i16:$Op1, nxv8i16:$Op2, nxv8i16:$Op3)),
            (nxv8i16 (!cast<Instruction>(NAME # _H) (REG_SEQUENCE ZPR2, nxv8i16:$Op1, zsub0,
                                                                        nxv8i16:$Op2, zsub1),
                                                     nxv8i16:$Op3))>;

  def : Pat<(nxv4i32 (op nxv4i32:$Op1, nxv4i32:$Op2, nxv4i32:$Op3)),
            (nxv4i32 (!cast<Instruction>(NAME # _S) (REG_SEQUENCE ZPR2, nxv4i32:$Op1, zsub0,
                                                                        nxv4i32:$Op2, zsub1),
                                                     nxv4i32:$Op3))>;

  def : Pat<(nxv2i64 (op nxv2i64:$Op1, nxv2i64:$Op2, nxv2i64:$Op3)),
            (nxv2i64 (!cast<Instruction>(NAME # _D) (REG_SEQUENCE ZPR2, nxv2i64:$Op1, zsub0,
                                                                        nxv2i64:$Op2, zsub1),
                                                     nxv2i64:$Op3))>;

  def : Pat<(nxv8f16 (op nxv8f16:$Op1, nxv8f16:$Op2, nxv8i16:$Op3)),
            (nxv8f16 (!cast<Instruction>(NAME # _H) (REG_SEQUENCE ZPR2, nxv8f16:$Op1, zsub0,
                                                                        nxv8f16:$Op2, zsub1),
                                                     nxv8i16:$Op3))>;

  def : Pat<(nxv4f32 (op nxv4f32:$Op1, nxv4f32:$Op2, nxv4i32:$Op3)),
            (nxv4f32 (!cast<Instruction>(NAME # _S) (REG_SEQUENCE ZPR2, nxv4f32:$Op1, zsub0,
                                                                        nxv4f32:$Op2, zsub1),
                                                     nxv4i32:$Op3))>;

  def : Pat<(nxv2f64 (op nxv2f64:$Op1, nxv2f64:$Op2, nxv2i64:$Op3)),
            (nxv2f64 (!cast<Instruction>(NAME # _D) (REG_SEQUENCE ZPR2, nxv2f64:$Op1, zsub0,
                                                                        nxv2f64:$Op2, zsub1),
                                                     nxv2i64:$Op3))>;

  def : Pat<(nxv8bf16 (op nxv8bf16:$Op1, nxv8bf16:$Op2, nxv8i16:$Op3)),
            (nxv8bf16 (!cast<Instruction>(NAME # _H) (REG_SEQUENCE ZPR2, nxv8bf16:$Op1, zsub0,
                                                                         nxv8bf16:$Op2, zsub1),
                                                      nxv8i16:$Op3))>;
}

class sve2_int_perm_tbx<bits<2> sz8_64, string asm, ZPRRegOp zprty>
: I<(outs zprty:$Zd), (ins zprty:$_Zd, zprty:$Zn, zprty:$Zm),
  asm, "\t$Zd, $Zn, $Zm",
  "",
  []>, Sched<[]> {
  bits<5> Zd;
  bits<5> Zm;
  bits<5> Zn;
  let Inst{31-24} = 0b00000101;
  let Inst{23-22} = sz8_64;
  let Inst{21}    = 0b1;
  let Inst{20-16} = Zm;
  let Inst{15-10} = 0b001011;
  let Inst{9-5}   = Zn;
  let Inst{4-0}   = Zd;

  let Constraints = "$Zd = $_Zd";
}

multiclass sve2_int_perm_tbx<string asm, SDPatternOperator op> {
  def _B : sve2_int_perm_tbx<0b00, asm, ZPR8>;
  def _H : sve2_int_perm_tbx<0b01, asm, ZPR16>;
  def _S : sve2_int_perm_tbx<0b10, asm, ZPR32>;
  def _D : sve2_int_perm_tbx<0b11, asm, ZPR64>;

  def : SVE_3_Op_Pat<nxv16i8, op, nxv16i8, nxv16i8, nxv16i8, !cast<Instruction>(NAME # _B)>;
  def : SVE_3_Op_Pat<nxv8i16, op, nxv8i16, nxv8i16, nxv8i16, !cast<Instruction>(NAME # _H)>;
  def : SVE_3_Op_Pat<nxv4i32, op, nxv4i32, nxv4i32, nxv4i32, !cast<Instruction>(NAME # _S)>;
  def : SVE_3_Op_Pat<nxv2i64, op, nxv2i64, nxv2i64, nxv2i64, !cast<Instruction>(NAME # _D)>;

  def : SVE_3_Op_Pat<nxv8f16, op, nxv8f16, nxv8f16, nxv8i16, !cast<Instruction>(NAME # _H)>;
  def : SVE_3_Op_Pat<nxv4f32, op, nxv4f32, nxv4f32, nxv4i32, !cast<Instruction>(NAME # _S)>;
  def : SVE_3_Op_Pat<nxv2f64, op, nxv2f64, nxv2f64, nxv2i64, !cast<Instruction>(NAME # _D)>;

  def : SVE_3_Op_Pat<nxv8bf16, op, nxv8bf16, nxv8bf16, nxv8i16, !cast<Instruction>(NAME # _H)>;
}

class sve_int_perm_reverse_z<bits<2> sz8_64, string asm, ZPRRegOp zprty>
: I<(outs zprty:$Zd), (ins zprty:$Zn),
  asm, "\t$Zd, $Zn",
  "",
  []>, Sched<[]> {
  bits<5> Zd;
  bits<5> Zn;
  let Inst{31-24} = 0b00000101;
  let Inst{23-22} = sz8_64;
  let Inst{21-10} = 0b111000001110;
  let Inst{9-5}   = Zn;
  let Inst{4-0}   = Zd;
}

multiclass sve_int_perm_reverse_z<string asm, SDPatternOperator op> {
  def _B : sve_int_perm_reverse_z<0b00, asm, ZPR8>;
  def _H : sve_int_perm_reverse_z<0b01, asm, ZPR16>;
  def _S : sve_int_perm_reverse_z<0b10, asm, ZPR32>;
  def _D : sve_int_perm_reverse_z<0b11, asm, ZPR64>;

  def : SVE_1_Op_Pat<nxv16i8, op, nxv16i8, !cast<Instruction>(NAME # _B)>;
  def : SVE_1_Op_Pat<nxv8i16, op, nxv8i16, !cast<Instruction>(NAME # _H)>;
  def : SVE_1_Op_Pat<nxv4i32, op, nxv4i32, !cast<Instruction>(NAME # _S)>;
  def : SVE_1_Op_Pat<nxv2i64, op, nxv2i64, !cast<Instruction>(NAME # _D)>;

  def : SVE_1_Op_Pat<nxv8f16, op, nxv8f16, !cast<Instruction>(NAME # _H)>;
  def : SVE_1_Op_Pat<nxv4f32, op, nxv4f32, !cast<Instruction>(NAME # _S)>;
  def : SVE_1_Op_Pat<nxv2f64, op, nxv2f64, !cast<Instruction>(NAME # _D)>;

  def : SVE_1_Op_Pat<nxv8bf16, op, nxv8bf16, !cast<Instruction>(NAME # _H)>;
}

class sve_int_perm_reverse_p<bits<2> sz8_64, string asm, PPRRegOp pprty>
: I<(outs pprty:$Pd), (ins pprty:$Pn),
  asm, "\t$Pd, $Pn",
  "",
  []>, Sched<[]> {
  bits<4> Pd;
  bits<4> Pn;
  let Inst{31-24} = 0b00000101;
  let Inst{23-22} = sz8_64;
  let Inst{21-9}  = 0b1101000100000;
  let Inst{8-5}   = Pn;
  let Inst{4}     = 0b0;
  let Inst{3-0}   = Pd;
}

multiclass sve_int_perm_reverse_p<string asm, SDPatternOperator op> {
  def _B : sve_int_perm_reverse_p<0b00, asm, PPR8>;
  def _H : sve_int_perm_reverse_p<0b01, asm, PPR16>;
  def _S : sve_int_perm_reverse_p<0b10, asm, PPR32>;
  def _D : sve_int_perm_reverse_p<0b11, asm, PPR64>;

  def : SVE_1_Op_Pat<nxv16i1, op, nxv16i1, !cast<Instruction>(NAME # _B)>;
  def : SVE_1_Op_Pat<nxv8i1, op, nxv8i1, !cast<Instruction>(NAME # _H)>;
  def : SVE_1_Op_Pat<nxv4i1, op, nxv4i1, !cast<Instruction>(NAME # _S)>;
  def : SVE_1_Op_Pat<nxv2i1, op, nxv2i1, !cast<Instruction>(NAME # _D)>;
}

class sve_int_perm_unpk<bits<2> sz16_64, bits<2> opc, string asm,
                        ZPRRegOp zprty1, ZPRRegOp zprty2>
: I<(outs zprty1:$Zd), (ins zprty2:$Zn),
  asm, "\t$Zd, $Zn",
  "", []>, Sched<[]> {
  bits<5> Zd;
  bits<5> Zn;
  let Inst{31-24} = 0b00000101;
  let Inst{23-22} = sz16_64;
  let Inst{21-18} = 0b1100;
  let Inst{17-16} = opc;
  let Inst{15-10} = 0b001110;
  let Inst{9-5}   = Zn;
  let Inst{4-0}   = Zd;
}

multiclass sve_int_perm_unpk<bits<2> opc, string asm, SDPatternOperator op> {
  def _H : sve_int_perm_unpk<0b01, opc, asm, ZPR16, ZPR8>;
  def _S : sve_int_perm_unpk<0b10, opc, asm, ZPR32, ZPR16>;
  def _D : sve_int_perm_unpk<0b11, opc, asm, ZPR64, ZPR32>;

  def : SVE_1_Op_Pat<nxv8i16, op, nxv16i8, !cast<Instruction>(NAME # _H)>;
  def : SVE_1_Op_Pat<nxv4i32, op, nxv8i16, !cast<Instruction>(NAME # _S)>;
  def : SVE_1_Op_Pat<nxv2i64, op, nxv4i32, !cast<Instruction>(NAME # _D)>;
}

class sve_int_perm_insrs<bits<2> sz8_64, string asm, ZPRRegOp zprty,
                         RegisterClass srcRegType>
: I<(outs zprty:$Zdn), (ins zprty:$_Zdn, srcRegType:$Rm),
  asm, "\t$Zdn, $Rm",
  "",
  []>, Sched<[]> {
  bits<5> Rm;
  bits<5> Zdn;
  let Inst{31-24} = 0b00000101;
  let Inst{23-22} = sz8_64;
  let Inst{21-10} = 0b100100001110;
  let Inst{9-5}   = Rm;
  let Inst{4-0}   = Zdn;

  let Constraints = "$Zdn = $_Zdn";
  let DestructiveInstType = DestructiveOther;
}

multiclass sve_int_perm_insrs<string asm, SDPatternOperator op> {
  def _B : sve_int_perm_insrs<0b00, asm, ZPR8, GPR32>;
  def _H : sve_int_perm_insrs<0b01, asm, ZPR16, GPR32>;
  def _S : sve_int_perm_insrs<0b10, asm, ZPR32, GPR32>;
  def _D : sve_int_perm_insrs<0b11, asm, ZPR64, GPR64>;

  def : SVE_2_Op_Pat<nxv16i8, op, nxv16i8, i32, !cast<Instruction>(NAME # _B)>;
  def : SVE_2_Op_Pat<nxv8i16, op, nxv8i16, i32, !cast<Instruction>(NAME # _H)>;
  def : SVE_2_Op_Pat<nxv4i32, op, nxv4i32, i32, !cast<Instruction>(NAME # _S)>;
  def : SVE_2_Op_Pat<nxv2i64, op, nxv2i64, i64, !cast<Instruction>(NAME # _D)>;
}

class sve_int_perm_insrv<bits<2> sz8_64, string asm, ZPRRegOp zprty,
                         FPRasZPROperand srcOpType>
: I<(outs zprty:$Zdn), (ins zprty:$_Zdn, srcOpType:$Vm),
  asm, "\t$Zdn, $Vm",
  "",
  []>, Sched<[]> {
  bits<5> Vm;
  bits<5> Zdn;
  let Inst{31-24} = 0b00000101;
  let Inst{23-22} = sz8_64;
  let Inst{21-10} = 0b110100001110;
  let Inst{9-5}   = Vm;
  let Inst{4-0}   = Zdn;

  let Constraints = "$Zdn = $_Zdn";
  let DestructiveInstType = DestructiveOther;
}

multiclass sve_int_perm_insrv<string asm, SDPatternOperator op> {
  def _B : sve_int_perm_insrv<0b00, asm, ZPR8, FPR8asZPR>;
  def _H : sve_int_perm_insrv<0b01, asm, ZPR16, FPR16asZPR>;
  def _S : sve_int_perm_insrv<0b10, asm, ZPR32, FPR32asZPR>;
  def _D : sve_int_perm_insrv<0b11, asm, ZPR64, FPR64asZPR>;

  def : Pat<(nxv8f16 (op nxv8f16:$Zn, f16:$Vm)),
            (!cast<Instruction>(NAME # _H) $Zn, (INSERT_SUBREG (IMPLICIT_DEF), $Vm, hsub))>;
  def : Pat<(nxv4f32 (op nxv4f32:$Zn, f32:$Vm)),
            (!cast<Instruction>(NAME # _S) $Zn, (INSERT_SUBREG (IMPLICIT_DEF), $Vm, ssub))>;
  def : Pat<(nxv2f64 (op nxv2f64:$Zn, f64:$Vm)),
            (!cast<Instruction>(NAME # _D) $Zn, (INSERT_SUBREG (IMPLICIT_DEF), $Vm, dsub))>;

  def : Pat<(nxv8bf16 (op nxv8bf16:$Zn, bf16:$Vm)),
            (!cast<Instruction>(NAME # _H) $Zn, (INSERT_SUBREG (IMPLICIT_DEF), $Vm, hsub))>;

  // Keep integer insertions within the vector unit.
  def : Pat<(nxv16i8 (op (nxv16i8 ZPR:$Zn), (i32 (vector_extract (nxv16i8 ZPR:$Vm), 0)))),
            (!cast<Instruction>(NAME # _B) $Zn, ZPR:$Vm)>;
  def : Pat<(nxv8i16 (op (nxv8i16 ZPR:$Zn), (i32 (vector_extract (nxv8i16 ZPR:$Vm), 0)))),
            (!cast<Instruction>(NAME # _H) $Zn, ZPR:$Vm)>;
  def : Pat<(nxv4i32 (op (nxv4i32 ZPR:$Zn), (i32 (vector_extract (nxv4i32 ZPR:$Vm), 0)))),
            (!cast<Instruction>(NAME # _S) $Zn, ZPR: $Vm)>;
  def : Pat<(nxv2i64 (op (nxv2i64 ZPR:$Zn), (i64 (vector_extract (nxv2i64 ZPR:$Vm), 0)))),
            (!cast<Instruction>(NAME # _D) $Zn, ZPR:$Vm)>;

}

//===----------------------------------------------------------------------===//
// SVE Permute - Extract Group
//===----------------------------------------------------------------------===//

class sve_int_perm_extract_i<string asm>
: I<(outs ZPR8:$Zdn), (ins ZPR8:$_Zdn, ZPR8:$Zm, imm0_255:$imm8),
  asm, "\t$Zdn, $_Zdn, $Zm, $imm8",
  "", []>, Sched<[]> {
  bits<5> Zdn;
  bits<5> Zm;
  bits<8> imm8;
  let Inst{31-21} = 0b00000101001;
  let Inst{20-16} = imm8{7-3};
  let Inst{15-13} = 0b000;
  let Inst{12-10} = imm8{2-0};
  let Inst{9-5}   = Zm;
  let Inst{4-0}   = Zdn;

  let Constraints = "$Zdn = $_Zdn";
  let DestructiveInstType = DestructiveOther;
  let ElementSize = ElementSizeNone;
}

multiclass sve_int_perm_extract_i<string asm, SDPatternOperator op> {
  def NAME : sve_int_perm_extract_i<asm>;

  def : SVE_3_Op_Imm_Pat<nxv16i8, op, nxv16i8, nxv16i8, i32, imm0_255,
                         !cast<Instruction>(NAME)>;
}

class sve2_int_perm_extract_i_cons<string asm>
: I<(outs ZPR8:$Zd), (ins ZZ_b:$Zn, imm0_255:$imm8),
  asm, "\t$Zd, $Zn, $imm8",
  "", []>, Sched<[]> {
  bits<5> Zd;
  bits<5> Zn;
  bits<8> imm8;
  let Inst{31-21} = 0b00000101011;
  let Inst{20-16} = imm8{7-3};
  let Inst{15-13} = 0b000;
  let Inst{12-10} = imm8{2-0};
  let Inst{9-5}   = Zn;
  let Inst{4-0}   = Zd;
}

//===----------------------------------------------------------------------===//
// SVE Vector Select Group
//===----------------------------------------------------------------------===//

class sve_int_sel_vvv<bits<2> sz8_64, string asm, ZPRRegOp zprty>
: I<(outs zprty:$Zd), (ins PPRAny:$Pg, zprty:$Zn, zprty:$Zm),
  asm, "\t$Zd, $Pg, $Zn, $Zm",
  "",
  []>, Sched<[]> {
  bits<4> Pg;
  bits<5> Zd;
  bits<5> Zm;
  bits<5> Zn;
  let Inst{31-24} = 0b00000101;
  let Inst{23-22} = sz8_64;
  let Inst{21}    = 0b1;
  let Inst{20-16} = Zm;
  let Inst{15-14} = 0b11;
  let Inst{13-10} = Pg;
  let Inst{9-5}   = Zn;
  let Inst{4-0}   = Zd;
}

multiclass sve_int_sel_vvv<string asm, SDPatternOperator op> {
  def _B : sve_int_sel_vvv<0b00, asm, ZPR8>;
  def _H : sve_int_sel_vvv<0b01, asm, ZPR16>;
  def _S : sve_int_sel_vvv<0b10, asm, ZPR32>;
  def _D : sve_int_sel_vvv<0b11, asm, ZPR64>;

  def : SVE_3_Op_Pat<nxv16i8, op, nxv16i1, nxv16i8, nxv16i8, !cast<Instruction>(NAME # _B)>;
  def : SVE_3_Op_Pat<nxv8i16, op, nxv8i1,  nxv8i16, nxv8i16, !cast<Instruction>(NAME # _H)>;
  def : SVE_3_Op_Pat<nxv4i32, op, nxv4i1,  nxv4i32, nxv4i32, !cast<Instruction>(NAME # _S)>;
  def : SVE_3_Op_Pat<nxv2i64, op, nxv2i1,  nxv2i64, nxv2i64, !cast<Instruction>(NAME # _D)>;

  def : SVE_3_Op_Pat<nxv8f16, op, nxv8i1,  nxv8f16, nxv8f16, !cast<Instruction>(NAME # _H)>;
  def : SVE_3_Op_Pat<nxv4f16, op, nxv4i1,  nxv4f16, nxv4f16, !cast<Instruction>(NAME # _S)>;
  def : SVE_3_Op_Pat<nxv4f32, op, nxv4i1,  nxv4f32, nxv4f32, !cast<Instruction>(NAME # _S)>;
  def : SVE_3_Op_Pat<nxv2f16, op, nxv2i1,  nxv2f16, nxv2f16, !cast<Instruction>(NAME # _D)>;
  def : SVE_3_Op_Pat<nxv2f32, op, nxv2i1,  nxv2f32, nxv2f32, !cast<Instruction>(NAME # _D)>;
  def : SVE_3_Op_Pat<nxv2f64, op, nxv2i1,  nxv2f64, nxv2f64, !cast<Instruction>(NAME # _D)>;

  def : SVE_3_Op_Pat<nxv8bf16, op, nxv8i1,  nxv8bf16, nxv8bf16, !cast<Instruction>(NAME # _H)>;

  def : InstAlias<"mov $Zd, $Pg/m, $Zn",
                  (!cast<Instruction>(NAME # _B) ZPR8:$Zd, PPRAny:$Pg, ZPR8:$Zn, ZPR8:$Zd), 1>;
  def : InstAlias<"mov $Zd, $Pg/m, $Zn",
                  (!cast<Instruction>(NAME # _H) ZPR16:$Zd, PPRAny:$Pg, ZPR16:$Zn, ZPR16:$Zd), 1>;
  def : InstAlias<"mov $Zd, $Pg/m, $Zn",
                  (!cast<Instruction>(NAME # _S) ZPR32:$Zd, PPRAny:$Pg, ZPR32:$Zn, ZPR32:$Zd), 1>;
  def : InstAlias<"mov $Zd, $Pg/m, $Zn",
                  (!cast<Instruction>(NAME # _D) ZPR64:$Zd, PPRAny:$Pg, ZPR64:$Zn, ZPR64:$Zd), 1>;
}


//===----------------------------------------------------------------------===//
// SVE Predicate Logical Operations Group
//===----------------------------------------------------------------------===//

class sve_int_pred_log<bits<4> opc, string asm>
: I<(outs PPR8:$Pd), (ins PPRAny:$Pg, PPR8:$Pn, PPR8:$Pm),
  asm, "\t$Pd, $Pg/z, $Pn, $Pm",
  "",
  []>, Sched<[]> {
  bits<4> Pd;
  bits<4> Pg;
  bits<4> Pm;
  bits<4> Pn;
  let Inst{31-24} = 0b00100101;
  let Inst{23-22} = opc{3-2};
  let Inst{21-20} = 0b00;
  let Inst{19-16} = Pm;
  let Inst{15-14} = 0b01;
  let Inst{13-10} = Pg;
  let Inst{9}     = opc{1};
  let Inst{8-5}   = Pn;
  let Inst{4}     = opc{0};
  let Inst{3-0}   = Pd;

  // SEL has no predication qualifier.
  let AsmString = !if(!eq(opc, 0b0011),
                      !strconcat(asm, "\t$Pd, $Pg, $Pn, $Pm"),
                      !strconcat(asm, "\t$Pd, $Pg/z, $Pn, $Pm"));

  let Defs = !if(!eq (opc{2}, 1), [NZCV], []);

}

multiclass sve_int_pred_log<bits<4> opc, string asm, SDPatternOperator op,
                            SDPatternOperator op_nopred = null_frag> {
  def NAME : sve_int_pred_log<opc, asm>;

  def : SVE_3_Op_Pat<nxv16i1, op, nxv16i1, nxv16i1, nxv16i1, !cast<Instruction>(NAME)>;
  def : SVE_3_Op_Pat<nxv8i1, op, nxv8i1, nxv8i1, nxv8i1, !cast<Instruction>(NAME)>;
  def : SVE_3_Op_Pat<nxv4i1, op, nxv4i1, nxv4i1, nxv4i1, !cast<Instruction>(NAME)>;
  def : SVE_3_Op_Pat<nxv2i1, op, nxv2i1, nxv2i1, nxv2i1, !cast<Instruction>(NAME)>;
  def : SVE_2_Op_AllActive_Pat<nxv16i1, op_nopred, nxv16i1, nxv16i1,
                               !cast<Instruction>(NAME), PTRUE_B>;
  def : SVE_2_Op_AllActive_Pat<nxv8i1, op_nopred, nxv8i1, nxv8i1,
                               !cast<Instruction>(NAME), PTRUE_H>;
  def : SVE_2_Op_AllActive_Pat<nxv4i1, op_nopred, nxv4i1, nxv4i1,
                               !cast<Instruction>(NAME), PTRUE_S>;
  def : SVE_2_Op_AllActive_Pat<nxv2i1, op_nopred, nxv2i1, nxv2i1,
                               !cast<Instruction>(NAME), PTRUE_D>;
}

//===----------------------------------------------------------------------===//
// SVE Logical Mask Immediate Group
//===----------------------------------------------------------------------===//

class sve_int_log_imm<bits<2> opc, string asm>
: I<(outs ZPR64:$Zdn), (ins ZPR64:$_Zdn, logical_imm64:$imms13),
  asm, "\t$Zdn, $_Zdn, $imms13",
  "", []>, Sched<[]> {
  bits<5> Zdn;
  bits<13> imms13;
  let Inst{31-24} = 0b00000101;
  let Inst{23-22} = opc;
  let Inst{21-18} = 0b0000;
  let Inst{17-5}  = imms13;
  let Inst{4-0}   = Zdn;

  let Constraints = "$Zdn = $_Zdn";
  let DecoderMethod = "DecodeSVELogicalImmInstruction";
  let DestructiveInstType = DestructiveOther;
  let ElementSize = ElementSizeNone;
}

multiclass sve_int_log_imm<bits<2> opc, string asm, string alias, SDPatternOperator op> {
  def NAME : sve_int_log_imm<opc, asm>;

  def : SVE_1_Op_Imm_Log_Pat<nxv16i8, op, ZPR8,  i32, SVELogicalImm8Pat,  !cast<Instruction>(NAME)>;
  def : SVE_1_Op_Imm_Log_Pat<nxv8i16, op, ZPR16, i32, SVELogicalImm16Pat, !cast<Instruction>(NAME)>;
  def : SVE_1_Op_Imm_Log_Pat<nxv4i32, op, ZPR32, i32, SVELogicalImm32Pat, !cast<Instruction>(NAME)>;
  def : SVE_1_Op_Imm_Log_Pat<nxv2i64, op, ZPR64, i64, SVELogicalImm64Pat, !cast<Instruction>(NAME)>;

  def : InstAlias<asm # "\t$Zdn, $Zdn, $imm",
                  (!cast<Instruction>(NAME) ZPR8:$Zdn, sve_logical_imm8:$imm), 4>;
  def : InstAlias<asm # "\t$Zdn, $Zdn, $imm",
                  (!cast<Instruction>(NAME) ZPR16:$Zdn, sve_logical_imm16:$imm), 3>;
  def : InstAlias<asm # "\t$Zdn, $Zdn, $imm",
                  (!cast<Instruction>(NAME) ZPR32:$Zdn, sve_logical_imm32:$imm), 2>;

  def : InstAlias<alias # "\t$Zdn, $Zdn, $imm",
                  (!cast<Instruction>(NAME) ZPR8:$Zdn, sve_logical_imm8_not:$imm), 0>;
  def : InstAlias<alias # "\t$Zdn, $Zdn, $imm",
                  (!cast<Instruction>(NAME) ZPR16:$Zdn, sve_logical_imm16_not:$imm), 0>;
  def : InstAlias<alias # "\t$Zdn, $Zdn, $imm",
                  (!cast<Instruction>(NAME) ZPR32:$Zdn, sve_logical_imm32_not:$imm), 0>;
  def : InstAlias<alias # "\t$Zdn, $Zdn, $imm",
                  (!cast<Instruction>(NAME) ZPR64:$Zdn, logical_imm64_not:$imm), 0>;
}

multiclass sve_int_log_imm_bic<SDPatternOperator op> {
  def : SVE_1_Op_Imm_Log_Pat<nxv16i8, op, ZPR8,  i32, SVELogicalImm8NotPat,  !cast<Instruction>("AND_ZI")>;
  def : SVE_1_Op_Imm_Log_Pat<nxv8i16, op, ZPR16, i32, SVELogicalImm16NotPat, !cast<Instruction>("AND_ZI")>;
  def : SVE_1_Op_Imm_Log_Pat<nxv4i32, op, ZPR32, i32, SVELogicalImm32NotPat, !cast<Instruction>("AND_ZI")>;
  def : SVE_1_Op_Imm_Log_Pat<nxv2i64, op, ZPR64, i64, SVELogicalImm64NotPat, !cast<Instruction>("AND_ZI")>;
}

class sve_int_dup_mask_imm<string asm>
: I<(outs ZPR64:$Zd), (ins logical_imm64:$imms),
  asm, "\t$Zd, $imms",
  "",
  []>, Sched<[]> {
  bits<5> Zd;
  bits<13> imms;
  let Inst{31-18} = 0b00000101110000;
  let Inst{17-5} = imms;
  let Inst{4-0} = Zd;

  let isReMaterializable = 1;
  let DecoderMethod = "DecodeSVELogicalImmInstruction";
}

multiclass sve_int_dup_mask_imm<string asm> {
  def NAME : sve_int_dup_mask_imm<asm>;

  def : InstAlias<"dupm $Zd, $imm",
                  (!cast<Instruction>(NAME) ZPR8:$Zd, sve_logical_imm8:$imm), 4>;
  def : InstAlias<"dupm $Zd, $imm",
                  (!cast<Instruction>(NAME) ZPR16:$Zd, sve_logical_imm16:$imm), 3>;
  def : InstAlias<"dupm $Zd, $imm",
                  (!cast<Instruction>(NAME) ZPR32:$Zd, sve_logical_imm32:$imm), 2>;

  // All Zd.b forms have a CPY/DUP equivalent, hence no byte alias here.
  def : InstAlias<"mov $Zd, $imm",
                  (!cast<Instruction>(NAME) ZPR16:$Zd, sve_preferred_logical_imm16:$imm), 7>;
  def : InstAlias<"mov $Zd, $imm",
                  (!cast<Instruction>(NAME) ZPR32:$Zd, sve_preferred_logical_imm32:$imm), 6>;
  def : InstAlias<"mov $Zd, $imm",
                  (!cast<Instruction>(NAME) ZPR64:$Zd, sve_preferred_logical_imm64:$imm), 5>;
}

//===----------------------------------------------------------------------===//
// SVE Integer Arithmetic -  Unpredicated Group.
//===----------------------------------------------------------------------===//

class sve_int_bin_cons_arit_0<bits<2> sz8_64, bits<3> opc, string asm,
                              ZPRRegOp zprty>
: I<(outs zprty:$Zd), (ins zprty:$Zn, zprty:$Zm),
  asm, "\t$Zd, $Zn, $Zm",
  "", []>, Sched<[]> {
  bits<5> Zd;
  bits<5> Zm;
  bits<5> Zn;
  let Inst{31-24} = 0b00000100;
  let Inst{23-22} = sz8_64;
  let Inst{21}    = 0b1;
  let Inst{20-16} = Zm;
  let Inst{15-13} = 0b000;
  let Inst{12-10} = opc;
  let Inst{9-5}   = Zn;
  let Inst{4-0}   = Zd;
}

multiclass sve_int_bin_cons_arit_0<bits<3> opc, string asm, SDPatternOperator op> {
  def _B : sve_int_bin_cons_arit_0<0b00, opc, asm, ZPR8>;
  def _H : sve_int_bin_cons_arit_0<0b01, opc, asm, ZPR16>;
  def _S : sve_int_bin_cons_arit_0<0b10, opc, asm, ZPR32>;
  def _D : sve_int_bin_cons_arit_0<0b11, opc, asm, ZPR64>;

  def : SVE_2_Op_Pat<nxv16i8, op, nxv16i8, nxv16i8, !cast<Instruction>(NAME # _B)>;
  def : SVE_2_Op_Pat<nxv8i16, op, nxv8i16, nxv8i16, !cast<Instruction>(NAME # _H)>;
  def : SVE_2_Op_Pat<nxv4i32, op, nxv4i32, nxv4i32, !cast<Instruction>(NAME # _S)>;
  def : SVE_2_Op_Pat<nxv2i64, op, nxv2i64, nxv2i64, !cast<Instruction>(NAME # _D)>;
}

//===----------------------------------------------------------------------===//
// SVE Floating Point Arithmetic - Predicated Group
//===----------------------------------------------------------------------===//

class sve_fp_2op_i_p_zds<bits<2> sz, bits<3> opc, string asm,
                         ZPRRegOp zprty,
                         Operand imm_ty>
: I<(outs zprty:$Zdn), (ins PPR3bAny:$Pg, zprty:$_Zdn, imm_ty:$i1),
  asm, "\t$Zdn, $Pg/m, $_Zdn, $i1",
  "",
  []>, Sched<[]> {
  bits<3> Pg;
  bits<5> Zdn;
  bit i1;
  let Inst{31-24} = 0b01100101;
  let Inst{23-22} = sz;
  let Inst{21-19} = 0b011;
  let Inst{18-16} = opc;
  let Inst{15-13} = 0b100;
  let Inst{12-10} = Pg;
  let Inst{9-6}   = 0b0000;
  let Inst{5}     = i1;
  let Inst{4-0}   = Zdn;

  let Constraints = "$Zdn = $_Zdn";
  let DestructiveInstType = DestructiveOther;
  let ElementSize = zprty.ElementSize;
}

multiclass sve_fp_2op_i_p_zds<bits<3> opc, string asm, Operand imm_ty> {
  def _H : sve_fp_2op_i_p_zds<0b01, opc, asm, ZPR16, imm_ty>;
  def _S : sve_fp_2op_i_p_zds<0b10, opc, asm, ZPR32, imm_ty>;
  def _D : sve_fp_2op_i_p_zds<0b11, opc, asm, ZPR64, imm_ty>;
}

class sve_fp_2op_p_zds<bits<2> sz, bits<4> opc, string asm,
                       ZPRRegOp zprty>
: I<(outs zprty:$Zdn), (ins PPR3bAny:$Pg, zprty:$_Zdn, zprty:$Zm),
  asm, "\t$Zdn, $Pg/m, $_Zdn, $Zm",
  "",
  []>, Sched<[]> {
  bits<3> Pg;
  bits<5> Zdn;
  bits<5> Zm;
  let Inst{31-24} = 0b01100101;
  let Inst{23-22} = sz;
  let Inst{21-20} = 0b00;
  let Inst{19-16} = opc;
  let Inst{15-13} = 0b100;
  let Inst{12-10} = Pg;
  let Inst{9-5}   = Zm;
  let Inst{4-0}   = Zdn;

  let Constraints = "$Zdn = $_Zdn";
  let DestructiveInstType = DestructiveOther;
  let ElementSize = zprty.ElementSize;
}

multiclass sve_fp_2op_p_zds<bits<4> opc, string asm, string Ps,
                            SDPatternOperator op, DestructiveInstTypeEnum flags,
                            string revname="", bit isReverseInstr=0> {
  let DestructiveInstType = flags in {
  def _H : sve_fp_2op_p_zds<0b01, opc, asm, ZPR16>,
           SVEPseudo2Instr<Ps # _H, 1>, SVEInstr2Rev<NAME # _H, revname # _H, isReverseInstr>;
  def _S : sve_fp_2op_p_zds<0b10, opc, asm, ZPR32>,
           SVEPseudo2Instr<Ps # _S, 1>, SVEInstr2Rev<NAME # _S, revname # _S, isReverseInstr>;
  def _D : sve_fp_2op_p_zds<0b11, opc, asm, ZPR64>,
           SVEPseudo2Instr<Ps # _D, 1>, SVEInstr2Rev<NAME # _D, revname # _D, isReverseInstr>;
  }

  def : SVE_3_Op_Pat<nxv8f16, op, nxv8i1, nxv8f16, nxv8f16, !cast<Instruction>(NAME # _H)>;
  def : SVE_3_Op_Pat<nxv4f32, op, nxv4i1, nxv4f32, nxv4f32, !cast<Instruction>(NAME # _S)>;
  def : SVE_3_Op_Pat<nxv2f64, op, nxv2i1, nxv2f64, nxv2f64, !cast<Instruction>(NAME # _D)>;
}

multiclass sve_fp_2op_p_zds_fscale<bits<4> opc, string asm,
                                   SDPatternOperator op> {
  def _H : sve_fp_2op_p_zds<0b01, opc, asm, ZPR16>;
  def _S : sve_fp_2op_p_zds<0b10, opc, asm, ZPR32>;
  def _D : sve_fp_2op_p_zds<0b11, opc, asm, ZPR64>;

  def : SVE_3_Op_Pat<nxv8f16, op, nxv8i1, nxv8f16, nxv8i16, !cast<Instruction>(NAME # _H)>;
  def : SVE_3_Op_Pat<nxv4f32, op, nxv4i1, nxv4f32, nxv4i32, !cast<Instruction>(NAME # _S)>;
  def : SVE_3_Op_Pat<nxv2f64, op, nxv2i1, nxv2f64, nxv2i64, !cast<Instruction>(NAME # _D)>;
}

multiclass sve_fp_2op_p_zds_zeroing_hsd<SDPatternOperator op> {
  def _ZERO_H : PredTwoOpPseudo<NAME # _H, ZPR16, FalseLanesZero>;
  def _ZERO_S : PredTwoOpPseudo<NAME # _S, ZPR32, FalseLanesZero>;
  def _ZERO_D : PredTwoOpPseudo<NAME # _D, ZPR64, FalseLanesZero>;

  def : SVE_3_Op_Pat_SelZero<nxv8f16, op, nxv8i1, nxv8f16, nxv8f16, !cast<Pseudo>(NAME # _ZERO_H)>;
  def : SVE_3_Op_Pat_SelZero<nxv4f32, op, nxv4i1, nxv4f32, nxv4f32, !cast<Pseudo>(NAME # _ZERO_S)>;
  def : SVE_3_Op_Pat_SelZero<nxv2f64, op, nxv2i1, nxv2f64, nxv2f64, !cast<Pseudo>(NAME # _ZERO_D)>;
}

class sve_fp_ftmad<bits<2> sz, string asm, ZPRRegOp zprty>
: I<(outs zprty:$Zdn), (ins zprty:$_Zdn, zprty:$Zm, imm32_0_7:$imm3),
  asm, "\t$Zdn, $_Zdn, $Zm, $imm3",
  "",
  []>, Sched<[]> {
  bits<5> Zdn;
  bits<5> Zm;
  bits<3> imm3;
  let Inst{31-24} = 0b01100101;
  let Inst{23-22} = sz;
  let Inst{21-19} = 0b010;
  let Inst{18-16} = imm3;
  let Inst{15-10} = 0b100000;
  let Inst{9-5}   = Zm;
  let Inst{4-0}   = Zdn;

  let Constraints = "$Zdn = $_Zdn";
  let DestructiveInstType = DestructiveOther;
  let ElementSize = ElementSizeNone;
}

multiclass sve_fp_ftmad<string asm, SDPatternOperator op> {
  def _H : sve_fp_ftmad<0b01, asm, ZPR16>;
  def _S : sve_fp_ftmad<0b10, asm, ZPR32>;
  def _D : sve_fp_ftmad<0b11, asm, ZPR64>;

  def : Pat<(nxv8f16 (op (nxv8f16 ZPR16:$Zn), (nxv8f16 ZPR16:$Zm), (i32 imm32_0_7:$imm))),
            (!cast<Instruction>(NAME # _H) ZPR16:$Zn, ZPR16:$Zm, imm32_0_7:$imm)>;
  def : Pat<(nxv4f32 (op (nxv4f32 ZPR32:$Zn), (nxv4f32 ZPR32:$Zm), (i32 imm32_0_7:$imm))),
            (!cast<Instruction>(NAME # _S) ZPR32:$Zn, ZPR32:$Zm, imm32_0_7:$imm)>;
  def : Pat<(nxv2f64 (op (nxv2f64 ZPR64:$Zn), (nxv2f64 ZPR64:$Zm), (i32 imm32_0_7:$imm))),
            (!cast<Instruction>(NAME # _D) ZPR64:$Zn, ZPR64:$Zm, imm32_0_7:$imm)>;
}

//===----------------------------------------------------------------------===//
// SVE Floating Point Arithmetic - Unpredicated Group
//===----------------------------------------------------------------------===//

class sve_fp_3op_u_zd<bits<2> sz, bits<3> opc, string asm, ZPRRegOp zprty>
: I<(outs zprty:$Zd), (ins  zprty:$Zn, zprty:$Zm),
  asm, "\t$Zd, $Zn, $Zm",
  "",
  []>, Sched<[]> {
  bits<5> Zd;
  bits<5> Zm;
  bits<5> Zn;
  let Inst{31-24} = 0b01100101;
  let Inst{23-22} = sz;
  let Inst{21}    = 0b0;
  let Inst{20-16} = Zm;
  let Inst{15-13} = 0b000;
  let Inst{12-10} = opc;
  let Inst{9-5}   = Zn;
  let Inst{4-0}   = Zd;
}

multiclass sve_fp_3op_u_zd<bits<3> opc, string asm, SDPatternOperator op,
                           SDPatternOperator predicated_op = null_frag> {
  def _H : sve_fp_3op_u_zd<0b01, opc, asm, ZPR16>;
  def _S : sve_fp_3op_u_zd<0b10, opc, asm, ZPR32>;
  def _D : sve_fp_3op_u_zd<0b11, opc, asm, ZPR64>;

  def : SVE_2_Op_Pat<nxv8f16, op, nxv8f16, nxv8f16, !cast<Instruction>(NAME # _H)>;
  def : SVE_2_Op_Pat<nxv4f32, op, nxv4f32, nxv4f32, !cast<Instruction>(NAME # _S)>;
  def : SVE_2_Op_Pat<nxv2f64, op, nxv2f64, nxv2f64, !cast<Instruction>(NAME # _D)>;

  def : SVE_2_Op_Pred_All_Active<nxv8f16, predicated_op, nxv8i1, nxv8f16, nxv8f16, !cast<Instruction>(NAME # _H)>;
  def : SVE_2_Op_Pred_All_Active<nxv4f32, predicated_op, nxv4i1, nxv4f32, nxv4f32, !cast<Instruction>(NAME # _S)>;
  def : SVE_2_Op_Pred_All_Active<nxv2f64, predicated_op, nxv2i1, nxv2f64, nxv2f64, !cast<Instruction>(NAME # _D)>;
}

multiclass sve_fp_3op_u_zd_ftsmul<bits<3> opc, string asm, SDPatternOperator op> {
  def _H : sve_fp_3op_u_zd<0b01, opc, asm, ZPR16>;
  def _S : sve_fp_3op_u_zd<0b10, opc, asm, ZPR32>;
  def _D : sve_fp_3op_u_zd<0b11, opc, asm, ZPR64>;

  def : SVE_2_Op_Pat<nxv8f16, op, nxv8f16, nxv8i16, !cast<Instruction>(NAME # _H)>;
  def : SVE_2_Op_Pat<nxv4f32, op, nxv4f32, nxv4i32, !cast<Instruction>(NAME # _S)>;
  def : SVE_2_Op_Pat<nxv2f64, op, nxv2f64, nxv2i64, !cast<Instruction>(NAME # _D)>;
}

//===----------------------------------------------------------------------===//
// SVE Floating Point Fused Multiply-Add Group
//===----------------------------------------------------------------------===//

class sve_fp_3op_p_zds_a<bits<2> sz, bits<2> opc, string asm, ZPRRegOp zprty>
: I<(outs zprty:$Zda), (ins PPR3bAny:$Pg, zprty:$_Zda, zprty:$Zn, zprty:$Zm),
  asm, "\t$Zda, $Pg/m, $Zn, $Zm",
  "",
  []>, Sched<[]> {
  bits<3> Pg;
  bits<5> Zda;
  bits<5> Zm;
  bits<5> Zn;
  let Inst{31-24} = 0b01100101;
  let Inst{23-22} = sz;
  let Inst{21}    = 0b1;
  let Inst{20-16} = Zm;
  let Inst{15}    = 0b0;
  let Inst{14-13} = opc;
  let Inst{12-10} = Pg;
  let Inst{9-5}   = Zn;
  let Inst{4-0}   = Zda;

  let Constraints = "$Zda = $_Zda";
  let ElementSize = zprty.ElementSize;
}

multiclass sve_fp_3op_p_zds_a<bits<2> opc, string asm, string Ps,
                              SDPatternOperator op, string revname,
                              bit isReverseInstr=0> {
  let DestructiveInstType = DestructiveTernaryCommWithRev in {
  def _H : sve_fp_3op_p_zds_a<0b01, opc, asm, ZPR16>,
           SVEPseudo2Instr<Ps # _H, 1>, SVEInstr2Rev<NAME # _H, revname # _H, isReverseInstr>;
  def _S : sve_fp_3op_p_zds_a<0b10, opc, asm, ZPR32>,
           SVEPseudo2Instr<Ps # _S, 1>, SVEInstr2Rev<NAME # _S, revname # _S, isReverseInstr>;
  def _D : sve_fp_3op_p_zds_a<0b11, opc, asm, ZPR64>,
           SVEPseudo2Instr<Ps # _D, 1>, SVEInstr2Rev<NAME # _D, revname # _D, isReverseInstr>;
  }

  def : SVE_4_Op_Pat<nxv8f16, op, nxv8i1, nxv8f16, nxv8f16, nxv8f16, !cast<Instruction>(NAME # _H)>;
  def : SVE_4_Op_Pat<nxv4f32, op, nxv4i1, nxv4f32, nxv4f32, nxv4f32, !cast<Instruction>(NAME # _S)>;
  def : SVE_4_Op_Pat<nxv2f64, op, nxv2i1, nxv2f64, nxv2f64, nxv2f64, !cast<Instruction>(NAME # _D)>;
}

class sve_fp_3op_p_zds_b<bits<2> sz, bits<2> opc, string asm,
                         ZPRRegOp zprty>
: I<(outs zprty:$Zdn), (ins PPR3bAny:$Pg, zprty:$_Zdn, zprty:$Zm, zprty:$Za),
  asm, "\t$Zdn, $Pg/m, $Zm, $Za",
  "",
  []>, Sched<[]> {
  bits<3> Pg;
  bits<5> Za;
  bits<5> Zdn;
  bits<5> Zm;
  let Inst{31-24} = 0b01100101;
  let Inst{23-22} = sz;
  let Inst{21}    = 0b1;
  let Inst{20-16} = Za;
  let Inst{15}    = 0b1;
  let Inst{14-13} = opc;
  let Inst{12-10} = Pg;
  let Inst{9-5}   = Zm;
  let Inst{4-0}   = Zdn;

  let Constraints = "$Zdn = $_Zdn";
  let DestructiveInstType = DestructiveOther;
  let ElementSize = zprty.ElementSize;
}

multiclass sve_fp_3op_p_zds_b<bits<2> opc, string asm, SDPatternOperator op,
                              string revname, bit isReverseInstr> {
  def _H : sve_fp_3op_p_zds_b<0b01, opc, asm, ZPR16>,
           SVEInstr2Rev<NAME # _H, revname # _H, isReverseInstr>;
  def _S : sve_fp_3op_p_zds_b<0b10, opc, asm, ZPR32>,
           SVEInstr2Rev<NAME # _S, revname # _S, isReverseInstr>;
  def _D : sve_fp_3op_p_zds_b<0b11, opc, asm, ZPR64>,
           SVEInstr2Rev<NAME # _D, revname # _D, isReverseInstr>;

  def : SVE_4_Op_Pat<nxv8f16, op, nxv8i1, nxv8f16, nxv8f16, nxv8f16, !cast<Instruction>(NAME # _H)>;
  def : SVE_4_Op_Pat<nxv4f32, op, nxv4i1, nxv4f32, nxv4f32, nxv4f32, !cast<Instruction>(NAME # _S)>;
  def : SVE_4_Op_Pat<nxv2f64, op, nxv2i1, nxv2f64, nxv2f64, nxv2f64, !cast<Instruction>(NAME # _D)>;
}

multiclass sve_fp_3op_p_zds_zx<SDPatternOperator op, SDPatternOperator rev_op> {
  def _UNDEF_H : PredThreeOpPseudo<NAME # _H, ZPR16, FalseLanesUndef>;
  def _UNDEF_S : PredThreeOpPseudo<NAME # _S, ZPR32, FalseLanesUndef>;
  def _UNDEF_D : PredThreeOpPseudo<NAME # _D, ZPR64, FalseLanesUndef>;
}

//===----------------------------------------------------------------------===//
// SVE Floating Point Multiply-Add - Indexed Group
//===----------------------------------------------------------------------===//

class sve_fp_fma_by_indexed_elem<bits<2> sz, bit opc, string asm,
                                 ZPRRegOp zprty1,
                                 ZPRRegOp zprty2, Operand itype>
: I<(outs zprty1:$Zda), (ins zprty1:$_Zda, zprty1:$Zn, zprty2:$Zm, itype:$iop),
  asm, "\t$Zda, $Zn, $Zm$iop", "", []>, Sched<[]> {
  bits<5> Zda;
  bits<5> Zn;
  let Inst{31-24} = 0b01100100;
  let Inst{23-22} = sz;
  let Inst{21}    = 0b1;
  let Inst{15-11} = 0;
  let Inst{10}    = opc;
  let Inst{9-5}   = Zn;
  let Inst{4-0}   = Zda;

  let Constraints = "$Zda = $_Zda";
  let DestructiveInstType = DestructiveOther;
  let ElementSize = ElementSizeNone;
}

multiclass sve_fp_fma_by_indexed_elem<bit opc, string asm,
                                      SDPatternOperator op> {
  def _H : sve_fp_fma_by_indexed_elem<{0, ?}, opc, asm, ZPR16, ZPR3b16, VectorIndexH32b> {
    bits<3> Zm;
    bits<3> iop;
    let Inst{22} = iop{2};
    let Inst{20-19} = iop{1-0};
    let Inst{18-16} = Zm;
  }
  def _S : sve_fp_fma_by_indexed_elem<0b10, opc, asm, ZPR32, ZPR3b32, VectorIndexS32b> {
    bits<3> Zm;
    bits<2> iop;
    let Inst{20-19} = iop;
    let Inst{18-16} = Zm;
  }
  def _D : sve_fp_fma_by_indexed_elem<0b11, opc, asm, ZPR64, ZPR4b64, VectorIndexD32b> {
    bits<4> Zm;
    bit iop;
    let Inst{20} = iop;
    let Inst{19-16} = Zm;
  }

  def : Pat<(nxv8f16 (op nxv8f16:$Op1, nxv8f16:$Op2, nxv8f16:$Op3, (i32 VectorIndexH32b_timm:$idx))),
            (!cast<Instruction>(NAME # _H) $Op1, $Op2, $Op3, VectorIndexH32b_timm:$idx)>;
  def : Pat<(nxv4f32 (op nxv4f32:$Op1, nxv4f32:$Op2, nxv4f32:$Op3, (i32 VectorIndexS32b_timm:$idx))),
            (!cast<Instruction>(NAME # _S) $Op1, $Op2, $Op3, VectorIndexS32b_timm:$idx)>;
  def : Pat<(nxv2f64 (op nxv2f64:$Op1, nxv2f64:$Op2, nxv2f64:$Op3, (i32 VectorIndexD32b_timm:$idx))),
            (!cast<Instruction>(NAME # _D) $Op1, $Op2, $Op3, VectorIndexD32b_timm:$idx)>;
}


//===----------------------------------------------------------------------===//
// SVE Floating Point Multiply - Indexed Group
//===----------------------------------------------------------------------===//

class sve_fp_fmul_by_indexed_elem<bits<2> sz, string asm, ZPRRegOp zprty,
                                      ZPRRegOp zprty2, Operand itype>
: I<(outs zprty:$Zd), (ins zprty:$Zn, zprty2:$Zm, itype:$iop),
  asm, "\t$Zd, $Zn, $Zm$iop", "", []>, Sched<[]> {
  bits<5> Zd;
  bits<5> Zn;
  let Inst{31-24} = 0b01100100;
  let Inst{23-22} = sz;
  let Inst{21}    = 0b1;
  let Inst{15-10} = 0b001000;
  let Inst{9-5}   = Zn;
  let Inst{4-0}   = Zd;
}

multiclass sve_fp_fmul_by_indexed_elem<string asm, SDPatternOperator op> {
  def _H : sve_fp_fmul_by_indexed_elem<{0, ?}, asm, ZPR16, ZPR3b16, VectorIndexH32b> {
    bits<3> Zm;
    bits<3> iop;
    let Inst{22} = iop{2};
    let Inst{20-19} = iop{1-0};
    let Inst{18-16} = Zm;
  }
  def _S : sve_fp_fmul_by_indexed_elem<0b10, asm, ZPR32, ZPR3b32, VectorIndexS32b> {
    bits<3> Zm;
    bits<2> iop;
    let Inst{20-19} = iop;
    let Inst{18-16} = Zm;
  }
  def _D : sve_fp_fmul_by_indexed_elem<0b11, asm, ZPR64, ZPR4b64, VectorIndexD32b> {
    bits<4> Zm;
    bit iop;
    let Inst{20} = iop;
    let Inst{19-16} = Zm;
  }

  def : Pat<(nxv8f16 (op nxv8f16:$Op1, nxv8f16:$Op2, (i32 VectorIndexH32b_timm:$idx))),
            (!cast<Instruction>(NAME # _H) $Op1, $Op2, VectorIndexH32b_timm:$idx)>;
  def : Pat<(nxv4f32 (op nxv4f32:$Op1, nxv4f32:$Op2, (i32 VectorIndexS32b_timm:$idx))),
            (!cast<Instruction>(NAME # _S) $Op1, $Op2, VectorIndexS32b_timm:$idx)>;
  def : Pat<(nxv2f64 (op nxv2f64:$Op1, nxv2f64:$Op2, (i32 VectorIndexD32b_timm:$idx))),
            (!cast<Instruction>(NAME # _D) $Op1, $Op2, VectorIndexD32b_timm:$idx)>;
}

//===----------------------------------------------------------------------===//
// SVE Floating Point Complex Multiply-Add Group
//===----------------------------------------------------------------------===//

class sve_fp_fcmla<bits<2> sz, string asm, ZPRRegOp zprty>
: I<(outs zprty:$Zda), (ins PPR3bAny:$Pg, zprty:$_Zda, zprty:$Zn, zprty:$Zm,
                        complexrotateop:$imm),
  asm, "\t$Zda, $Pg/m, $Zn, $Zm, $imm",
  "", []>, Sched<[]> {
  bits<5> Zda;
  bits<3> Pg;
  bits<5> Zn;
  bits<5> Zm;
  bits<2> imm;
  let Inst{31-24} = 0b01100100;
  let Inst{23-22} = sz;
  let Inst{21}    = 0;
  let Inst{20-16} = Zm;
  let Inst{15}    = 0;
  let Inst{14-13} = imm;
  let Inst{12-10} = Pg;
  let Inst{9-5}   = Zn;
  let Inst{4-0}   = Zda;

  let Constraints = "$Zda = $_Zda";
  let DestructiveInstType = DestructiveOther;
  let ElementSize = zprty.ElementSize;
}

multiclass sve_fp_fcmla<string asm, SDPatternOperator op> {
  def _H : sve_fp_fcmla<0b01, asm, ZPR16>;
  def _S : sve_fp_fcmla<0b10, asm, ZPR32>;
  def _D : sve_fp_fcmla<0b11, asm, ZPR64>;

  def : Pat<(nxv8f16 (op nxv8i1:$Op1, nxv8f16:$Op2, nxv8f16:$Op3, nxv8f16:$Op4, (i32 complexrotateop:$imm))),
            (!cast<Instruction>(NAME # _H) $Op1, $Op2, $Op3, $Op4, complexrotateop:$imm)>;
  def : Pat<(nxv4f32 (op nxv4i1:$Op1, nxv4f32:$Op2, nxv4f32:$Op3, nxv4f32:$Op4, (i32 complexrotateop:$imm))),
            (!cast<Instruction>(NAME # _S) $Op1, $Op2, $Op3, $Op4, complexrotateop:$imm)>;
  def : Pat<(nxv2f64 (op nxv2i1:$Op1, nxv2f64:$Op2, nxv2f64:$Op3, nxv2f64:$Op4, (i32 complexrotateop:$imm))),
            (!cast<Instruction>(NAME # _D) $Op1, $Op2, $Op3, $Op4, complexrotateop:$imm)>;
}

//===----------------------------------------------------------------------===//
// SVE Floating Point Complex Multiply-Add - Indexed Group
//===----------------------------------------------------------------------===//

class sve_fp_fcmla_by_indexed_elem<bits<2> sz, string asm,
                                   ZPRRegOp zprty,
                                   ZPRRegOp zprty2, Operand itype>
: I<(outs zprty:$Zda), (ins zprty:$_Zda, zprty:$Zn, zprty2:$Zm, itype:$iop,
                        complexrotateop:$imm),
  asm, "\t$Zda, $Zn, $Zm$iop, $imm",
  "", []>, Sched<[]> {
  bits<5> Zda;
  bits<5> Zn;
  bits<2> imm;
  let Inst{31-24} = 0b01100100;
  let Inst{23-22} = sz;
  let Inst{21}    = 0b1;
  let Inst{15-12} = 0b0001;
  let Inst{11-10} = imm;
  let Inst{9-5}   = Zn;
  let Inst{4-0}   = Zda;

  let Constraints = "$Zda = $_Zda";
  let DestructiveInstType = DestructiveOther;
  let ElementSize = ElementSizeNone;
}

multiclass sve_fp_fcmla_by_indexed_elem<string asm, SDPatternOperator op> {
  def _H : sve_fp_fcmla_by_indexed_elem<0b10, asm, ZPR16, ZPR3b16, VectorIndexS32b> {
    bits<3> Zm;
    bits<2> iop;
    let Inst{20-19} = iop;
    let Inst{18-16} = Zm;
  }
  def _S : sve_fp_fcmla_by_indexed_elem<0b11, asm, ZPR32, ZPR4b32, VectorIndexD32b> {
    bits<4> Zm;
    bits<1> iop;
    let Inst{20} = iop;
    let Inst{19-16} = Zm;
  }

  def : Pat<(nxv8f16 (op nxv8f16:$Op1, nxv8f16:$Op2, nxv8f16:$Op3, (i32 VectorIndexS32b_timm:$idx), (i32 complexrotateop:$imm))),
            (!cast<Instruction>(NAME # _H) $Op1, $Op2, $Op3, VectorIndexS32b_timm:$idx, complexrotateop:$imm)>;
  def : Pat<(nxv4f32 (op nxv4f32:$Op1, nxv4f32:$Op2, nxv4f32:$Op3, (i32 VectorIndexD32b_timm:$idx), (i32 complexrotateop:$imm))),
            (!cast<Instruction>(NAME # _S) $Op1, $Op2, $Op3, VectorIndexD32b_timm:$idx, complexrotateop:$imm)>;
}

//===----------------------------------------------------------------------===//
// SVE Floating Point Complex Addition Group
//===----------------------------------------------------------------------===//

class sve_fp_fcadd<bits<2> sz, string asm, ZPRRegOp zprty>
: I<(outs zprty:$Zdn), (ins PPR3bAny:$Pg, zprty:$_Zdn, zprty:$Zm,
                        complexrotateopodd:$imm),
  asm, "\t$Zdn, $Pg/m, $_Zdn, $Zm, $imm",
  "",
  []>, Sched<[]> {
  bits<5> Zdn;
  bits<5> Zm;
  bits<3> Pg;
  bit imm;
  let Inst{31-24} = 0b01100100;
  let Inst{23-22} = sz;
  let Inst{21-17} = 0;
  let Inst{16}    = imm;
  let Inst{15-13} = 0b100;
  let Inst{12-10} = Pg;
  let Inst{9-5}   = Zm;
  let Inst{4-0}   = Zdn;

  let Constraints = "$Zdn = $_Zdn";
  let DestructiveInstType = DestructiveOther;
  let ElementSize = zprty.ElementSize;
}

multiclass sve_fp_fcadd<string asm, SDPatternOperator op> {
  def _H : sve_fp_fcadd<0b01, asm, ZPR16>;
  def _S : sve_fp_fcadd<0b10, asm, ZPR32>;
  def _D : sve_fp_fcadd<0b11, asm, ZPR64>;

  def : Pat<(nxv8f16 (op nxv8i1:$Op1, nxv8f16:$Op2, nxv8f16:$Op3, (i32 complexrotateopodd:$imm))),
            (!cast<Instruction>(NAME # _H) $Op1, $Op2, $Op3, complexrotateopodd:$imm)>;
  def : Pat<(nxv4f32 (op nxv4i1:$Op1, nxv4f32:$Op2, nxv4f32:$Op3, (i32 complexrotateopodd:$imm))),
            (!cast<Instruction>(NAME # _S) $Op1, $Op2, $Op3, complexrotateopodd:$imm)>;
  def : Pat<(nxv2f64 (op nxv2i1:$Op1, nxv2f64:$Op2, nxv2f64:$Op3, (i32 complexrotateopodd:$imm))),
            (!cast<Instruction>(NAME # _D) $Op1, $Op2, $Op3, complexrotateopodd:$imm)>;
}

//===----------------------------------------------------------------------===//
// SVE2 Floating Point Convert Group
//===----------------------------------------------------------------------===//

class sve2_fp_convert_precision<bits<4> opc, string asm,
                                ZPRRegOp zprty1, ZPRRegOp zprty2>
: I<(outs zprty1:$Zd), (ins zprty1:$_Zd, PPR3bAny:$Pg, zprty2:$Zn),
  asm, "\t$Zd, $Pg/m, $Zn",
  "",
  []>, Sched<[]> {
  bits<5> Zd;
  bits<5> Zn;
  bits<3> Pg;
  let Inst{31-24} = 0b01100100;
  let Inst{23-22} = opc{3-2};
  let Inst{21-18} = 0b0010;
  let Inst{17-16} = opc{1-0};
  let Inst{15-13} = 0b101;
  let Inst{12-10} = Pg;
  let Inst{9-5}   = Zn;
  let Inst{4-0}   = Zd;

  let Constraints = "$Zd = $_Zd";
}

multiclass sve2_fp_convert_down_narrow<string asm, string op> {
  def _StoH : sve2_fp_convert_precision<0b1000, asm, ZPR16, ZPR32>;
  def _DtoS : sve2_fp_convert_precision<0b1110, asm, ZPR32, ZPR64>;

  def : SVE_3_Op_Pat<nxv8f16, !cast<SDPatternOperator>(op # _f16f32), nxv8f16, nxv4i1, nxv4f32, !cast<Instruction>(NAME # _StoH)>;
  def : SVE_3_Op_Pat<nxv4f32, !cast<SDPatternOperator>(op # _f32f64), nxv4f32, nxv2i1, nxv2f64, !cast<Instruction>(NAME # _DtoS)>;
}

multiclass sve2_fp_convert_up_long<string asm, string op> {
  def _HtoS : sve2_fp_convert_precision<0b1001, asm, ZPR32, ZPR16>;
  def _StoD : sve2_fp_convert_precision<0b1111, asm, ZPR64, ZPR32>;

  def : SVE_3_Op_Pat<nxv4f32, !cast<SDPatternOperator>(op # _f32f16), nxv4f32, nxv4i1, nxv8f16, !cast<Instruction>(NAME # _HtoS)>;
  def : SVE_3_Op_Pat<nxv2f64, !cast<SDPatternOperator>(op # _f64f32), nxv2f64, nxv2i1, nxv4f32, !cast<Instruction>(NAME # _StoD)>;
}

multiclass sve2_fp_convert_down_odd_rounding_top<string asm, string op> {
  def _DtoS : sve2_fp_convert_precision<0b0010, asm, ZPR32, ZPR64>;

  def : SVE_3_Op_Pat<nxv4f32, !cast<SDPatternOperator>(op # _f32f64), nxv4f32, nxv2i1, nxv2f64, !cast<Instruction>(NAME # _DtoS)>;
}

//===----------------------------------------------------------------------===//
// SVE2 Floating Point Pairwise Group
//===----------------------------------------------------------------------===//

class sve2_fp_pairwise_pred<bits<2> sz, bits<3> opc, string asm,
                            ZPRRegOp zprty>
: I<(outs zprty:$Zdn), (ins PPR3bAny:$Pg, zprty:$_Zdn, zprty:$Zm),
  asm, "\t$Zdn, $Pg/m, $_Zdn, $Zm",
  "",
  []>, Sched<[]> {
  bits<3> Pg;
  bits<5> Zm;
  bits<5> Zdn;
  let Inst{31-24} = 0b01100100;
  let Inst{23-22} = sz;
  let Inst{21-19} = 0b010;
  let Inst{18-16} = opc;
  let Inst{15-13} = 0b100;
  let Inst{12-10} = Pg;
  let Inst{9-5}   = Zm;
  let Inst{4-0}   = Zdn;

  let Constraints = "$Zdn = $_Zdn";
  let DestructiveInstType = DestructiveOther;
  let ElementSize = zprty.ElementSize;
}

multiclass sve2_fp_pairwise_pred<bits<3> opc, string asm,
                                 SDPatternOperator op> {
  def _H : sve2_fp_pairwise_pred<0b01, opc, asm, ZPR16>;
  def _S : sve2_fp_pairwise_pred<0b10, opc, asm, ZPR32>;
  def _D : sve2_fp_pairwise_pred<0b11, opc, asm, ZPR64>;

  def : SVE_3_Op_Pat<nxv8f16, op, nxv8i1, nxv8f16, nxv8f16, !cast<Instruction>(NAME # _H)>;
  def : SVE_3_Op_Pat<nxv4f32, op, nxv4i1, nxv4f32, nxv4f32, !cast<Instruction>(NAME # _S)>;
  def : SVE_3_Op_Pat<nxv2f64, op, nxv2i1, nxv2f64, nxv2f64, !cast<Instruction>(NAME # _D)>;
}

//===----------------------------------------------------------------------===//
// SVE2 Floating Point Widening Multiply-Add - Indexed Group
//===----------------------------------------------------------------------===//

class sve2_fp_mla_long_by_indexed_elem<bits<2> opc, string asm>
: I<(outs ZPR32:$Zda), (ins ZPR32:$_Zda, ZPR16:$Zn, ZPR3b16:$Zm,
                        VectorIndexH32b:$iop),
  asm, "\t$Zda, $Zn, $Zm$iop",
  "",
  []>, Sched<[]> {
  bits<5> Zda;
  bits<5> Zn;
  bits<3> Zm;
  bits<3> iop;
  let Inst{31-21} = 0b01100100101;
  let Inst{20-19} = iop{2-1};
  let Inst{18-16} = Zm;
  let Inst{15-14} = 0b01;
  let Inst{13}    = opc{1};
  let Inst{12}    = 0b0;
  let Inst{11}    = iop{0};
  let Inst{10}    = opc{0};
  let Inst{9-5}   = Zn;
  let Inst{4-0}   = Zda;

  let Constraints = "$Zda = $_Zda";
  let DestructiveInstType = DestructiveOther;
  let ElementSize = ElementSizeNone;
}

multiclass sve2_fp_mla_long_by_indexed_elem<bits<2> opc, string asm,
                                            SDPatternOperator op> {
  def NAME : sve2_fp_mla_long_by_indexed_elem<opc, asm>;
  def : SVE_4_Op_Imm_Pat<nxv4f32, op, nxv4f32, nxv8f16, nxv8f16, i32, VectorIndexH32b_timm, !cast<Instruction>(NAME)>;
}

//===----------------------------------------------------------------------===//
// SVE2 Floating Point Widening Multiply-Add Group
//===----------------------------------------------------------------------===//

class sve2_fp_mla_long<bits<2> opc, string asm>
: I<(outs ZPR32:$Zda), (ins ZPR32:$_Zda, ZPR16:$Zn, ZPR16:$Zm),
  asm, "\t$Zda, $Zn, $Zm",
  "",
  []>, Sched<[]> {
  bits<5> Zda;
  bits<5> Zn;
  bits<5> Zm;
  let Inst{31-21} = 0b01100100101;
  let Inst{20-16} = Zm;
  let Inst{15-14} = 0b10;
  let Inst{13}    = opc{1};
  let Inst{12-11} = 0b00;
  let Inst{10}    = opc{0};
  let Inst{9-5}   = Zn;
  let Inst{4-0}   = Zda;

  let Constraints = "$Zda = $_Zda";
  let DestructiveInstType = DestructiveOther;
  let ElementSize = ElementSizeNone;
}

multiclass sve2_fp_mla_long<bits<2> opc, string asm, SDPatternOperator op> {
  def NAME : sve2_fp_mla_long<opc, asm>;
  def : SVE_3_Op_Pat<nxv4f32, op, nxv4f32, nxv8f16, nxv8f16, !cast<Instruction>(NAME)>;
}

//===----------------------------------------------------------------------===//
// SVE Stack Allocation Group
//===----------------------------------------------------------------------===//

class sve_int_arith_vl<bit opc, string asm>
: I<(outs GPR64sp:$Rd), (ins GPR64sp:$Rn, simm6_32b:$imm6),
  asm, "\t$Rd, $Rn, $imm6",
  "",
  []>, Sched<[]> {
  bits<5> Rd;
  bits<5> Rn;
  bits<6> imm6;
  let Inst{31-23} = 0b000001000;
  let Inst{22}    = opc;
  let Inst{21}    = 0b1;
  let Inst{20-16} = Rn;
  let Inst{15-11} = 0b01010;
  let Inst{10-5}  = imm6;
  let Inst{4-0}   = Rd;
}

class sve_int_read_vl_a<bit op, bits<5> opc2, string asm>
: I<(outs GPR64:$Rd), (ins simm6_32b:$imm6),
  asm, "\t$Rd, $imm6",
  "",
  []>, Sched<[]> {
  bits<5> Rd;
  bits<6> imm6;
  let Inst{31-23} = 0b000001001;
  let Inst{22}    = op;
  let Inst{21}    = 0b1;
  let Inst{20-16} = opc2{4-0};
  let Inst{15-11} = 0b01010;
  let Inst{10-5}  = imm6;
  let Inst{4-0}   = Rd;
}

//===----------------------------------------------------------------------===//
// SVE Permute - In Lane Group
//===----------------------------------------------------------------------===//

class sve_int_perm_bin_perm_zz<bits<3> opc, bits<2> sz8_64, string asm,
                               ZPRRegOp zprty>
: I<(outs zprty:$Zd), (ins zprty:$Zn, zprty:$Zm),
  asm, "\t$Zd, $Zn, $Zm",
  "",
  []>, Sched<[]> {
  bits<5> Zd;
  bits<5> Zm;
  bits<5> Zn;
  let Inst{31-24} = 0b00000101;
  let Inst{23-22} = sz8_64;
  let Inst{21}    = 0b1;
  let Inst{20-16} = Zm;
  let Inst{15-13} = 0b011;
  let Inst{12-10} = opc;
  let Inst{9-5}   = Zn;
  let Inst{4-0}   = Zd;
}

multiclass sve_int_perm_bin_perm_zz<bits<3> opc, string asm,
                                    SDPatternOperator op> {
  def _B : sve_int_perm_bin_perm_zz<opc, 0b00, asm, ZPR8>;
  def _H : sve_int_perm_bin_perm_zz<opc, 0b01, asm, ZPR16>;
  def _S : sve_int_perm_bin_perm_zz<opc, 0b10, asm, ZPR32>;
  def _D : sve_int_perm_bin_perm_zz<opc, 0b11, asm, ZPR64>;

  def : SVE_2_Op_Pat<nxv16i8, op, nxv16i8, nxv16i8, !cast<Instruction>(NAME # _B)>;
  def : SVE_2_Op_Pat<nxv8i16, op, nxv8i16, nxv8i16, !cast<Instruction>(NAME # _H)>;
  def : SVE_2_Op_Pat<nxv4i32, op, nxv4i32, nxv4i32, !cast<Instruction>(NAME # _S)>;
  def : SVE_2_Op_Pat<nxv2i64, op, nxv2i64, nxv2i64, !cast<Instruction>(NAME # _D)>;

  def : SVE_2_Op_Pat<nxv8f16, op, nxv8f16, nxv8f16, !cast<Instruction>(NAME # _H)>;
  def : SVE_2_Op_Pat<nxv4f16, op, nxv4f16, nxv4f16, !cast<Instruction>(NAME # _S)>;
  def : SVE_2_Op_Pat<nxv4f32, op, nxv4f32, nxv4f32, !cast<Instruction>(NAME # _S)>;
  def : SVE_2_Op_Pat<nxv2f16, op, nxv2f16, nxv2f16, !cast<Instruction>(NAME # _D)>;
  def : SVE_2_Op_Pat<nxv2f32, op, nxv2f32, nxv2f32, !cast<Instruction>(NAME # _D)>;
  def : SVE_2_Op_Pat<nxv2f64, op, nxv2f64, nxv2f64, !cast<Instruction>(NAME # _D)>;

  def : SVE_2_Op_Pat<nxv8bf16, op, nxv8bf16, nxv8bf16, !cast<Instruction>(NAME # _H)>;
}

//===----------------------------------------------------------------------===//
// SVE Floating Point Unary Operations Group
//===----------------------------------------------------------------------===//

class sve_fp_2op_p_zd<bits<7> opc, string asm, RegisterOperand i_zprtype,
                      RegisterOperand o_zprtype, ElementSizeEnum Sz>
: I<(outs o_zprtype:$Zd), (ins i_zprtype:$_Zd, PPR3bAny:$Pg, i_zprtype:$Zn),
  asm, "\t$Zd, $Pg/m, $Zn",
  "",
  []>, Sched<[]> {
  bits<3> Pg;
  bits<5> Zd;
  bits<5> Zn;
  let Inst{31-24} = 0b01100101;
  let Inst{23-22} = opc{6-5};
  let Inst{21}    = 0b0;
  let Inst{20-16} = opc{4-0};
  let Inst{15-13} = 0b101;
  let Inst{12-10} = Pg;
  let Inst{9-5}   = Zn;
  let Inst{4-0}   = Zd;

  let Constraints = "$Zd = $_Zd";
  let DestructiveInstType = DestructiveOther;
  let ElementSize = Sz;
}

multiclass sve_fp_2op_p_zd<bits<7> opc, string asm,
                           RegisterOperand i_zprtype,
                           RegisterOperand o_zprtype,
                           SDPatternOperator int_op,
                           SDPatternOperator ir_op, ValueType vt1,
                           ValueType vt2, ValueType vt3, ElementSizeEnum Sz> {
  def NAME : sve_fp_2op_p_zd<opc, asm, i_zprtype, o_zprtype, Sz>;

  // convert vt1 to a packed type for the intrinsic patterns
  defvar packedvt1 = !cond(!eq(!cast<string>(vt1), "nxv2f16"): nxv8f16,
                           !eq(!cast<string>(vt1), "nxv4f16"): nxv8f16,
                           !eq(!cast<string>(vt1), "nxv2f32"): nxv4f32,
                           1 : vt1);

  // convert vt3 to a packed type for the intrinsic patterns
  defvar packedvt3 = !cond(!eq(!cast<string>(vt3), "nxv2f16"): nxv8f16,
                           !eq(!cast<string>(vt3), "nxv4f16"): nxv8f16,
                           !eq(!cast<string>(vt3), "nxv2f32"): nxv4f32,
                           1 : vt3);

  def : SVE_3_Op_Pat<packedvt1, int_op, packedvt1, vt2, packedvt3, !cast<Instruction>(NAME)>;

  def : SVE_1_Op_Passthru_Pat<vt1, ir_op, vt2, vt3, !cast<Instruction>(NAME)>;
}

multiclass sve_fp_2op_p_zdr<bits<7> opc, string asm,
                            RegisterOperand i_zprtype,
                            RegisterOperand o_zprtype,
                            SDPatternOperator int_op,
                            SDPatternOperator ir_op, ValueType vt1,
                            ValueType vt2, ValueType vt3, ElementSizeEnum Sz> {
  def NAME : sve_fp_2op_p_zd<opc, asm, i_zprtype, o_zprtype, Sz>;

  // convert vt1 to a packed type for the intrinsic patterns
  defvar packedvt1 = !cond(!eq(!cast<string>(vt1), "nxv2f16"): nxv8f16,
                           !eq(!cast<string>(vt1), "nxv4f16"): nxv8f16,
                           !eq(!cast<string>(vt1), "nxv2f32"): nxv4f32,
                           1 : vt1);

  def : SVE_3_Op_Pat<packedvt1, int_op, packedvt1, vt2, vt3, !cast<Instruction>(NAME)>;

  def : SVE_1_Op_Passthru_Round_Pat<vt1, ir_op, vt2, vt3, !cast<Instruction>(NAME)>;
}

multiclass sve_fp_2op_p_zd_HSD<bits<5> opc, string asm, SDPatternOperator op> {
  def _H : sve_fp_2op_p_zd<{ 0b01, opc }, asm, ZPR16, ZPR16, ElementSizeH>;
  def _S : sve_fp_2op_p_zd<{ 0b10, opc }, asm, ZPR32, ZPR32, ElementSizeS>;
  def _D : sve_fp_2op_p_zd<{ 0b11, opc }, asm, ZPR64, ZPR64, ElementSizeD>;

  def : SVE_1_Op_Passthru_Pat<nxv8f16, op, nxv8i1, nxv8f16, !cast<Instruction>(NAME # _H)>;
  def : SVE_1_Op_Passthru_Pat<nxv4f16, op, nxv4i1, nxv4f16, !cast<Instruction>(NAME # _H)>;
  def : SVE_1_Op_Passthru_Pat<nxv2f16, op, nxv2i1, nxv2f16, !cast<Instruction>(NAME # _H)>;
  def : SVE_1_Op_Passthru_Pat<nxv4f32, op, nxv4i1, nxv4f32, !cast<Instruction>(NAME # _S)>;
  def : SVE_1_Op_Passthru_Pat<nxv2f32, op, nxv2i1, nxv2f32, !cast<Instruction>(NAME # _S)>;
  def : SVE_1_Op_Passthru_Pat<nxv2f64, op, nxv2i1, nxv2f64, !cast<Instruction>(NAME # _D)>;
}

multiclass sve2_fp_flogb<string asm, SDPatternOperator op> {
  def _H : sve_fp_2op_p_zd<0b0011010, asm, ZPR16, ZPR16, ElementSizeH>;
  def _S : sve_fp_2op_p_zd<0b0011100, asm, ZPR32, ZPR32, ElementSizeS>;
  def _D : sve_fp_2op_p_zd<0b0011110, asm, ZPR64, ZPR64, ElementSizeD>;

  def : SVE_3_Op_Pat<nxv8i16, op, nxv8i16, nxv8i1, nxv8f16, !cast<Instruction>(NAME # _H)>;
  def : SVE_3_Op_Pat<nxv4i32, op, nxv4i32, nxv4i1, nxv4f32, !cast<Instruction>(NAME # _S)>;
  def : SVE_3_Op_Pat<nxv2i64, op, nxv2i64, nxv2i1, nxv2f64, !cast<Instruction>(NAME # _D)>;
}

multiclass sve2_fp_convert_down_odd_rounding<string asm, string op> {
  def _DtoS : sve_fp_2op_p_zd<0b0001010, asm, ZPR64, ZPR32, ElementSizeD>;
  def : SVE_3_Op_Pat<nxv4f32, !cast<SDPatternOperator>(op # _f32f64), nxv4f32, nxv2i1, nxv2f64, !cast<Instruction>(NAME # _DtoS)>;
}

//===----------------------------------------------------------------------===//
// SVE Floating Point Unary Operations - Unpredicated Group
//===----------------------------------------------------------------------===//

class sve_fp_2op_u_zd<bits<2> sz, bits<3> opc, string asm,
                      ZPRRegOp zprty>
: I<(outs zprty:$Zd), (ins zprty:$Zn),
  asm, "\t$Zd, $Zn",
  "",
  []>, Sched<[]> {
  bits<5> Zd;
  bits<5> Zn;
  let Inst{31-24} = 0b01100101;
  let Inst{23-22} = sz;
  let Inst{21-19} = 0b001;
  let Inst{18-16} = opc;
  let Inst{15-10} = 0b001100;
  let Inst{9-5}   = Zn;
  let Inst{4-0}   = Zd;
}

multiclass sve_fp_2op_u_zd<bits<3> opc, string asm, SDPatternOperator op> {
  def _H : sve_fp_2op_u_zd<0b01, opc, asm, ZPR16>;
  def _S : sve_fp_2op_u_zd<0b10, opc, asm, ZPR32>;
  def _D : sve_fp_2op_u_zd<0b11, opc, asm, ZPR64>;

  def : SVE_1_Op_Pat<nxv8f16, op, nxv8f16, !cast<Instruction>(NAME # _H)>;
  def : SVE_1_Op_Pat<nxv4f32, op, nxv4f32, !cast<Instruction>(NAME # _S)>;
  def : SVE_1_Op_Pat<nxv2f64, op, nxv2f64, !cast<Instruction>(NAME # _D)>;
}

//===----------------------------------------------------------------------===//
// SVE Integer Arithmetic - Binary Predicated Group
//===----------------------------------------------------------------------===//

class sve_int_bin_pred_arit_log<bits<2> sz8_64, bits<2> fmt, bits<3> opc,
                                string asm, ZPRRegOp zprty>
: I<(outs zprty:$Zdn), (ins PPR3bAny:$Pg, zprty:$_Zdn, zprty:$Zm),
  asm, "\t$Zdn, $Pg/m, $_Zdn, $Zm", "", []>, Sched<[]> {
  bits<3> Pg;
  bits<5> Zdn;
  bits<5> Zm;
  let Inst{31-24} = 0b00000100;
  let Inst{23-22} = sz8_64;
  let Inst{21}    = 0b0;
  let Inst{20-19} = fmt;
  let Inst{18-16} = opc;
  let Inst{15-13} = 0b000;
  let Inst{12-10} = Pg;
  let Inst{9-5}   = Zm;
  let Inst{4-0}   = Zdn;

  let Constraints = "$Zdn = $_Zdn";
  let DestructiveInstType = DestructiveOther;
  let ElementSize = zprty.ElementSize;
}

multiclass sve_int_bin_pred_log<bits<3> opc, string asm, SDPatternOperator op> {
  def _B : sve_int_bin_pred_arit_log<0b00, 0b11, opc, asm, ZPR8>;
  def _H : sve_int_bin_pred_arit_log<0b01, 0b11, opc, asm, ZPR16>;
  def _S : sve_int_bin_pred_arit_log<0b10, 0b11, opc, asm, ZPR32>;
  def _D : sve_int_bin_pred_arit_log<0b11, 0b11, opc, asm, ZPR64>;

  def : SVE_3_Op_Pat<nxv16i8, op, nxv16i1, nxv16i8, nxv16i8, !cast<Instruction>(NAME # _B)>;
  def : SVE_3_Op_Pat<nxv8i16, op, nxv8i1, nxv8i16, nxv8i16, !cast<Instruction>(NAME # _H)>;
  def : SVE_3_Op_Pat<nxv4i32, op, nxv4i1, nxv4i32, nxv4i32, !cast<Instruction>(NAME # _S)>;
  def : SVE_3_Op_Pat<nxv2i64, op, nxv2i1, nxv2i64, nxv2i64, !cast<Instruction>(NAME # _D)>;
}

multiclass sve_int_bin_pred_arit_0<bits<3> opc, string asm, string Ps,
                                   SDPatternOperator op,
                                   DestructiveInstTypeEnum flags,
                                   string revname="", bit isReverseInstr=0> {
  let DestructiveInstType = flags in {
  def _B : sve_int_bin_pred_arit_log<0b00, 0b00, opc, asm, ZPR8>,
           SVEPseudo2Instr<Ps # _B, 1>, SVEInstr2Rev<NAME # _B, revname # _B, isReverseInstr>;
  def _H : sve_int_bin_pred_arit_log<0b01, 0b00, opc, asm, ZPR16>,
           SVEPseudo2Instr<Ps # _H, 1>, SVEInstr2Rev<NAME # _H, revname # _H, isReverseInstr>;
  def _S : sve_int_bin_pred_arit_log<0b10, 0b00, opc, asm, ZPR32>,
           SVEPseudo2Instr<Ps # _S, 1>, SVEInstr2Rev<NAME # _S, revname # _S, isReverseInstr>;
  def _D : sve_int_bin_pred_arit_log<0b11, 0b00, opc, asm, ZPR64>,
           SVEPseudo2Instr<Ps # _D, 1>, SVEInstr2Rev<NAME # _D, revname # _D, isReverseInstr>;
  }

  def : SVE_3_Op_Pat<nxv16i8, op, nxv16i1, nxv16i8, nxv16i8, !cast<Instruction>(NAME # _B)>;
  def : SVE_3_Op_Pat<nxv8i16, op, nxv8i1, nxv8i16, nxv8i16, !cast<Instruction>(NAME # _H)>;
  def : SVE_3_Op_Pat<nxv4i32, op, nxv4i1, nxv4i32, nxv4i32, !cast<Instruction>(NAME # _S)>;
  def : SVE_3_Op_Pat<nxv2i64, op, nxv2i1, nxv2i64, nxv2i64, !cast<Instruction>(NAME # _D)>;
}

multiclass sve_int_bin_pred_arit_1<bits<3> opc, string asm, string Ps,
                                   SDPatternOperator op,
                                   DestructiveInstTypeEnum flags> {
  let DestructiveInstType = flags in {
  def _B : sve_int_bin_pred_arit_log<0b00, 0b01, opc, asm, ZPR8>,
           SVEPseudo2Instr<Ps # _B, 1>;
  def _H : sve_int_bin_pred_arit_log<0b01, 0b01, opc, asm, ZPR16>,
           SVEPseudo2Instr<Ps # _H, 1>;
  def _S : sve_int_bin_pred_arit_log<0b10, 0b01, opc, asm, ZPR32>,
           SVEPseudo2Instr<Ps # _S, 1>;
  def _D : sve_int_bin_pred_arit_log<0b11, 0b01, opc, asm, ZPR64>,
           SVEPseudo2Instr<Ps # _D, 1>;
  }

  def : SVE_3_Op_Pat<nxv16i8, op, nxv16i1, nxv16i8, nxv16i8, !cast<Instruction>(NAME # _B)>;
  def : SVE_3_Op_Pat<nxv8i16, op, nxv8i1, nxv8i16, nxv8i16, !cast<Instruction>(NAME # _H)>;
  def : SVE_3_Op_Pat<nxv4i32, op, nxv4i1, nxv4i32, nxv4i32, !cast<Instruction>(NAME # _S)>;
  def : SVE_3_Op_Pat<nxv2i64, op, nxv2i1, nxv2i64, nxv2i64, !cast<Instruction>(NAME # _D)>;
}

multiclass sve_int_bin_pred_arit_2<bits<3> opc, string asm, string Ps,
                                   SDPatternOperator op,
                                   DestructiveInstTypeEnum flags> {
  let DestructiveInstType = flags in {
  def _B : sve_int_bin_pred_arit_log<0b00, 0b10, opc, asm, ZPR8>,
           SVEPseudo2Instr<Ps # _B, 1>;
  def _H : sve_int_bin_pred_arit_log<0b01, 0b10, opc, asm, ZPR16>,
           SVEPseudo2Instr<Ps # _H, 1>;
  def _S : sve_int_bin_pred_arit_log<0b10, 0b10, opc, asm, ZPR32>,
           SVEPseudo2Instr<Ps # _S, 1>;
  def _D : sve_int_bin_pred_arit_log<0b11, 0b10, opc, asm, ZPR64>,
           SVEPseudo2Instr<Ps # _D, 1>;
  }

  def : SVE_3_Op_Pat<nxv16i8, op, nxv16i1, nxv16i8, nxv16i8, !cast<Instruction>(NAME # _B)>;
  def : SVE_3_Op_Pat<nxv8i16, op, nxv8i1, nxv8i16, nxv8i16, !cast<Instruction>(NAME # _H)>;
  def : SVE_3_Op_Pat<nxv4i32, op, nxv4i1, nxv4i32, nxv4i32, !cast<Instruction>(NAME # _S)>;
  def : SVE_3_Op_Pat<nxv2i64, op, nxv2i1, nxv2i64, nxv2i64, !cast<Instruction>(NAME # _D)>;
}

// Special case for divides which are not defined for 8b/16b elements.
multiclass sve_int_bin_pred_arit_2_div<bits<3> opc, string asm, string Ps,
                                       SDPatternOperator op,
                                       DestructiveInstTypeEnum flags,
                                       string revname="", bit isReverseInstr=0> {
  let DestructiveInstType = flags in {
  def _S : sve_int_bin_pred_arit_log<0b10, 0b10, opc, asm, ZPR32>,
           SVEPseudo2Instr<Ps # _S, 1>, SVEInstr2Rev<NAME # _S, revname # _S, isReverseInstr>;
  def _D : sve_int_bin_pred_arit_log<0b11, 0b10, opc, asm, ZPR64>,
           SVEPseudo2Instr<Ps # _D, 1>, SVEInstr2Rev<NAME # _D, revname # _D, isReverseInstr>;
  }

  def : SVE_3_Op_Pat<nxv4i32, op, nxv4i1, nxv4i32, nxv4i32, !cast<Instruction>(NAME # _S)>;
  def : SVE_3_Op_Pat<nxv2i64, op, nxv2i1, nxv2i64, nxv2i64, !cast<Instruction>(NAME # _D)>;
}

//===----------------------------------------------------------------------===//
// SVE Integer Multiply-Add Group
//===----------------------------------------------------------------------===//

class sve_int_mladdsub_vvv_pred<bits<2> sz8_64, bits<1> opc, string asm,
                                ZPRRegOp zprty>
: I<(outs zprty:$Zdn), (ins PPR3bAny:$Pg, zprty:$_Zdn, zprty:$Zm, zprty:$Za),
  asm, "\t$Zdn, $Pg/m, $Zm, $Za",
  "",
  []>, Sched<[]> {
  bits<3> Pg;
  bits<5> Zdn;
  bits<5> Za;
  bits<5> Zm;
  let Inst{31-24} = 0b00000100;
  let Inst{23-22} = sz8_64;
  let Inst{21}    = 0b0;
  let Inst{20-16} = Zm;
  let Inst{15-14} = 0b11;
  let Inst{13}    = opc;
  let Inst{12-10} = Pg;
  let Inst{9-5}   = Za;
  let Inst{4-0}   = Zdn;

  let Constraints = "$Zdn = $_Zdn";
  let DestructiveInstType = DestructiveOther;
  let ElementSize = zprty.ElementSize;
}

multiclass sve_int_mladdsub_vvv_pred<bits<1> opc, string asm, SDPatternOperator op> {
  def _B : sve_int_mladdsub_vvv_pred<0b00, opc, asm, ZPR8>;
  def _H : sve_int_mladdsub_vvv_pred<0b01, opc, asm, ZPR16>;
  def _S : sve_int_mladdsub_vvv_pred<0b10, opc, asm, ZPR32>;
  def _D : sve_int_mladdsub_vvv_pred<0b11, opc, asm, ZPR64>;

  def : SVE_4_Op_Pat<nxv16i8, op, nxv16i1, nxv16i8, nxv16i8, nxv16i8, !cast<Instruction>(NAME # _B)>;
  def : SVE_4_Op_Pat<nxv8i16, op, nxv8i1, nxv8i16, nxv8i16, nxv8i16, !cast<Instruction>(NAME # _H)>;
  def : SVE_4_Op_Pat<nxv4i32, op, nxv4i1, nxv4i32, nxv4i32, nxv4i32, !cast<Instruction>(NAME # _S)>;
  def : SVE_4_Op_Pat<nxv2i64, op, nxv2i1, nxv2i64, nxv2i64, nxv2i64, !cast<Instruction>(NAME # _D)>;
}

class sve_int_mlas_vvv_pred<bits<2> sz8_64, bits<1> opc, string asm,
                            ZPRRegOp zprty>
: I<(outs zprty:$Zda), (ins PPR3bAny:$Pg, zprty:$_Zda, zprty:$Zn, zprty:$Zm),
  asm, "\t$Zda, $Pg/m, $Zn, $Zm",
  "",
  []>, Sched<[]> {
  bits<3> Pg;
  bits<5> Zda;
  bits<5> Zm;
  bits<5> Zn;
  let Inst{31-24} = 0b00000100;
  let Inst{23-22} = sz8_64;
  let Inst{21}    = 0b0;
  let Inst{20-16} = Zm;
  let Inst{15-14} = 0b01;
  let Inst{13}    = opc;
  let Inst{12-10} = Pg;
  let Inst{9-5}   = Zn;
  let Inst{4-0}   = Zda;

  let Constraints = "$Zda = $_Zda";
  let DestructiveInstType = DestructiveOther;
  let ElementSize = zprty.ElementSize;
}

multiclass sve_int_mlas_vvv_pred<bits<1> opc, string asm, SDPatternOperator op,
                                 SDPatternOperator outerop, SDPatternOperator mulop> {
  def _B : sve_int_mlas_vvv_pred<0b00, opc, asm, ZPR8>;
  def _H : sve_int_mlas_vvv_pred<0b01, opc, asm, ZPR16>;
  def _S : sve_int_mlas_vvv_pred<0b10, opc, asm, ZPR32>;
  def _D : sve_int_mlas_vvv_pred<0b11, opc, asm, ZPR64>;

  def : SVE_4_Op_Pat<nxv16i8, op, nxv16i1, nxv16i8, nxv16i8, nxv16i8, !cast<Instruction>(NAME # _B)>;
  def : SVE_4_Op_Pat<nxv8i16, op, nxv8i1, nxv8i16, nxv8i16, nxv8i16, !cast<Instruction>(NAME # _H)>;
  def : SVE_4_Op_Pat<nxv4i32, op, nxv4i1, nxv4i32, nxv4i32, nxv4i32, !cast<Instruction>(NAME # _S)>;
  def : SVE_4_Op_Pat<nxv2i64, op, nxv2i1, nxv2i64, nxv2i64, nxv2i64, !cast<Instruction>(NAME # _D)>;

  def : Pat<(outerop nxv16i8:$Op1, (mulop nxv16i1:$pred, nxv16i8:$Op2, nxv16i8:$Op3)),
            (!cast<Instruction>(NAME # _B) $pred, $Op1, $Op2, $Op3)>;
  def : Pat<(outerop nxv8i16:$Op1, (mulop nxv8i1:$pred, nxv8i16:$Op2, nxv8i16:$Op3)),
            (!cast<Instruction>(NAME # _H) $pred, $Op1, $Op2, $Op3)>;
  def : Pat<(outerop nxv4i32:$Op1, (mulop nxv4i1:$pred, nxv4i32:$Op2, nxv4i32:$Op3)),
            (!cast<Instruction>(NAME # _S) $pred, $Op1, $Op2, $Op3)>;
  def : Pat<(outerop nxv2i64:$Op1, (mulop nxv2i1:$pred, nxv2i64:$Op2, nxv2i64:$Op3)),
            (!cast<Instruction>(NAME # _D) $pred, $Op1, $Op2, $Op3)>;
}

//===----------------------------------------------------------------------===//
// SVE2 Integer Multiply-Add - Unpredicated Group
//===----------------------------------------------------------------------===//

class sve2_int_mla<bits<2> sz, bits<5> opc, string asm,
                   ZPRRegOp zprty1, ZPRRegOp zprty2>
: I<(outs zprty1:$Zda), (ins zprty1:$_Zda, zprty2:$Zn, zprty2:$Zm),
  asm, "\t$Zda, $Zn, $Zm", "", []>, Sched<[]> {
  bits<5> Zda;
  bits<5> Zn;
  bits<5> Zm;
  let Inst{31-24} = 0b01000100;
  let Inst{23-22} = sz;
  let Inst{21}    = 0b0;
  let Inst{20-16} = Zm;
  let Inst{15}    = 0b0;
  let Inst{14-10} = opc;
  let Inst{9-5}   = Zn;
  let Inst{4-0}   = Zda;

  let Constraints = "$Zda = $_Zda";
  let DestructiveInstType = DestructiveOther;
  let ElementSize = ElementSizeNone;
}

multiclass sve2_int_mla<bit S, string asm, SDPatternOperator op> {
  def _B : sve2_int_mla<0b00, { 0b1110, S }, asm, ZPR8, ZPR8>;
  def _H : sve2_int_mla<0b01, { 0b1110, S }, asm, ZPR16, ZPR16>;
  def _S : sve2_int_mla<0b10, { 0b1110, S }, asm, ZPR32, ZPR32>;
  def _D : sve2_int_mla<0b11, { 0b1110, S }, asm, ZPR64, ZPR64>;

  def : SVE_3_Op_Pat<nxv16i8, op, nxv16i8, nxv16i8, nxv16i8, !cast<Instruction>(NAME # _B)>;
  def : SVE_3_Op_Pat<nxv8i16, op, nxv8i16, nxv8i16, nxv8i16, !cast<Instruction>(NAME # _H)>;
  def : SVE_3_Op_Pat<nxv4i32, op, nxv4i32, nxv4i32, nxv4i32, !cast<Instruction>(NAME # _S)>;
  def : SVE_3_Op_Pat<nxv2i64, op, nxv2i64, nxv2i64, nxv2i64, !cast<Instruction>(NAME # _D)>;
}

multiclass sve2_int_mla_long<bits<5> opc, string asm, SDPatternOperator op> {
  def _H : sve2_int_mla<0b01, opc, asm, ZPR16, ZPR8>;
  def _S : sve2_int_mla<0b10, opc, asm, ZPR32, ZPR16>;
  def _D : sve2_int_mla<0b11, opc, asm, ZPR64, ZPR32>;

  def : SVE_3_Op_Pat<nxv8i16, op, nxv8i16, nxv16i8, nxv16i8, !cast<Instruction>(NAME # _H)>;
  def : SVE_3_Op_Pat<nxv4i32, op, nxv4i32, nxv8i16, nxv8i16, !cast<Instruction>(NAME # _S)>;
  def : SVE_3_Op_Pat<nxv2i64, op, nxv2i64, nxv4i32, nxv4i32, !cast<Instruction>(NAME # _D)>;
}

//===----------------------------------------------------------------------===//
// SVE2 Integer Multiply-Add - Indexed Group
//===----------------------------------------------------------------------===//

class sve2_int_mla_by_indexed_elem<bits<2> sz, bits<6> opc, string asm,
                                   ZPRRegOp zprty1, ZPRRegOp zprty2,
                                   ZPRRegOp zprty3, Operand itype>
: I<(outs zprty1:$Zda), (ins zprty1:$_Zda, zprty2:$Zn, zprty3:$Zm, itype:$iop),
  asm, "\t$Zda, $Zn, $Zm$iop", "", []>, Sched<[]> {
  bits<5> Zda;
  bits<5> Zn;
  let Inst{31-24} = 0b01000100;
  let Inst{23-22} = sz;
  let Inst{21}    = 0b1;
  let Inst{15-10} = opc;
  let Inst{9-5}   = Zn;
  let Inst{4-0}   = Zda;

  let Constraints = "$Zda = $_Zda";
  let DestructiveInstType = DestructiveOther;
  let ElementSize = ElementSizeNone;
}

multiclass sve2_int_mla_by_indexed_elem<bits<2> opc, bit S, string asm,
                                        SDPatternOperator op> {
  def _H : sve2_int_mla_by_indexed_elem<{0, ?}, { 0b000, opc, S }, asm, ZPR16, ZPR16, ZPR3b16, VectorIndexH32b> {
    bits<3> Zm;
    bits<3> iop;
    let Inst{22} = iop{2};
    let Inst{20-19} = iop{1-0};
    let Inst{18-16} = Zm;
  }
  def _S : sve2_int_mla_by_indexed_elem<0b10, { 0b000, opc, S }, asm, ZPR32, ZPR32, ZPR3b32, VectorIndexS32b> {
    bits<3> Zm;
    bits<2> iop;
    let Inst{20-19} = iop;
    let Inst{18-16} = Zm;
  }
  def _D : sve2_int_mla_by_indexed_elem<0b11, { 0b000, opc, S }, asm, ZPR64, ZPR64, ZPR4b64, VectorIndexD32b> {
    bits<4> Zm;
    bit iop;
    let Inst{20} = iop;
    let Inst{19-16} = Zm;
  }

  def : SVE_4_Op_Imm_Pat<nxv8i16, op, nxv8i16, nxv8i16, nxv8i16, i32, VectorIndexH32b_timm, !cast<Instruction>(NAME # _H)>;
  def : SVE_4_Op_Imm_Pat<nxv4i32, op, nxv4i32, nxv4i32, nxv4i32, i32, VectorIndexS32b_timm, !cast<Instruction>(NAME # _S)>;
  def : SVE_4_Op_Imm_Pat<nxv2i64, op, nxv2i64, nxv2i64, nxv2i64, i32, VectorIndexD32b_timm, !cast<Instruction>(NAME # _D)>;
}

//===----------------------------------------------------------------------===//
// SVE2 Integer Multiply-Add Long - Indexed Group
//===----------------------------------------------------------------------===//

multiclass sve2_int_mla_long_by_indexed_elem<bits<4> opc, string asm,
                                             SDPatternOperator op> {
  def _S : sve2_int_mla_by_indexed_elem<0b10, { opc{3}, 0b0, opc{2-1}, ?, opc{0} },
                                        asm, ZPR32, ZPR16, ZPR3b16, VectorIndexH32b> {
    bits<3> Zm;
    bits<3> iop;
    let Inst{20-19} = iop{2-1};
    let Inst{18-16} = Zm;
    let Inst{11} = iop{0};
  }
  def _D : sve2_int_mla_by_indexed_elem<0b11, { opc{3}, 0b0, opc{2-1}, ?, opc{0} },
                                        asm, ZPR64, ZPR32, ZPR4b32, VectorIndexS32b> {
    bits<4> Zm;
    bits<2> iop;
    let Inst{20} = iop{1};
    let Inst{19-16} = Zm;
    let Inst{11} = iop{0};
  }

  def : SVE_4_Op_Imm_Pat<nxv4i32, op, nxv4i32, nxv8i16, nxv8i16, i32, VectorIndexH32b_timm, !cast<Instruction>(NAME # _S)>;
  def : SVE_4_Op_Imm_Pat<nxv2i64, op, nxv2i64, nxv4i32, nxv4i32, i32, VectorIndexS32b_timm, !cast<Instruction>(NAME # _D)>;
}

//===----------------------------------------------------------------------===//
// SVE Integer Dot Product Group
//===----------------------------------------------------------------------===//

class sve_intx_dot<bit sz, bit U, string asm, ZPRRegOp zprty1,
                   ZPRRegOp zprty2>
: I<(outs zprty1:$Zda), (ins zprty1:$_Zda, zprty2:$Zn, zprty2:$Zm), asm,
  "\t$Zda, $Zn, $Zm", "", []>, Sched<[]> {
  bits<5> Zda;
  bits<5> Zn;
  bits<5> Zm;
  let Inst{31-23} = 0b010001001;
  let Inst{22}    = sz;
  let Inst{21}    = 0;
  let Inst{20-16} = Zm;
  let Inst{15-11} = 0;
  let Inst{10}    = U;
  let Inst{9-5}   = Zn;
  let Inst{4-0}   = Zda;

  let Constraints = "$Zda = $_Zda";
  let DestructiveInstType = DestructiveOther;
}

multiclass sve_intx_dot<bit opc, string asm, SDPatternOperator op> {
  def _S : sve_intx_dot<0b0, opc, asm, ZPR32, ZPR8>;
  def _D : sve_intx_dot<0b1, opc, asm, ZPR64, ZPR16>;

  def : SVE_3_Op_Pat<nxv4i32, op, nxv4i32,  nxv16i8, nxv16i8, !cast<Instruction>(NAME # _S)>;
  def : SVE_3_Op_Pat<nxv2i64, op, nxv2i64,  nxv8i16, nxv8i16, !cast<Instruction>(NAME # _D)>;
}

//===----------------------------------------------------------------------===//
// SVE Integer Dot Product Group - Indexed Group
//===----------------------------------------------------------------------===//

class sve_intx_dot_by_indexed_elem<bit sz, bit U, string asm,
                                   ZPRRegOp zprty1, ZPRRegOp zprty2,
                                   ZPRRegOp zprty3, Operand itype>
: I<(outs zprty1:$Zda), (ins zprty1:$_Zda, zprty2:$Zn, zprty3:$Zm, itype:$iop),
  asm, "\t$Zda, $Zn, $Zm$iop",
  "", []>, Sched<[]> {
  bits<5> Zda;
  bits<5> Zn;
  let Inst{31-23} = 0b010001001;
  let Inst{22}    = sz;
  let Inst{21}    = 0b1;
  let Inst{15-11} = 0;
  let Inst{10}    = U;
  let Inst{9-5}   = Zn;
  let Inst{4-0}   = Zda;

  let Constraints = "$Zda = $_Zda";
  let DestructiveInstType = DestructiveOther;
}

multiclass sve_intx_dot_by_indexed_elem<bit opc, string asm,
                                        SDPatternOperator op> {
  def _S : sve_intx_dot_by_indexed_elem<0b0, opc, asm, ZPR32, ZPR8, ZPR3b8, VectorIndexS32b_timm> {
    bits<2> iop;
    bits<3> Zm;
    let Inst{20-19} = iop;
    let Inst{18-16} = Zm;
  }
  def _D : sve_intx_dot_by_indexed_elem<0b1, opc, asm, ZPR64, ZPR16, ZPR4b16, VectorIndexD32b_timm> {
    bits<1> iop;
    bits<4> Zm;
    let Inst{20} = iop;
    let Inst{19-16} = Zm;
  }

  def : SVE_4_Op_Imm_Pat<nxv4i32, op, nxv4i32, nxv16i8, nxv16i8, i32, VectorIndexS32b_timm, !cast<Instruction>(NAME # _S)>;
  def : SVE_4_Op_Imm_Pat<nxv2i64, op, nxv2i64, nxv8i16, nxv8i16, i32, VectorIndexD32b_timm, !cast<Instruction>(NAME # _D)>;
}

//===----------------------------------------------------------------------===//
// SVE2 Complex Integer Dot Product Group
//===----------------------------------------------------------------------===//

class sve2_complex_int_arith<bits<2> sz, bits<4> opc, string asm,
                             ZPRRegOp zprty1, ZPRRegOp zprty2>
: I<(outs zprty1:$Zda), (ins zprty1:$_Zda, zprty2:$Zn, zprty2:$Zm,
                         complexrotateop:$rot),
  asm, "\t$Zda, $Zn, $Zm, $rot", "", []>, Sched<[]> {
  bits<5> Zda;
  bits<5> Zn;
  bits<5> Zm;
  bits<2> rot;
  let Inst{31-24} = 0b01000100;
  let Inst{23-22} = sz;
  let Inst{21}    = 0b0;
  let Inst{20-16} = Zm;
  let Inst{15-12} = opc;
  let Inst{11-10} = rot;
  let Inst{9-5}   = Zn;
  let Inst{4-0}   = Zda;

  let Constraints = "$Zda = $_Zda";
  let DestructiveInstType = DestructiveOther;
  let ElementSize = ElementSizeNone;
}

multiclass sve2_cintx_dot<string asm, SDPatternOperator op> {
  def _S : sve2_complex_int_arith<0b10, 0b0001, asm, ZPR32, ZPR8>;
  def _D : sve2_complex_int_arith<0b11, 0b0001, asm, ZPR64, ZPR16>;

  def : Pat<(nxv4i32 (op (nxv4i32 ZPR32:$Op1), (nxv16i8 ZPR8:$Op2), (nxv16i8 ZPR8:$Op3),
                         (i32 complexrotateop:$imm))),
            (!cast<Instruction>(NAME # "_S") ZPR32:$Op1, ZPR8:$Op2, ZPR8:$Op3, complexrotateop:$imm)>;
  def : Pat<(nxv2i64 (op (nxv2i64 ZPR64:$Op1), (nxv8i16 ZPR16:$Op2), (nxv8i16 ZPR16:$Op3),
                         (i32 complexrotateop:$imm))),
            (!cast<Instruction>(NAME # "_D") ZPR64:$Op1, ZPR16:$Op2, ZPR16:$Op3, complexrotateop:$imm)>;
}

//===----------------------------------------------------------------------===//
// SVE2 Complex Multiply-Add Group
//===----------------------------------------------------------------------===//

multiclass sve2_int_cmla<bit opc, string asm, SDPatternOperator op> {
  def _B : sve2_complex_int_arith<0b00, { 0b001, opc }, asm, ZPR8, ZPR8>;
  def _H : sve2_complex_int_arith<0b01, { 0b001, opc }, asm, ZPR16, ZPR16>;
  def _S : sve2_complex_int_arith<0b10, { 0b001, opc }, asm, ZPR32, ZPR32>;
  def _D : sve2_complex_int_arith<0b11, { 0b001, opc }, asm, ZPR64, ZPR64>;

  def : SVE_4_Op_Imm_Pat<nxv16i8, op, nxv16i8, nxv16i8, nxv16i8, i32, complexrotateop, !cast<Instruction>(NAME # _B)>;
  def : SVE_4_Op_Imm_Pat<nxv8i16, op, nxv8i16, nxv8i16, nxv8i16, i32, complexrotateop, !cast<Instruction>(NAME # _H)>;
  def : SVE_4_Op_Imm_Pat<nxv4i32, op, nxv4i32, nxv4i32, nxv4i32, i32, complexrotateop, !cast<Instruction>(NAME # _S)>;
  def : SVE_4_Op_Imm_Pat<nxv2i64, op, nxv2i64, nxv2i64, nxv2i64, i32, complexrotateop, !cast<Instruction>(NAME # _D)>;
}

//===----------------------------------------------------------------------===//
// SVE2 Complex Integer Dot Product - Indexed Group
//===----------------------------------------------------------------------===//

class sve2_complex_int_arith_indexed<bits<2> sz, bits<4> opc, string asm,
                                     ZPRRegOp zprty1, ZPRRegOp zprty2,
                                     ZPRRegOp zprty3, Operand itype>
: I<(outs zprty1:$Zda), (ins zprty1:$_Zda, zprty2:$Zn, zprty3:$Zm, itype:$iop,
                         complexrotateop:$rot),
  asm, "\t$Zda, $Zn, $Zm$iop, $rot", "", []>, Sched<[]> {
  bits<5> Zda;
  bits<5> Zn;
  bits<2> rot;
  let Inst{31-24} = 0b01000100;
  let Inst{23-22} = sz;
  let Inst{21}    = 0b1;
  let Inst{15-12} = opc;
  let Inst{11-10} = rot;
  let Inst{9-5}   = Zn;
  let Inst{4-0}   = Zda;

  let Constraints = "$Zda = $_Zda";
  let DestructiveInstType = DestructiveOther;
  let ElementSize = ElementSizeNone;
}

multiclass sve2_cintx_dot_by_indexed_elem<string asm, SDPatternOperator op> {
  def _S : sve2_complex_int_arith_indexed<0b10, 0b0100, asm, ZPR32, ZPR8, ZPR3b8, VectorIndexS32b> {
    bits<2> iop;
    bits<3> Zm;
    let Inst{20-19} = iop;
    let Inst{18-16} = Zm;
  }
  def _D : sve2_complex_int_arith_indexed<0b11, 0b0100, asm, ZPR64, ZPR16, ZPR4b16, VectorIndexD32b> {
    bit iop;
    bits<4> Zm;
    let Inst{20} = iop;
    let Inst{19-16} = Zm;
  }

  def : Pat<(nxv4i32 (op (nxv4i32 ZPR32:$Op1), (nxv16i8 ZPR8:$Op2), (nxv16i8 ZPR8:$Op3),
                         (i32 VectorIndexS32b_timm:$idx), (i32 complexrotateop:$imm))),
            (!cast<Instruction>(NAME # "_S") ZPR32:$Op1, ZPR8:$Op2, ZPR8:$Op3, VectorIndexS32b_timm:$idx, complexrotateop:$imm)>;
  def : Pat<(nxv2i64 (op (nxv2i64 ZPR64:$Op1), (nxv8i16 ZPR16:$Op2), (nxv8i16 ZPR16:$Op3),
                         (i32 VectorIndexD32b_timm:$idx), (i32 complexrotateop:$imm))),
            (!cast<Instruction>(NAME # "_D") ZPR64:$Op1, ZPR16:$Op2, ZPR16:$Op3, VectorIndexD32b_timm:$idx, complexrotateop:$imm)>;
}

//===----------------------------------------------------------------------===//
// SVE2 Complex Multiply-Add - Indexed Group
//===----------------------------------------------------------------------===//

multiclass sve2_cmla_by_indexed_elem<bit opc, string asm,
                                     SDPatternOperator op> {
  def _H : sve2_complex_int_arith_indexed<0b10, { 0b011, opc }, asm, ZPR16, ZPR16, ZPR3b16, VectorIndexS32b> {
    bits<2> iop;
    bits<3> Zm;
    let Inst{20-19} = iop;
    let Inst{18-16} = Zm;
  }
  def _S : sve2_complex_int_arith_indexed<0b11, { 0b011, opc }, asm, ZPR32, ZPR32, ZPR4b32, VectorIndexD32b> {
    bit iop;
    bits<4> Zm;
    let Inst{20} = iop;
    let Inst{19-16} = Zm;
  }

  def : Pat<(nxv8i16 (op (nxv8i16 ZPR16:$Op1), (nxv8i16 ZPR16:$Op2), (nxv8i16 ZPR16:$Op3),
                         (i32 VectorIndexS32b_timm:$idx), (i32 complexrotateop:$imm))),
            (!cast<Instruction>(NAME # "_H") ZPR16:$Op1, ZPR16:$Op2, ZPR16:$Op3, VectorIndexS32b_timm:$idx, complexrotateop:$imm)>;

  def : Pat<(nxv4i32 (op (nxv4i32 ZPR32:$Op1), (nxv4i32 ZPR32:$Op2), (nxv4i32 ZPR32:$Op3),
                         (i32 VectorIndexD32b_timm:$idx), (i32 complexrotateop:$imm))),
            (!cast<Instruction>(NAME # "_S") ZPR32:$Op1, ZPR32:$Op2, ZPR32:$Op3, VectorIndexD32b_timm:$idx, complexrotateop:$imm)>;
}

//===----------------------------------------------------------------------===//
// SVE2 Integer Multiply - Unpredicated Group
//===----------------------------------------------------------------------===//

class sve2_int_mul<bits<2> sz, bits<3> opc, string asm, ZPRRegOp zprty>
: I<(outs zprty:$Zd), (ins zprty:$Zn, zprty:$Zm),
  asm, "\t$Zd, $Zn, $Zm", "", []>, Sched<[]> {
  bits<5> Zd;
  bits<5> Zm;
  bits<5> Zn;
  let Inst{31-24} = 0b00000100;
  let Inst{23-22} = sz;
  let Inst{21}    = 0b1;
  let Inst{20-16} = Zm;
  let Inst{15-13} = 0b011;
  let Inst{12-10} = opc;
  let Inst{9-5}   = Zn;
  let Inst{4-0}   = Zd;
}

multiclass sve2_int_mul<bits<3> opc, string asm, SDPatternOperator op,
                        SDPatternOperator op_pred = null_frag> {
  def _B : sve2_int_mul<0b00, opc, asm, ZPR8>;
  def _H : sve2_int_mul<0b01, opc, asm, ZPR16>;
  def _S : sve2_int_mul<0b10, opc, asm, ZPR32>;
  def _D : sve2_int_mul<0b11, opc, asm, ZPR64>;

  def : SVE_2_Op_Pat<nxv16i8, op, nxv16i8, nxv16i8, !cast<Instruction>(NAME # _B)>;
  def : SVE_2_Op_Pat<nxv8i16, op, nxv8i16, nxv8i16, !cast<Instruction>(NAME # _H)>;
  def : SVE_2_Op_Pat<nxv4i32, op, nxv4i32, nxv4i32, !cast<Instruction>(NAME # _S)>;
  def : SVE_2_Op_Pat<nxv2i64, op, nxv2i64, nxv2i64, !cast<Instruction>(NAME # _D)>;

  def : SVE_2_Op_Pred_All_Active<nxv16i8, op_pred, nxv16i1, nxv16i8, nxv16i8, !cast<Instruction>(NAME # _B)>;
  def : SVE_2_Op_Pred_All_Active<nxv8i16, op_pred, nxv8i1, nxv8i16, nxv8i16, !cast<Instruction>(NAME # _H)>;
  def : SVE_2_Op_Pred_All_Active<nxv4i32, op_pred, nxv4i1, nxv4i32, nxv4i32, !cast<Instruction>(NAME # _S)>;
  def : SVE_2_Op_Pred_All_Active<nxv2i64, op_pred, nxv2i1, nxv2i64, nxv2i64, !cast<Instruction>(NAME # _D)>;
}

multiclass sve2_int_mul_single<bits<3> opc, string asm, SDPatternOperator op> {
  def _B : sve2_int_mul<0b00, opc, asm, ZPR8>;

  def : SVE_2_Op_Pat<nxv16i8, op, nxv16i8, nxv16i8, !cast<Instruction>(NAME # _B)>;
}

//===----------------------------------------------------------------------===//
// SVE2 Integer Multiply - Indexed Group
//===----------------------------------------------------------------------===//

class sve2_int_mul_by_indexed_elem<bits<2> sz, bits<4> opc, string asm,
                                   ZPRRegOp zprty1, ZPRRegOp zprty2,
                                   ZPRRegOp zprty3, Operand itype>
: I<(outs zprty1:$Zd), (ins zprty2:$Zn, zprty3:$Zm, itype:$iop),
  asm, "\t$Zd, $Zn, $Zm$iop", "", []>, Sched<[]> {
  bits<5> Zd;
  bits<5> Zn;
  let Inst{31-24} = 0b01000100;
  let Inst{23-22} = sz;
  let Inst{21}    = 0b1;
  let Inst{15-14} = 0b11;
  let Inst{13-10} = opc;
  let Inst{9-5}   = Zn;
  let Inst{4-0}   = Zd;
}

multiclass sve2_int_mul_by_indexed_elem<bits<4> opc, string asm,
                                        SDPatternOperator op> {
  def _H : sve2_int_mul_by_indexed_elem<{0, ?}, opc, asm, ZPR16, ZPR16, ZPR3b16, VectorIndexH32b> {
    bits<3> Zm;
    bits<3> iop;
    let Inst{22} = iop{2};
    let Inst{20-19} = iop{1-0};
    let Inst{18-16} = Zm;
  }
  def _S : sve2_int_mul_by_indexed_elem<0b10, opc, asm, ZPR32, ZPR32, ZPR3b32, VectorIndexS32b> {
    bits<3> Zm;
    bits<2> iop;
    let Inst{20-19} = iop;
    let Inst{18-16} = Zm;
  }
  def _D : sve2_int_mul_by_indexed_elem<0b11, opc, asm, ZPR64, ZPR64, ZPR4b64, VectorIndexD32b> {
    bits<4> Zm;
    bit iop;
    let Inst{20} = iop;
    let Inst{19-16} = Zm;
  }

  def : SVE_3_Op_Imm_Pat<nxv8i16, op, nxv8i16, nxv8i16, i32, VectorIndexH32b_timm, !cast<Instruction>(NAME # _H)>;
  def : SVE_3_Op_Imm_Pat<nxv4i32, op, nxv4i32, nxv4i32, i32, VectorIndexS32b_timm, !cast<Instruction>(NAME # _S)>;
  def : SVE_3_Op_Imm_Pat<nxv2i64, op, nxv2i64, nxv2i64, i32, VectorIndexD32b_timm, !cast<Instruction>(NAME # _D)>;
}

multiclass sve2_int_mul_long_by_indexed_elem<bits<3> opc, string asm,
                                             SDPatternOperator op> {
  def _S : sve2_int_mul_by_indexed_elem<0b10, { opc{2-1}, ?, opc{0} }, asm,
                                        ZPR32, ZPR16, ZPR3b16, VectorIndexH32b> {
    bits<3> Zm;
    bits<3> iop;
    let Inst{20-19} = iop{2-1};
    let Inst{18-16} = Zm;
    let Inst{11} = iop{0};
  }
  def _D : sve2_int_mul_by_indexed_elem<0b11, { opc{2-1}, ?, opc{0} }, asm,
                                        ZPR64, ZPR32, ZPR4b32, VectorIndexS32b> {
    bits<4> Zm;
    bits<2> iop;
    let Inst{20} = iop{1};
    let Inst{19-16} = Zm;
    let Inst{11} = iop{0};
  }

  def : SVE_3_Op_Imm_Pat<nxv4i32, op, nxv8i16, nxv8i16, i32, VectorIndexH32b_timm, !cast<Instruction>(NAME # _S)>;
  def : SVE_3_Op_Imm_Pat<nxv2i64, op, nxv4i32, nxv4i32, i32, VectorIndexS32b_timm, !cast<Instruction>(NAME # _D)>;
}

//===----------------------------------------------------------------------===//
// SVE2 Integer - Predicated Group
//===----------------------------------------------------------------------===//

class sve2_int_arith_pred<bits<2> sz, bits<6> opc, string asm,
                          ZPRRegOp zprty>
: I<(outs zprty:$Zdn), (ins PPR3bAny:$Pg, zprty:$_Zdn, zprty:$Zm),
  asm, "\t$Zdn, $Pg/m, $_Zdn, $Zm", "", []>, Sched<[]> {
  bits<3> Pg;
  bits<5> Zm;
  bits<5> Zdn;
  let Inst{31-24} = 0b01000100;
  let Inst{23-22} = sz;
  let Inst{21-20} = 0b01;
  let Inst{20-16} = opc{5-1};
  let Inst{15-14} = 0b10;
  let Inst{13}    = opc{0};
  let Inst{12-10} = Pg;
  let Inst{9-5}   = Zm;
  let Inst{4-0}   = Zdn;

  let Constraints = "$Zdn = $_Zdn";
  let DestructiveInstType = DestructiveOther;
  let ElementSize = zprty.ElementSize;
}

multiclass sve2_int_arith_pred<bits<6> opc, string asm, SDPatternOperator op,
                               string Ps = "",
                               DestructiveInstTypeEnum flags=DestructiveOther,
                               string revname="", bit isReverseInstr=0> {
  let DestructiveInstType = flags in {
  def _B : sve2_int_arith_pred<0b00, opc, asm, ZPR8>,
           SVEPseudo2Instr<Ps # _B, 1>, SVEInstr2Rev<NAME # _B, revname # _B, isReverseInstr>;
  def _H : sve2_int_arith_pred<0b01, opc, asm, ZPR16>,
           SVEPseudo2Instr<Ps # _H, 1>, SVEInstr2Rev<NAME # _H, revname # _H, isReverseInstr>;
  def _S : sve2_int_arith_pred<0b10, opc, asm, ZPR32>,
           SVEPseudo2Instr<Ps # _S, 1>, SVEInstr2Rev<NAME # _S, revname # _S, isReverseInstr>;
  def _D : sve2_int_arith_pred<0b11, opc, asm, ZPR64>,
           SVEPseudo2Instr<Ps # _D, 1>, SVEInstr2Rev<NAME # _D, revname # _D, isReverseInstr>;
  }

  def : SVE_3_Op_Pat<nxv16i8, op, nxv16i1, nxv16i8, nxv16i8, !cast<Instruction>(NAME # _B)>;
  def : SVE_3_Op_Pat<nxv8i16, op, nxv8i1,  nxv8i16, nxv8i16, !cast<Instruction>(NAME # _H)>;
  def : SVE_3_Op_Pat<nxv4i32, op, nxv4i1,  nxv4i32, nxv4i32, !cast<Instruction>(NAME # _S)>;
  def : SVE_3_Op_Pat<nxv2i64, op, nxv2i1,  nxv2i64, nxv2i64, !cast<Instruction>(NAME # _D)>;
}

class sve2_int_sadd_long_accum_pairwise<bits<2> sz, bit U, string asm,
                                        ZPRRegOp zprty1, ZPRRegOp zprty2>
: I<(outs zprty1:$Zda), (ins PPR3bAny:$Pg, zprty1:$_Zda, zprty2:$Zn),
  asm, "\t$Zda, $Pg/m, $Zn", "", []>, Sched<[]> {
  bits<3> Pg;
  bits<5> Zn;
  bits<5> Zda;
  let Inst{31-24} = 0b01000100;
  let Inst{23-22} = sz;
  let Inst{21-17} = 0b00010;
  let Inst{16}    = U;
  let Inst{15-13} = 0b101;
  let Inst{12-10} = Pg;
  let Inst{9-5}   = Zn;
  let Inst{4-0}   = Zda;

  let Constraints = "$Zda = $_Zda";
  let DestructiveInstType = DestructiveOther;
  let ElementSize = zprty1.ElementSize;
}

multiclass sve2_int_sadd_long_accum_pairwise<bit U, string asm, SDPatternOperator op> {
  def _H : sve2_int_sadd_long_accum_pairwise<0b01, U, asm, ZPR16, ZPR8>;
  def _S : sve2_int_sadd_long_accum_pairwise<0b10, U, asm, ZPR32, ZPR16>;
  def _D : sve2_int_sadd_long_accum_pairwise<0b11, U, asm, ZPR64, ZPR32>;

  def : SVE_3_Op_Pat<nxv8i16, op, nxv8i1, nxv8i16, nxv16i8, !cast<Instruction>(NAME # _H)>;
  def : SVE_3_Op_Pat<nxv4i32, op, nxv4i1, nxv4i32, nxv8i16, !cast<Instruction>(NAME # _S)>;
  def : SVE_3_Op_Pat<nxv2i64, op, nxv2i1, nxv2i64, nxv4i32, !cast<Instruction>(NAME # _D)>;
}

class sve2_int_un_pred_arit<bits<2> sz, bit Q, bits<2> opc,
                            string asm, ZPRRegOp zprty>
: I<(outs zprty:$Zd), (ins zprty:$_Zd, PPR3bAny:$Pg, zprty:$Zn),
  asm, "\t$Zd, $Pg/m, $Zn",
  "",
  []>, Sched<[]> {
  bits<3> Pg;
  bits<5> Zd;
  bits<5> Zn;
  let Inst{31-24} = 0b01000100;
  let Inst{23-22} = sz;
  let Inst{21-20} = 0b00;
  let Inst{19}    = Q;
  let Inst{18}    = 0b0;
  let Inst{17-16} = opc;
  let Inst{15-13} = 0b101;
  let Inst{12-10} = Pg;
  let Inst{9-5}   = Zn;
  let Inst{4-0}   = Zd;

  let Constraints = "$Zd = $_Zd";
  let DestructiveInstType = DestructiveOther;
  let ElementSize = zprty.ElementSize;
}

multiclass sve2_int_un_pred_arit_s<bits<3> opc, string asm,
                                   SDPatternOperator op> {
  def _S : sve2_int_un_pred_arit<0b10, opc{2}, opc{1-0}, asm, ZPR32>;
  def : SVE_3_Op_Pat<nxv4i32, op, nxv4i32, nxv4i1, nxv4i32, !cast<Instruction>(NAME # _S)>;
}

multiclass sve2_int_un_pred_arit<bits<3> opc, string asm, SDPatternOperator op> {
  def _B : sve2_int_un_pred_arit<0b00, opc{2}, opc{1-0}, asm, ZPR8>;
  def _H : sve2_int_un_pred_arit<0b01, opc{2}, opc{1-0}, asm, ZPR16>;
  def _S : sve2_int_un_pred_arit<0b10, opc{2}, opc{1-0}, asm, ZPR32>;
  def _D : sve2_int_un_pred_arit<0b11, opc{2}, opc{1-0}, asm, ZPR64>;

  def : SVE_3_Op_Pat<nxv16i8, op, nxv16i8, nxv16i1, nxv16i8, !cast<Instruction>(NAME # _B)>;
  def : SVE_3_Op_Pat<nxv8i16, op, nxv8i16, nxv8i1,  nxv8i16, !cast<Instruction>(NAME # _H)>;
  def : SVE_3_Op_Pat<nxv4i32, op, nxv4i32, nxv4i1,  nxv4i32, !cast<Instruction>(NAME # _S)>;
  def : SVE_3_Op_Pat<nxv2i64, op, nxv2i64, nxv2i1,  nxv2i64, !cast<Instruction>(NAME # _D)>;
}

//===----------------------------------------------------------------------===//
// SVE2 Widening Integer Arithmetic Group
//===----------------------------------------------------------------------===//

class sve2_wide_int_arith<bits<2> sz, bits<5> opc, string asm,
                          ZPRRegOp zprty1, ZPRRegOp zprty2, ZPRRegOp zprty3>
: I<(outs zprty1:$Zd), (ins zprty2:$Zn, zprty3:$Zm),
  asm, "\t$Zd, $Zn, $Zm", "", []>, Sched<[]> {
  bits<5> Zd;
  bits<5> Zn;
  bits<5> Zm;
  let Inst{31-24} = 0b01000101;
  let Inst{23-22} = sz;
  let Inst{21}    = 0b0;
  let Inst{20-16} = Zm;
  let Inst{15}    = 0b0;
  let Inst{14-10} = opc;
  let Inst{9-5}   = Zn;
  let Inst{4-0}   = Zd;
}

multiclass sve2_wide_int_arith_long<bits<5> opc, string asm,
                                    SDPatternOperator op> {
  def _H : sve2_wide_int_arith<0b01, opc, asm, ZPR16, ZPR8, ZPR8>;
  def _S : sve2_wide_int_arith<0b10, opc, asm, ZPR32, ZPR16, ZPR16>;
  def _D : sve2_wide_int_arith<0b11, opc, asm, ZPR64, ZPR32, ZPR32>;

  def : SVE_2_Op_Pat<nxv8i16, op, nxv16i8, nxv16i8, !cast<Instruction>(NAME # _H)>;
  def : SVE_2_Op_Pat<nxv4i32, op, nxv8i16, nxv8i16, !cast<Instruction>(NAME # _S)>;
  def : SVE_2_Op_Pat<nxv2i64, op, nxv4i32, nxv4i32, !cast<Instruction>(NAME # _D)>;
}

multiclass sve2_wide_int_arith_wide<bits<3> opc, string asm,
                                    SDPatternOperator op> {
  def _H : sve2_wide_int_arith<0b01, { 0b10, opc }, asm, ZPR16, ZPR16, ZPR8>;
  def _S : sve2_wide_int_arith<0b10, { 0b10, opc }, asm, ZPR32, ZPR32, ZPR16>;
  def _D : sve2_wide_int_arith<0b11, { 0b10, opc }, asm, ZPR64, ZPR64, ZPR32>;

  def : SVE_2_Op_Pat<nxv8i16, op, nxv8i16, nxv16i8, !cast<Instruction>(NAME # _H)>;
  def : SVE_2_Op_Pat<nxv4i32, op, nxv4i32, nxv8i16, !cast<Instruction>(NAME # _S)>;
  def : SVE_2_Op_Pat<nxv2i64, op, nxv2i64, nxv4i32, !cast<Instruction>(NAME # _D)>;
}

multiclass sve2_wide_int_arith_pmul<bits<2> sz, bits<5> opc, string asm,
                                     SDPatternOperator op> {
  def NAME : sve2_wide_int_arith<sz, opc, asm, ZPR128, ZPR64, ZPR64>;

  // To avoid using 128 bit elements in the IR, the pattern below works with
  // llvm intrinsics with the _pair suffix, to reflect that
  // _Q is implemented as a pair of _D.
  def : SVE_2_Op_Pat<nxv2i64, op, nxv2i64, nxv2i64, !cast<Instruction>(NAME)>;
}

multiclass sve2_pmul_long<bits<1> opc, string asm, SDPatternOperator op> {
  def _H : sve2_wide_int_arith<0b01, {0b1101, opc}, asm, ZPR16, ZPR8, ZPR8>;
  def _D : sve2_wide_int_arith<0b11, {0b1101, opc}, asm, ZPR64, ZPR32, ZPR32>;

  // To avoid using 128 bit elements in the IR, the patterns below work with
  // llvm intrinsics with the _pair suffix, to reflect that
  // _H is implemented as a pair of _B and _D is implemented as a pair of _S.
  def : SVE_2_Op_Pat<nxv16i8, op, nxv16i8, nxv16i8, !cast<Instruction>(NAME # _H)>;
  def : SVE_2_Op_Pat<nxv4i32, op, nxv4i32, nxv4i32, !cast<Instruction>(NAME # _D)>;
}

//===----------------------------------------------------------------------===//
// SVE2 Misc Group
//===----------------------------------------------------------------------===//

class sve2_misc<bits<2> sz, bits<4> opc, string asm,
                ZPRRegOp zprty1, ZPRRegOp zprty2>
: I<(outs zprty1:$Zd), (ins zprty2:$Zn, zprty2:$Zm),
  asm, "\t$Zd, $Zn, $Zm", "", []>, Sched<[]> {
  bits<5> Zd;
  bits<5> Zn;
  bits<5> Zm;
  let Inst{31-24} = 0b01000101;
  let Inst{23-22} = sz;
  let Inst{21}    = 0b0;
  let Inst{20-16} = Zm;
  let Inst{15-14} = 0b10;
  let Inst{13-10} = opc;
  let Inst{9-5}   = Zn;
  let Inst{4-0}   = Zd;
}

multiclass sve2_misc_bitwise<bits<4> opc, string asm, SDPatternOperator op> {
  def _B : sve2_misc<0b00, opc, asm, ZPR8, ZPR8>;
  def _H : sve2_misc<0b01, opc, asm, ZPR16, ZPR16>;
  def _S : sve2_misc<0b10, opc, asm, ZPR32, ZPR32>;
  def _D : sve2_misc<0b11, opc, asm, ZPR64, ZPR64>;

  def : SVE_2_Op_Pat<nxv16i8, op, nxv16i8, nxv16i8, !cast<Instruction>(NAME # _B)>;
  def : SVE_2_Op_Pat<nxv8i16, op, nxv8i16, nxv8i16, !cast<Instruction>(NAME # _H)>;
  def : SVE_2_Op_Pat<nxv4i32, op, nxv4i32, nxv4i32, !cast<Instruction>(NAME # _S)>;
  def : SVE_2_Op_Pat<nxv2i64, op, nxv2i64, nxv2i64, !cast<Instruction>(NAME # _D)>;
}

multiclass sve2_misc_int_addsub_long_interleaved<bits<2> opc, string asm,
                                                 SDPatternOperator op> {
  def _H : sve2_misc<0b01, { 0b00, opc }, asm, ZPR16, ZPR8>;
  def _S : sve2_misc<0b10, { 0b00, opc }, asm, ZPR32, ZPR16>;
  def _D : sve2_misc<0b11, { 0b00, opc }, asm, ZPR64, ZPR32>;

  def : SVE_2_Op_Pat<nxv8i16, op, nxv16i8, nxv16i8, !cast<Instruction>(NAME # _H)>;
  def : SVE_2_Op_Pat<nxv4i32, op, nxv8i16, nxv8i16, !cast<Instruction>(NAME # _S)>;
  def : SVE_2_Op_Pat<nxv2i64, op, nxv4i32, nxv4i32, !cast<Instruction>(NAME # _D)>;
}

class sve2_bitwise_xor_interleaved<bits<2> sz, bits<1> opc, string asm,
                                   ZPRRegOp zprty1, ZPRRegOp zprty2>
: I<(outs zprty1:$Zd), (ins zprty1:$_Zd, zprty2:$Zn, zprty2:$Zm),
  asm, "\t$Zd, $Zn, $Zm", "", []>, Sched<[]> {
  bits<5> Zd;
  bits<5> Zn;
  bits<5> Zm;
  let Inst{31-24} = 0b01000101;
  let Inst{23-22} = sz;
  let Inst{21}    = 0b0;
  let Inst{20-16} = Zm;
  let Inst{15-11} = 0b10010;
  let Inst{10}    = opc;
  let Inst{9-5}   = Zn;
  let Inst{4-0}   = Zd;

  let Constraints = "$Zd = $_Zd";
  let DestructiveInstType = DestructiveOther;
  let ElementSize = ElementSizeNone;
}

multiclass sve2_bitwise_xor_interleaved<bit opc, string asm,
                                        SDPatternOperator op> {
  def _B : sve2_bitwise_xor_interleaved<0b00, opc, asm, ZPR8,  ZPR8>;
  def _H : sve2_bitwise_xor_interleaved<0b01, opc, asm, ZPR16, ZPR16>;
  def _S : sve2_bitwise_xor_interleaved<0b10, opc, asm, ZPR32, ZPR32>;
  def _D : sve2_bitwise_xor_interleaved<0b11, opc, asm, ZPR64, ZPR64>;

  def : SVE_3_Op_Pat<nxv16i8, op, nxv16i8, nxv16i8, nxv16i8, !cast<Instruction>(NAME # _B)>;
  def : SVE_3_Op_Pat<nxv8i16, op, nxv8i16, nxv8i16, nxv8i16, !cast<Instruction>(NAME # _H)>;
  def : SVE_3_Op_Pat<nxv4i32, op, nxv4i32, nxv4i32, nxv4i32, !cast<Instruction>(NAME # _S)>;
  def : SVE_3_Op_Pat<nxv2i64, op, nxv2i64, nxv2i64, nxv2i64, !cast<Instruction>(NAME # _D)>;
}

class sve2_bitwise_shift_left_long<bits<3> tsz8_64, bits<2> opc, string asm,
                                   ZPRRegOp zprty1, ZPRRegOp zprty2,
                                   Operand immtype>
: I<(outs zprty1:$Zd), (ins zprty2:$Zn, immtype:$imm),
  asm, "\t$Zd, $Zn, $imm",
  "", []>, Sched<[]> {
  bits<5> Zd;
  bits<5> Zn;
  bits<5> imm;
  let Inst{31-23} = 0b010001010;
  let Inst{22}    = tsz8_64{2};
  let Inst{21}    = 0b0;
  let Inst{20-19} = tsz8_64{1-0};
  let Inst{18-16} = imm{2-0}; // imm3
  let Inst{15-12} = 0b1010;
  let Inst{11-10} = opc;
  let Inst{9-5}   = Zn;
  let Inst{4-0}   = Zd;
}

multiclass sve2_bitwise_shift_left_long<bits<2> opc, string asm,
                                        SDPatternOperator op> {
  def _H : sve2_bitwise_shift_left_long<{0,0,1}, opc, asm,
                                        ZPR16, ZPR8, vecshiftL8>;
  def _S : sve2_bitwise_shift_left_long<{0,1,?}, opc, asm,
                                        ZPR32, ZPR16, vecshiftL16> {
    let Inst{19} = imm{3};
  }
  def _D : sve2_bitwise_shift_left_long<{1,?,?}, opc, asm,
                                        ZPR64, ZPR32, vecshiftL32> {
    let Inst{20-19} = imm{4-3};
  }
  def : SVE_2_Op_Imm_Pat<nxv8i16, op, nxv16i8, i32, tvecshiftL8,  !cast<Instruction>(NAME # _H)>;
  def : SVE_2_Op_Imm_Pat<nxv4i32, op, nxv8i16, i32, tvecshiftL16, !cast<Instruction>(NAME # _S)>;
  def : SVE_2_Op_Imm_Pat<nxv2i64, op, nxv4i32, i32, tvecshiftL32, !cast<Instruction>(NAME # _D)>;
}

//===----------------------------------------------------------------------===//
// SVE2 Accumulate Group
//===----------------------------------------------------------------------===//

class sve2_int_bin_shift_imm<bits<4> tsz8_64, bit opc, string asm,
                             ZPRRegOp zprty, Operand immtype>
: I<(outs zprty:$Zd), (ins zprty:$_Zd, zprty:$Zn, immtype:$imm),
  asm, "\t$Zd, $Zn, $imm",
  "", []>, Sched<[]> {
  bits<5> Zd;
  bits<5> Zn;
  bits<6> imm;
  let Inst{31-24} = 0b01000101;
  let Inst{23-22} = tsz8_64{3-2};
  let Inst{21}    = 0b0;
  let Inst{20-19} = tsz8_64{1-0};
  let Inst{18-16} = imm{2-0}; // imm3
  let Inst{15-11} = 0b11110;
  let Inst{10}    = opc;
  let Inst{9-5}   = Zn;
  let Inst{4-0}   = Zd;

  let Constraints = "$Zd = $_Zd";
}

multiclass sve2_int_bin_shift_imm_left<bit opc, string asm,
                                       SDPatternOperator op> {
  def _B : sve2_int_bin_shift_imm<{0,0,0,1}, opc, asm, ZPR8, vecshiftL8>;
  def _H : sve2_int_bin_shift_imm<{0,0,1,?}, opc, asm, ZPR16, vecshiftL16> {
    let Inst{19} = imm{3};
  }
  def _S : sve2_int_bin_shift_imm<{0,1,?,?}, opc, asm, ZPR32, vecshiftL32> {
    let Inst{20-19} = imm{4-3};
  }
  def _D : sve2_int_bin_shift_imm<{1,?,?,?}, opc, asm, ZPR64, vecshiftL64> {
    let Inst{22}    = imm{5};
    let Inst{20-19} = imm{4-3};
  }

  def : SVE_3_Op_Imm_Pat<nxv16i8, op, nxv16i8, nxv16i8, i32, tvecshiftL8,  !cast<Instruction>(NAME # _B)>;
  def : SVE_3_Op_Imm_Pat<nxv8i16, op, nxv8i16, nxv8i16, i32, tvecshiftL16, !cast<Instruction>(NAME # _H)>;
  def : SVE_3_Op_Imm_Pat<nxv4i32, op, nxv4i32, nxv4i32, i32, tvecshiftL32, !cast<Instruction>(NAME # _S)>;
  def : SVE_3_Op_Imm_Pat<nxv2i64, op, nxv2i64, nxv2i64, i32, tvecshiftL64, !cast<Instruction>(NAME # _D)>;
}

multiclass sve2_int_bin_shift_imm_right<bit opc, string asm,
                                        SDPatternOperator op> {
  def _B : sve2_int_bin_shift_imm<{0,0,0,1}, opc, asm, ZPR8, vecshiftR8>;
  def _H : sve2_int_bin_shift_imm<{0,0,1,?}, opc, asm, ZPR16, vecshiftR16> {
    let Inst{19} = imm{3};
  }
  def _S : sve2_int_bin_shift_imm<{0,1,?,?}, opc, asm, ZPR32, vecshiftR32> {
    let Inst{20-19} = imm{4-3};
  }
  def _D : sve2_int_bin_shift_imm<{1,?,?,?}, opc, asm, ZPR64, vecshiftR64> {
    let Inst{22}    = imm{5};
    let Inst{20-19} = imm{4-3};
  }

  def : SVE_3_Op_Imm_Pat<nxv16i8, op, nxv16i8, nxv16i8, i32, tvecshiftR8,  !cast<Instruction>(NAME # _B)>;
  def : SVE_3_Op_Imm_Pat<nxv8i16, op, nxv8i16, nxv8i16, i32, tvecshiftR16, !cast<Instruction>(NAME # _H)>;
  def : SVE_3_Op_Imm_Pat<nxv4i32, op, nxv4i32, nxv4i32, i32, tvecshiftR32, !cast<Instruction>(NAME # _S)>;
  def : SVE_3_Op_Imm_Pat<nxv2i64, op, nxv2i64, nxv2i64, i32, tvecshiftR64, !cast<Instruction>(NAME # _D)>;
}

class sve2_int_bin_accum_shift_imm<bits<4> tsz8_64, bits<2> opc, string asm,
                                   ZPRRegOp zprty, Operand immtype>
: I<(outs zprty:$Zda), (ins zprty:$_Zda, zprty:$Zn, immtype:$imm),
  asm, "\t$Zda, $Zn, $imm",
  "", []>, Sched<[]> {
  bits<5> Zda;
  bits<5> Zn;
  bits<6> imm;
  let Inst{31-24} = 0b01000101;
  let Inst{23-22} = tsz8_64{3-2};
  let Inst{21}    = 0b0;
  let Inst{20-19} = tsz8_64{1-0};
  let Inst{18-16} = imm{2-0}; // imm3
  let Inst{15-12} = 0b1110;
  let Inst{11-10} = opc;
  let Inst{9-5}   = Zn;
  let Inst{4-0}   = Zda;

  let Constraints = "$Zda = $_Zda";
  let DestructiveInstType = DestructiveOther;
  let ElementSize = ElementSizeNone;
}

multiclass sve2_int_bin_accum_shift_imm_right<bits<2> opc, string asm,
                                              SDPatternOperator op> {
  def _B : sve2_int_bin_accum_shift_imm<{0,0,0,1}, opc, asm, ZPR8, vecshiftR8>;
  def _H : sve2_int_bin_accum_shift_imm<{0,0,1,?}, opc, asm, ZPR16, vecshiftR16> {
    let Inst{19} = imm{3};
  }
  def _S : sve2_int_bin_accum_shift_imm<{0,1,?,?}, opc, asm, ZPR32, vecshiftR32> {
    let Inst{20-19} = imm{4-3};
  }
  def _D : sve2_int_bin_accum_shift_imm<{1,?,?,?}, opc, asm, ZPR64, vecshiftR64> {
    let Inst{22}    = imm{5};
    let Inst{20-19} = imm{4-3};
  }

  def : SVE_3_Op_Imm_Pat<nxv16i8, op, nxv16i8, nxv16i8, i32, tvecshiftR8,  !cast<Instruction>(NAME # _B)>;
  def : SVE_3_Op_Imm_Pat<nxv8i16, op, nxv8i16, nxv8i16, i32, tvecshiftR16, !cast<Instruction>(NAME # _H)>;
  def : SVE_3_Op_Imm_Pat<nxv4i32, op, nxv4i32, nxv4i32, i32, tvecshiftR32, !cast<Instruction>(NAME # _S)>;
  def : SVE_3_Op_Imm_Pat<nxv2i64, op, nxv2i64, nxv2i64, i32, tvecshiftR64, !cast<Instruction>(NAME # _D)>;
}

class sve2_int_cadd<bits<2> sz, bit opc, string asm, ZPRRegOp zprty>
: I<(outs zprty:$Zdn), (ins zprty:$_Zdn, zprty:$Zm, complexrotateopodd:$rot),
  asm, "\t$Zdn, $_Zdn, $Zm, $rot", "", []>, Sched<[]> {
  bits<5> Zdn;
  bits<5> Zm;
  bit rot;
  let Inst{31-24} = 0b01000101;
  let Inst{23-22} = sz;
  let Inst{21-17} = 0b00000;
  let Inst{16}    = opc;
  let Inst{15-11} = 0b11011;
  let Inst{10}    = rot;
  let Inst{9-5}   = Zm;
  let Inst{4-0}   = Zdn;

  let Constraints = "$Zdn = $_Zdn";
  let DestructiveInstType = DestructiveOther;
  let ElementSize = ElementSizeNone;
}

multiclass sve2_int_cadd<bit opc, string asm, SDPatternOperator op> {
  def _B : sve2_int_cadd<0b00, opc, asm, ZPR8>;
  def _H : sve2_int_cadd<0b01, opc, asm, ZPR16>;
  def _S : sve2_int_cadd<0b10, opc, asm, ZPR32>;
  def _D : sve2_int_cadd<0b11, opc, asm, ZPR64>;

  def : SVE_3_Op_Imm_Pat<nxv16i8, op, nxv16i8, nxv16i8, i32, complexrotateopodd, !cast<Instruction>(NAME # _B)>;
  def : SVE_3_Op_Imm_Pat<nxv8i16, op, nxv8i16, nxv8i16, i32, complexrotateopodd, !cast<Instruction>(NAME # _H)>;
  def : SVE_3_Op_Imm_Pat<nxv4i32, op, nxv4i32, nxv4i32, i32, complexrotateopodd, !cast<Instruction>(NAME # _S)>;
  def : SVE_3_Op_Imm_Pat<nxv2i64, op, nxv2i64, nxv2i64, i32, complexrotateopodd, !cast<Instruction>(NAME # _D)>;
}

class sve2_int_absdiff_accum<bits<2> sz, bits<4> opc, string asm,
                             ZPRRegOp zprty1, ZPRRegOp zprty2>
: I<(outs zprty1:$Zda), (ins zprty1:$_Zda, zprty2:$Zn, zprty2:$Zm),
  asm, "\t$Zda, $Zn, $Zm", "", []>, Sched<[]> {
  bits<5> Zda;
  bits<5> Zn;
  bits<5> Zm;
  let Inst{31-24} = 0b01000101;
  let Inst{23-22} = sz;
  let Inst{21}    = 0b0;
  let Inst{20-16} = Zm;
  let Inst{15-14} = 0b11;
  let Inst{13-10} = opc;
  let Inst{9-5}   = Zn;
  let Inst{4-0}   = Zda;

  let Constraints = "$Zda = $_Zda";
  let DestructiveInstType = DestructiveOther;
  let ElementSize = ElementSizeNone;
}

multiclass sve2_int_absdiff_accum<bit opc, string asm, SDPatternOperator op> {
  def _B : sve2_int_absdiff_accum<0b00, { 0b111, opc }, asm, ZPR8, ZPR8>;
  def _H : sve2_int_absdiff_accum<0b01, { 0b111, opc }, asm, ZPR16, ZPR16>;
  def _S : sve2_int_absdiff_accum<0b10, { 0b111, opc }, asm, ZPR32, ZPR32>;
  def _D : sve2_int_absdiff_accum<0b11, { 0b111, opc }, asm, ZPR64, ZPR64>;

  def : SVE_3_Op_Pat<nxv16i8, op, nxv16i8, nxv16i8, nxv16i8, !cast<Instruction>(NAME # _B)>;
  def : SVE_3_Op_Pat<nxv8i16, op, nxv8i16, nxv8i16, nxv8i16, !cast<Instruction>(NAME # _H)>;
  def : SVE_3_Op_Pat<nxv4i32, op, nxv4i32, nxv4i32, nxv4i32, !cast<Instruction>(NAME # _S)>;
  def : SVE_3_Op_Pat<nxv2i64, op, nxv2i64, nxv2i64, nxv2i64, !cast<Instruction>(NAME # _D)>;
}

multiclass sve2_int_absdiff_accum_long<bits<2> opc, string asm,
                                       SDPatternOperator op> {
  def _H : sve2_int_absdiff_accum<0b01, { 0b00, opc }, asm, ZPR16, ZPR8>;
  def _S : sve2_int_absdiff_accum<0b10, { 0b00, opc }, asm, ZPR32, ZPR16>;
  def _D : sve2_int_absdiff_accum<0b11, { 0b00, opc }, asm, ZPR64, ZPR32>;

  def : SVE_3_Op_Pat<nxv8i16, op, nxv8i16, nxv16i8, nxv16i8, !cast<Instruction>(NAME # _H)>;
  def : SVE_3_Op_Pat<nxv4i32, op, nxv4i32, nxv8i16, nxv8i16, !cast<Instruction>(NAME # _S)>;
  def : SVE_3_Op_Pat<nxv2i64, op, nxv2i64, nxv4i32, nxv4i32, !cast<Instruction>(NAME # _D)>;
}

multiclass sve2_int_addsub_long_carry<bits<2> opc, string asm,
                                      SDPatternOperator op> {
  def _S : sve2_int_absdiff_accum<{ opc{1}, 0b0 }, { 0b010, opc{0} }, asm,
                                  ZPR32, ZPR32>;
  def _D : sve2_int_absdiff_accum<{ opc{1}, 0b1 }, { 0b010, opc{0} }, asm,
                                  ZPR64, ZPR64>;

  def : SVE_3_Op_Pat<nxv4i32, op, nxv4i32, nxv4i32, nxv4i32, !cast<Instruction>(NAME # _S)>;
  def : SVE_3_Op_Pat<nxv2i64, op, nxv2i64, nxv2i64, nxv2i64, !cast<Instruction>(NAME # _D)>;
}

//===----------------------------------------------------------------------===//
// SVE2 Narrowing Group
//===----------------------------------------------------------------------===//

class sve2_int_bin_shift_imm_narrow_bottom<bits<3> tsz8_64, bits<3> opc,
                                           string asm, ZPRRegOp zprty1,
                                           ZPRRegOp zprty2, Operand immtype>
: I<(outs zprty1:$Zd), (ins zprty2:$Zn, immtype:$imm),
  asm, "\t$Zd, $Zn, $imm",
  "", []>, Sched<[]> {
  bits<5> Zd;
  bits<5> Zn;
  bits<5> imm;
  let Inst{31-23} = 0b010001010;
  let Inst{22}    = tsz8_64{2};
  let Inst{21}    = 0b1;
  let Inst{20-19} = tsz8_64{1-0};
  let Inst{18-16} = imm{2-0}; // imm3
  let Inst{15-14} = 0b00;
  let Inst{13-11} = opc;
  let Inst{10}    = 0b0;
  let Inst{9-5}   = Zn;
  let Inst{4-0}   = Zd;
}

multiclass sve2_int_bin_shift_imm_right_narrow_bottom<bits<3> opc, string asm,
                                                      SDPatternOperator op> {
  def _B : sve2_int_bin_shift_imm_narrow_bottom<{0,0,1}, opc, asm, ZPR8, ZPR16,
                                                tvecshiftR8>;
  def _H : sve2_int_bin_shift_imm_narrow_bottom<{0,1,?}, opc, asm, ZPR16, ZPR32,
                                                tvecshiftR16> {
    let Inst{19} = imm{3};
  }
  def _S : sve2_int_bin_shift_imm_narrow_bottom<{1,?,?}, opc, asm, ZPR32, ZPR64,
                                                tvecshiftR32> {
    let Inst{20-19} = imm{4-3};
  }
  def : SVE_2_Op_Imm_Pat<nxv16i8, op, nxv8i16, i32, tvecshiftR8,  !cast<Instruction>(NAME # _B)>;
  def : SVE_2_Op_Imm_Pat<nxv8i16, op, nxv4i32, i32, tvecshiftR16, !cast<Instruction>(NAME # _H)>;
  def : SVE_2_Op_Imm_Pat<nxv4i32, op, nxv2i64, i32, tvecshiftR32, !cast<Instruction>(NAME # _S)>;
}

class sve2_int_bin_shift_imm_narrow_top<bits<3> tsz8_64, bits<3> opc,
                                        string asm, ZPRRegOp zprty1,
                                        ZPRRegOp zprty2, Operand immtype>
: I<(outs zprty1:$Zd), (ins zprty1:$_Zd, zprty2:$Zn, immtype:$imm),
  asm, "\t$Zd, $Zn, $imm",
  "", []>, Sched<[]> {
  bits<5> Zd;
  bits<5> Zn;
  bits<5> imm;
  let Inst{31-23} = 0b010001010;
  let Inst{22}    = tsz8_64{2};
  let Inst{21}    = 0b1;
  let Inst{20-19} = tsz8_64{1-0};
  let Inst{18-16} = imm{2-0}; // imm3
  let Inst{15-14} = 0b00;
  let Inst{13-11} = opc;
  let Inst{10}    = 0b1;
  let Inst{9-5}   = Zn;
  let Inst{4-0}   = Zd;

  let Constraints = "$Zd = $_Zd";
}

multiclass sve2_int_bin_shift_imm_right_narrow_top<bits<3> opc, string asm,
                                                   SDPatternOperator op> {
  def _B : sve2_int_bin_shift_imm_narrow_top<{0,0,1}, opc, asm, ZPR8, ZPR16,
                                             tvecshiftR8>;
  def _H : sve2_int_bin_shift_imm_narrow_top<{0,1,?}, opc, asm, ZPR16, ZPR32,
                                             tvecshiftR16> {
    let Inst{19} = imm{3};
  }
  def _S : sve2_int_bin_shift_imm_narrow_top<{1,?,?}, opc, asm, ZPR32, ZPR64,
                                             tvecshiftR32> {
    let Inst{20-19} = imm{4-3};
  }
  def : SVE_3_Op_Imm_Pat<nxv16i8, op, nxv16i8, nxv8i16, i32, tvecshiftR8,  !cast<Instruction>(NAME # _B)>;
  def : SVE_3_Op_Imm_Pat<nxv8i16, op, nxv8i16, nxv4i32, i32, tvecshiftR16, !cast<Instruction>(NAME # _H)>;
  def : SVE_3_Op_Imm_Pat<nxv4i32, op, nxv4i32, nxv2i64, i32, tvecshiftR32, !cast<Instruction>(NAME # _S)>;
}

class sve2_int_addsub_narrow_high_bottom<bits<2> sz, bits<2> opc, string asm,
                                         ZPRRegOp zprty1, ZPRRegOp zprty2>
: I<(outs zprty1:$Zd), (ins zprty2:$Zn, zprty2:$Zm),
  asm, "\t$Zd, $Zn, $Zm", "", []>, Sched<[]> {
  bits<5> Zd;
  bits<5> Zn;
  bits<5> Zm;
  let Inst{31-24} = 0b01000101;
  let Inst{23-22} = sz;
  let Inst{21}    = 0b1;
  let Inst{20-16} = Zm;
  let Inst{15-13} = 0b011;
  let Inst{12-11} = opc; // S, R
  let Inst{10}    = 0b0; // Top
  let Inst{9-5}   = Zn;
  let Inst{4-0}   = Zd;
}

multiclass sve2_int_addsub_narrow_high_bottom<bits<2> opc, string asm,
                                              SDPatternOperator op> {
  def _B : sve2_int_addsub_narrow_high_bottom<0b01, opc, asm, ZPR8, ZPR16>;
  def _H : sve2_int_addsub_narrow_high_bottom<0b10, opc, asm, ZPR16, ZPR32>;
  def _S : sve2_int_addsub_narrow_high_bottom<0b11, opc, asm, ZPR32, ZPR64>;

  def : SVE_2_Op_Pat<nxv16i8, op, nxv8i16, nxv8i16, !cast<Instruction>(NAME # _B)>;
  def : SVE_2_Op_Pat<nxv8i16, op, nxv4i32, nxv4i32, !cast<Instruction>(NAME # _H)>;
  def : SVE_2_Op_Pat<nxv4i32, op, nxv2i64, nxv2i64, !cast<Instruction>(NAME # _S)>;
}

class sve2_int_addsub_narrow_high_top<bits<2> sz, bits<2> opc, string asm,
                                      ZPRRegOp zprty1, ZPRRegOp zprty2>
: I<(outs zprty1:$Zd), (ins zprty1:$_Zd, zprty2:$Zn, zprty2:$Zm),
  asm, "\t$Zd, $Zn, $Zm", "", []>, Sched<[]> {
  bits<5> Zd;
  bits<5> Zn;
  bits<5> Zm;
  let Inst{31-24} = 0b01000101;
  let Inst{23-22} = sz;
  let Inst{21}    = 0b1;
  let Inst{20-16} = Zm;
  let Inst{15-13} = 0b011;
  let Inst{12-11} = opc; // S, R
  let Inst{10}    = 0b1; // Top
  let Inst{9-5}   = Zn;
  let Inst{4-0}   = Zd;

  let Constraints = "$Zd = $_Zd";
}

multiclass sve2_int_addsub_narrow_high_top<bits<2> opc, string asm,
                                           SDPatternOperator op> {
  def _B : sve2_int_addsub_narrow_high_top<0b01, opc, asm, ZPR8, ZPR16>;
  def _H : sve2_int_addsub_narrow_high_top<0b10, opc, asm, ZPR16, ZPR32>;
  def _S : sve2_int_addsub_narrow_high_top<0b11, opc, asm, ZPR32, ZPR64>;

  def : SVE_3_Op_Pat<nxv16i8, op, nxv16i8, nxv8i16, nxv8i16, !cast<Instruction>(NAME # _B)>;
  def : SVE_3_Op_Pat<nxv8i16, op, nxv8i16, nxv4i32, nxv4i32, !cast<Instruction>(NAME # _H)>;
  def : SVE_3_Op_Pat<nxv4i32, op, nxv4i32, nxv2i64, nxv2i64, !cast<Instruction>(NAME # _S)>;
}

class sve2_int_sat_extract_narrow_bottom<bits<3> tsz8_64, bits<2> opc, string asm,
                                         ZPRRegOp zprty1, ZPRRegOp zprty2>
: I<(outs zprty1:$Zd), (ins zprty2:$Zn),
  asm, "\t$Zd, $Zn", "", []>, Sched<[]> {
  bits<5> Zd;
  bits<5> Zn;
  let Inst{31-23} = 0b010001010;
  let Inst{22}    = tsz8_64{2};
  let Inst{21}    = 0b1;
  let Inst{20-19} = tsz8_64{1-0};
  let Inst{18-13} = 0b000010;
  let Inst{12-11} = opc;
  let Inst{10}    = 0b0;
  let Inst{9-5}   = Zn;
  let Inst{4-0}   = Zd;
}

multiclass sve2_int_sat_extract_narrow_bottom<bits<2> opc, string asm,
                                              SDPatternOperator op> {
  def _B : sve2_int_sat_extract_narrow_bottom<0b001, opc, asm, ZPR8, ZPR16>;
  def _H : sve2_int_sat_extract_narrow_bottom<0b010, opc, asm, ZPR16, ZPR32>;
  def _S : sve2_int_sat_extract_narrow_bottom<0b100, opc, asm, ZPR32, ZPR64>;

  def : SVE_1_Op_Pat<nxv16i8, op, nxv8i16, !cast<Instruction>(NAME # _B)>;
  def : SVE_1_Op_Pat<nxv8i16, op, nxv4i32, !cast<Instruction>(NAME # _H)>;
  def : SVE_1_Op_Pat<nxv4i32, op, nxv2i64, !cast<Instruction>(NAME # _S)>;
}

class sve2_int_sat_extract_narrow_top<bits<3> tsz8_64, bits<2> opc, string asm,
                                      ZPRRegOp zprty1, ZPRRegOp zprty2>
: I<(outs zprty1:$Zd), (ins zprty1:$_Zd, zprty2:$Zn),
  asm, "\t$Zd, $Zn", "", []>, Sched<[]> {
  bits<5> Zd;
  bits<5> Zn;
  let Inst{31-23} = 0b010001010;
  let Inst{22}    = tsz8_64{2};
  let Inst{21}    = 0b1;
  let Inst{20-19} = tsz8_64{1-0};
  let Inst{18-13} = 0b000010;
  let Inst{12-11} = opc;
  let Inst{10}    = 0b1;
  let Inst{9-5}   = Zn;
  let Inst{4-0}   = Zd;

  let Constraints = "$Zd = $_Zd";
}

multiclass sve2_int_sat_extract_narrow_top<bits<2> opc, string asm,
                                           SDPatternOperator op> {
  def _B : sve2_int_sat_extract_narrow_top<0b001, opc, asm, ZPR8, ZPR16>;
  def _H : sve2_int_sat_extract_narrow_top<0b010, opc, asm, ZPR16, ZPR32>;
  def _S : sve2_int_sat_extract_narrow_top<0b100, opc, asm, ZPR32, ZPR64>;

  def : SVE_2_Op_Pat<nxv16i8, op, nxv16i8, nxv8i16, !cast<Instruction>(NAME # _B)>;
  def : SVE_2_Op_Pat<nxv8i16, op, nxv8i16, nxv4i32, !cast<Instruction>(NAME # _H)>;
  def : SVE_2_Op_Pat<nxv4i32, op, nxv4i32, nxv2i64, !cast<Instruction>(NAME # _S)>;
}

//===----------------------------------------------------------------------===//
// SVE Integer Arithmetic - Unary Predicated Group
//===----------------------------------------------------------------------===//

class sve_int_un_pred_arit<bits<2> sz8_64, bits<4> opc,
                             string asm, ZPRRegOp zprty>
: I<(outs zprty:$Zd), (ins zprty:$_Zd, PPR3bAny:$Pg, zprty:$Zn),
  asm, "\t$Zd, $Pg/m, $Zn",
  "",
  []>, Sched<[]> {
  bits<3> Pg;
  bits<5> Zd;
  bits<5> Zn;
  let Inst{31-24} = 0b00000100;
  let Inst{23-22} = sz8_64;
  let Inst{21-20} = 0b01;
  let Inst{19}    = opc{0};
  let Inst{18-16} = opc{3-1};
  let Inst{15-13} = 0b101;
  let Inst{12-10} = Pg;
  let Inst{9-5}   = Zn;
  let Inst{4-0}   = Zd;

  let Constraints = "$Zd = $_Zd";
  let DestructiveInstType = DestructiveOther;
  let ElementSize = zprty.ElementSize;
}

multiclass sve_int_un_pred_arit_0<bits<3> opc, string asm,
                                  SDPatternOperator op> {
  def _B : sve_int_un_pred_arit<0b00, { opc, 0b0 }, asm, ZPR8>;
  def _H : sve_int_un_pred_arit<0b01, { opc, 0b0 }, asm, ZPR16>;
  def _S : sve_int_un_pred_arit<0b10, { opc, 0b0 }, asm, ZPR32>;
  def _D : sve_int_un_pred_arit<0b11, { opc, 0b0 }, asm, ZPR64>;

  def : SVE_1_Op_Passthru_Pat<nxv16i8, op, nxv16i1, nxv16i8, !cast<Instruction>(NAME # _B)>;
  def : SVE_1_Op_Passthru_Pat<nxv8i16, op, nxv8i1,  nxv8i16, !cast<Instruction>(NAME # _H)>;
  def : SVE_1_Op_Passthru_Pat<nxv4i32, op, nxv4i1,  nxv4i32, !cast<Instruction>(NAME # _S)>;
  def : SVE_1_Op_Passthru_Pat<nxv2i64, op, nxv2i1,  nxv2i64, !cast<Instruction>(NAME # _D)>;
}

multiclass sve_int_un_pred_arit_0_h<bits<3> opc, string asm,
                                    SDPatternOperator op> {
  def _H : sve_int_un_pred_arit<0b01, { opc, 0b0 }, asm, ZPR16>;
  def _S : sve_int_un_pred_arit<0b10, { opc, 0b0 }, asm, ZPR32>;
  def _D : sve_int_un_pred_arit<0b11, { opc, 0b0 }, asm, ZPR64>;

  def : SVE_InReg_Extend<nxv8i16, op, nxv8i1, nxv8i8, !cast<Instruction>(NAME # _H)>;
  def : SVE_InReg_Extend<nxv4i32, op, nxv4i1, nxv4i8, !cast<Instruction>(NAME # _S)>;
  def : SVE_InReg_Extend<nxv2i64, op, nxv2i1, nxv2i8, !cast<Instruction>(NAME # _D)>;
}

multiclass sve_int_un_pred_arit_0_w<bits<3> opc, string asm,
                                    SDPatternOperator op> {
  def _S : sve_int_un_pred_arit<0b10, { opc, 0b0 }, asm, ZPR32>;
  def _D : sve_int_un_pred_arit<0b11, { opc, 0b0 }, asm, ZPR64>;

  def : SVE_InReg_Extend<nxv4i32, op, nxv4i1, nxv4i16, !cast<Instruction>(NAME # _S)>;
  def : SVE_InReg_Extend<nxv2i64, op, nxv2i1, nxv2i16, !cast<Instruction>(NAME # _D)>;
}

multiclass sve_int_un_pred_arit_0_d<bits<3> opc, string asm,
                                    SDPatternOperator op> {
  def _D : sve_int_un_pred_arit<0b11, { opc, 0b0 }, asm, ZPR64>;

  def : SVE_InReg_Extend<nxv2i64, op, nxv2i1, nxv2i32, !cast<Instruction>(NAME # _D)>;
}

multiclass sve_int_un_pred_arit_1<bits<3> opc, string asm,
                                  SDPatternOperator op> {
  def _B : sve_int_un_pred_arit<0b00, { opc, 0b1 }, asm, ZPR8>;
  def _H : sve_int_un_pred_arit<0b01, { opc, 0b1 }, asm, ZPR16>;
  def _S : sve_int_un_pred_arit<0b10, { opc, 0b1 }, asm, ZPR32>;
  def _D : sve_int_un_pred_arit<0b11, { opc, 0b1 }, asm, ZPR64>;

  def : SVE_1_Op_Passthru_Pat<nxv16i8, op, nxv16i1, nxv16i8, !cast<Instruction>(NAME # _B)>;
  def : SVE_1_Op_Passthru_Pat<nxv8i16, op, nxv8i1,  nxv8i16, !cast<Instruction>(NAME # _H)>;
  def : SVE_1_Op_Passthru_Pat<nxv4i32, op, nxv4i1,  nxv4i32, !cast<Instruction>(NAME # _S)>;
  def : SVE_1_Op_Passthru_Pat<nxv2i64, op, nxv2i1,  nxv2i64, !cast<Instruction>(NAME # _D)>;
}

multiclass sve_int_un_pred_arit_1_fp<bits<3> opc, string asm, SDPatternOperator op> {
  def _H : sve_int_un_pred_arit<0b01, { opc, 0b1 }, asm, ZPR16>;
  def _S : sve_int_un_pred_arit<0b10, { opc, 0b1 }, asm, ZPR32>;
  def _D : sve_int_un_pred_arit<0b11, { opc, 0b1 }, asm, ZPR64>;

  def : SVE_1_Op_Passthru_Pat<nxv8f16, op, nxv8i1, nxv8f16, !cast<Instruction>(NAME # _H)>;
  def : SVE_1_Op_Passthru_Pat<nxv4f16, op, nxv4i1, nxv4f16, !cast<Instruction>(NAME # _H)>;
  def : SVE_1_Op_Passthru_Pat<nxv2f16, op, nxv2i1, nxv2f16, !cast<Instruction>(NAME # _H)>;
  def : SVE_1_Op_Passthru_Pat<nxv4f32, op, nxv4i1, nxv4f32, !cast<Instruction>(NAME # _S)>;
  def : SVE_1_Op_Passthru_Pat<nxv2f32, op, nxv2i1, nxv2f32, !cast<Instruction>(NAME # _S)>;
  def : SVE_1_Op_Passthru_Pat<nxv2f64, op, nxv2i1, nxv2f64, !cast<Instruction>(NAME # _D)>;
}

//===----------------------------------------------------------------------===//
// SVE Integer Wide Immediate - Unpredicated Group
//===----------------------------------------------------------------------===//
class sve_int_dup_imm<bits<2> sz8_64, string asm,
                      ZPRRegOp zprty, Operand immtype>
: I<(outs zprty:$Zd), (ins immtype:$imm),
  asm, "\t$Zd, $imm",
  "",
  []>, Sched<[]> {
  bits<5> Zd;
  bits<9> imm;
  let Inst{31-24} = 0b00100101;
  let Inst{23-22} = sz8_64;
  let Inst{21-14} = 0b11100011;
  let Inst{13}    = imm{8};   // sh
  let Inst{12-5}  = imm{7-0}; // imm8
  let Inst{4-0}   = Zd;

  let isReMaterializable = 1;
}

multiclass sve_int_dup_imm<string asm> {
  def _B : sve_int_dup_imm<0b00, asm, ZPR8, cpy_imm8_opt_lsl_i8>;
  def _H : sve_int_dup_imm<0b01, asm, ZPR16, cpy_imm8_opt_lsl_i16>;
  def _S : sve_int_dup_imm<0b10, asm, ZPR32, cpy_imm8_opt_lsl_i32>;
  def _D : sve_int_dup_imm<0b11, asm, ZPR64, cpy_imm8_opt_lsl_i64>;

  def : InstAlias<"mov $Zd, $imm",
                  (!cast<Instruction>(NAME # _B) ZPR8:$Zd, cpy_imm8_opt_lsl_i8:$imm), 1>;
  def : InstAlias<"mov $Zd, $imm",
                  (!cast<Instruction>(NAME # _H) ZPR16:$Zd, cpy_imm8_opt_lsl_i16:$imm), 1>;
  def : InstAlias<"mov $Zd, $imm",
                  (!cast<Instruction>(NAME # _S) ZPR32:$Zd, cpy_imm8_opt_lsl_i32:$imm), 1>;
  def : InstAlias<"mov $Zd, $imm",
                  (!cast<Instruction>(NAME # _D) ZPR64:$Zd, cpy_imm8_opt_lsl_i64:$imm), 1>;

  def : InstAlias<"fmov $Zd, #0.0",
                  (!cast<Instruction>(NAME # _H) ZPR16:$Zd, 0, 0), 1>;
  def : InstAlias<"fmov $Zd, #0.0",
                  (!cast<Instruction>(NAME # _S) ZPR32:$Zd, 0, 0), 1>;
  def : InstAlias<"fmov $Zd, #0.0",
                  (!cast<Instruction>(NAME # _D) ZPR64:$Zd, 0, 0), 1>;
}

class sve_int_dup_fpimm<bits<2> sz8_64, Operand fpimmtype,
                        string asm, ZPRRegOp zprty>
: I<(outs zprty:$Zd), (ins fpimmtype:$imm8),
  asm, "\t$Zd, $imm8",
  "",
  []>, Sched<[]> {
  bits<5> Zd;
  bits<8> imm8;
  let Inst{31-24} = 0b00100101;
  let Inst{23-22} = sz8_64;
  let Inst{21-14} = 0b11100111;
  let Inst{13}    = 0b0;
  let Inst{12-5}  = imm8;
  let Inst{4-0}   = Zd;

  let isReMaterializable = 1;
}

multiclass sve_int_dup_fpimm<string asm> {
  def _H : sve_int_dup_fpimm<0b01, fpimm16, asm, ZPR16>;
  def _S : sve_int_dup_fpimm<0b10, fpimm32, asm, ZPR32>;
  def _D : sve_int_dup_fpimm<0b11, fpimm64, asm, ZPR64>;

  def : InstAlias<"fmov $Zd, $imm8",
                  (!cast<Instruction>(NAME # _H) ZPR16:$Zd, fpimm16:$imm8), 1>;
  def : InstAlias<"fmov $Zd, $imm8",
                  (!cast<Instruction>(NAME # _S) ZPR32:$Zd, fpimm32:$imm8), 1>;
  def : InstAlias<"fmov $Zd, $imm8",
                  (!cast<Instruction>(NAME # _D) ZPR64:$Zd, fpimm64:$imm8), 1>;
}

class sve_int_arith_imm0<bits<2> sz8_64, bits<3> opc, string asm,
                         ZPRRegOp zprty, Operand immtype>
: I<(outs zprty:$Zdn), (ins zprty:$_Zdn, immtype:$imm),
  asm, "\t$Zdn, $_Zdn, $imm",
  "",
  []>, Sched<[]> {
  bits<5> Zdn;
  bits<9> imm;
  let Inst{31-24} = 0b00100101;
  let Inst{23-22} = sz8_64;
  let Inst{21-19} = 0b100;
  let Inst{18-16} = opc;
  let Inst{15-14} = 0b11;
  let Inst{13}    = imm{8};   // sh
  let Inst{12-5}  = imm{7-0}; // imm8
  let Inst{4-0}   = Zdn;

  let Constraints = "$Zdn = $_Zdn";
  let DestructiveInstType = DestructiveOther;
  let ElementSize = ElementSizeNone;
}

multiclass sve_int_arith_imm0<bits<3> opc, string asm, SDPatternOperator op> {
  def _B : sve_int_arith_imm0<0b00, opc, asm, ZPR8,  addsub_imm8_opt_lsl_i8>;
  def _H : sve_int_arith_imm0<0b01, opc, asm, ZPR16, addsub_imm8_opt_lsl_i16>;
  def _S : sve_int_arith_imm0<0b10, opc, asm, ZPR32, addsub_imm8_opt_lsl_i32>;
  def _D : sve_int_arith_imm0<0b11, opc, asm, ZPR64, addsub_imm8_opt_lsl_i64>;

  def : SVE_1_Op_Imm_OptLsl_Pat<nxv16i8, op, ZPR8,  i32, SVEAddSubImm8Pat,  !cast<Instruction>(NAME # _B)>;
  def : SVE_1_Op_Imm_OptLsl_Pat<nxv8i16, op, ZPR16, i32, SVEAddSubImm16Pat, !cast<Instruction>(NAME # _H)>;
  def : SVE_1_Op_Imm_OptLsl_Pat<nxv4i32, op, ZPR32, i32, SVEAddSubImm32Pat, !cast<Instruction>(NAME # _S)>;
  def : SVE_1_Op_Imm_OptLsl_Pat<nxv2i64, op, ZPR64, i64, SVEAddSubImm64Pat, !cast<Instruction>(NAME # _D)>;
}

multiclass sve_int_arith_imm0_subr<bits<3> opc, string asm, SDPatternOperator op> {
  def _B : sve_int_arith_imm0<0b00, opc, asm, ZPR8,  addsub_imm8_opt_lsl_i8>;
  def _H : sve_int_arith_imm0<0b01, opc, asm, ZPR16, addsub_imm8_opt_lsl_i16>;
  def _S : sve_int_arith_imm0<0b10, opc, asm, ZPR32, addsub_imm8_opt_lsl_i32>;
  def _D : sve_int_arith_imm0<0b11, opc, asm, ZPR64, addsub_imm8_opt_lsl_i64>;

  def : SVE_1_Op_Imm_OptLsl_Reverse_Pat<nxv16i8, op, ZPR8,  i32, SVEAddSubImm8Pat,  !cast<Instruction>(NAME # _B)>;
  def : SVE_1_Op_Imm_OptLsl_Reverse_Pat<nxv8i16, op, ZPR16, i32, SVEAddSubImm16Pat, !cast<Instruction>(NAME # _H)>;
  def : SVE_1_Op_Imm_OptLsl_Reverse_Pat<nxv4i32, op, ZPR32, i32, SVEAddSubImm32Pat, !cast<Instruction>(NAME # _S)>;
  def : SVE_1_Op_Imm_OptLsl_Reverse_Pat<nxv2i64, op, ZPR64, i64, SVEAddSubImm64Pat, !cast<Instruction>(NAME # _D)>;
}

class sve_int_arith_imm<bits<2> sz8_64, bits<6> opc, string asm,
                        ZPRRegOp zprty, Operand immtype>
: I<(outs zprty:$Zdn), (ins zprty:$_Zdn, immtype:$imm),
  asm, "\t$Zdn, $_Zdn, $imm",
  "",
  []>, Sched<[]> {
  bits<5> Zdn;
  bits<8> imm;
  let Inst{31-24} = 0b00100101;
  let Inst{23-22} = sz8_64;
  let Inst{21-16} = opc;
  let Inst{15-13} = 0b110;
  let Inst{12-5} = imm;
  let Inst{4-0} = Zdn;

  let Constraints = "$Zdn = $_Zdn";
  let DestructiveInstType = DestructiveOther;
  let ElementSize = ElementSizeNone;
}

multiclass sve_int_arith_imm1<bits<2> opc, string asm, SDPatternOperator op> {
  def _B : sve_int_arith_imm<0b00, { 0b1010, opc }, asm, ZPR8, simm8>;
  def _H : sve_int_arith_imm<0b01, { 0b1010, opc }, asm, ZPR16, simm8>;
  def _S : sve_int_arith_imm<0b10, { 0b1010, opc }, asm, ZPR32, simm8>;
  def _D : sve_int_arith_imm<0b11, { 0b1010, opc }, asm, ZPR64, simm8>;

  def : SVE_1_Op_Imm_Arith_All_Active<nxv16i8, nxv16i1, op, ZPR8, i32, SVEArithSImmPat, !cast<Instruction>(NAME # _B)>;
  def : SVE_1_Op_Imm_Arith_All_Active<nxv8i16, nxv8i1,  op, ZPR16, i32, SVEArithSImmPat, !cast<Instruction>(NAME # _H)>;
  def : SVE_1_Op_Imm_Arith_All_Active<nxv4i32, nxv4i1,  op, ZPR32, i32, SVEArithSImmPat, !cast<Instruction>(NAME # _S)>;
  def : SVE_1_Op_Imm_Arith_All_Active<nxv2i64, nxv2i1,  op, ZPR64, i64, SVEArithSImmPat, !cast<Instruction>(NAME # _D)>;
}

multiclass sve_int_arith_imm1_unsigned<bits<2> opc, string asm, SDPatternOperator op> {
  def _B : sve_int_arith_imm<0b00, { 0b1010, opc }, asm, ZPR8, imm0_255>;
  def _H : sve_int_arith_imm<0b01, { 0b1010, opc }, asm, ZPR16, imm0_255>;
  def _S : sve_int_arith_imm<0b10, { 0b1010, opc }, asm, ZPR32, imm0_255>;
  def _D : sve_int_arith_imm<0b11, { 0b1010, opc }, asm, ZPR64, imm0_255>;

  def : SVE_1_Op_Imm_Arith_All_Active<nxv16i8, nxv16i1, op, ZPR8, i32, SVEArithUImm8Pat, !cast<Instruction>(NAME # _B)>;
  def : SVE_1_Op_Imm_Arith_All_Active<nxv8i16, nxv8i1, op, ZPR16, i32, SVEArithUImm16Pat, !cast<Instruction>(NAME # _H)>;
  def : SVE_1_Op_Imm_Arith_All_Active<nxv4i32, nxv4i1, op, ZPR32, i32, SVEArithUImm32Pat, !cast<Instruction>(NAME # _S)>;
  def : SVE_1_Op_Imm_Arith_All_Active<nxv2i64, nxv2i1, op, ZPR64, i64, SVEArithUImm64Pat, !cast<Instruction>(NAME # _D)>;
}

multiclass sve_int_arith_imm2<string asm, SDPatternOperator op> {
  def _B : sve_int_arith_imm<0b00, 0b110000, asm, ZPR8,  simm8>;
  def _H : sve_int_arith_imm<0b01, 0b110000, asm, ZPR16, simm8>;
  def _S : sve_int_arith_imm<0b10, 0b110000, asm, ZPR32, simm8>;
  def _D : sve_int_arith_imm<0b11, 0b110000, asm, ZPR64, simm8>;

  def : SVE_1_Op_Imm_Arith_All_Active<nxv16i8, nxv16i1, op, ZPR8, i32, SVEArithSImmPat, !cast<Instruction>(NAME # _B)>;
  def : SVE_1_Op_Imm_Arith_All_Active<nxv8i16, nxv8i1, op, ZPR16, i32, SVEArithSImmPat, !cast<Instruction>(NAME # _H)>;
  def : SVE_1_Op_Imm_Arith_All_Active<nxv4i32, nxv4i1, op, ZPR32, i32, SVEArithSImmPat, !cast<Instruction>(NAME # _S)>;
  def : SVE_1_Op_Imm_Arith_All_Active<nxv2i64, nxv2i1, op, ZPR64, i64, SVEArithSImmPat, !cast<Instruction>(NAME # _D)>;
}

//===----------------------------------------------------------------------===//
// SVE Bitwise Logical - Unpredicated Group
//===----------------------------------------------------------------------===//

class sve_int_bin_cons_log<bits<2> opc, string asm>
: I<(outs ZPR64:$Zd), (ins ZPR64:$Zn, ZPR64:$Zm),
  asm, "\t$Zd, $Zn, $Zm",
  "",
  []>, Sched<[]> {
  bits<5> Zd;
  bits<5> Zm;
  bits<5> Zn;
  let Inst{31-24} = 0b00000100;
  let Inst{23-22} = opc{1-0};
  let Inst{21}    = 0b1;
  let Inst{20-16} = Zm;
  let Inst{15-10} = 0b001100;
  let Inst{9-5}   = Zn;
  let Inst{4-0}   = Zd;
}

multiclass sve_int_bin_cons_log<bits<2> opc, string asm, SDPatternOperator op> {
  def NAME : sve_int_bin_cons_log<opc, asm>;

  def : SVE_2_Op_Pat<nxv16i8, op, nxv16i8, nxv16i8, !cast<Instruction>(NAME)>;
  def : SVE_2_Op_Pat<nxv8i16, op, nxv8i16, nxv8i16, !cast<Instruction>(NAME)>;
  def : SVE_2_Op_Pat<nxv4i32, op, nxv4i32, nxv4i32, !cast<Instruction>(NAME)>;
  def : SVE_2_Op_Pat<nxv2i64, op, nxv2i64, nxv2i64, !cast<Instruction>(NAME)>;

  def : InstAlias<asm # "\t$Zd, $Zn, $Zm",
                  (!cast<Instruction>(NAME) ZPR8:$Zd,  ZPR8:$Zn,  ZPR8:$Zm),  1>;
  def : InstAlias<asm # "\t$Zd, $Zn, $Zm",
                  (!cast<Instruction>(NAME) ZPR16:$Zd, ZPR16:$Zn, ZPR16:$Zm), 1>;
  def : InstAlias<asm # "\t$Zd, $Zn, $Zm",
                  (!cast<Instruction>(NAME) ZPR32:$Zd, ZPR32:$Zn, ZPR32:$Zm), 1>;
}

class sve2_int_bitwise_ternary_op_d<bits<3> opc, string asm>
: I<(outs ZPR64:$Zdn), (ins ZPR64:$_Zdn, ZPR64:$Zm, ZPR64:$Zk),
  asm, "\t$Zdn, $_Zdn, $Zm, $Zk",
  "",
  []>, Sched<[]> {
  bits<5> Zdn;
  bits<5> Zk;
  bits<5> Zm;
  let Inst{31-24} = 0b00000100;
  let Inst{23-22} = opc{2-1};
  let Inst{21}    = 0b1;
  let Inst{20-16} = Zm;
  let Inst{15-11} = 0b00111;
  let Inst{10}    = opc{0};
  let Inst{9-5}   = Zk;
  let Inst{4-0}   = Zdn;

  let Constraints = "$Zdn = $_Zdn";
  let DestructiveInstType = DestructiveOther;
  let ElementSize = ElementSizeNone;
}

multiclass sve2_int_bitwise_ternary_op<bits<3> opc, string asm, SDPatternOperator op> {
  def NAME : sve2_int_bitwise_ternary_op_d<opc, asm>;

  def : InstAlias<asm # "\t$Zdn, $Zdn, $Zm, $Zk",
                  (!cast<Instruction>(NAME) ZPR8:$Zdn,  ZPR8:$Zm,  ZPR8:$Zk),  1>;
  def : InstAlias<asm # "\t$Zdn, $Zdn, $Zm, $Zk",
                  (!cast<Instruction>(NAME) ZPR16:$Zdn, ZPR16:$Zm, ZPR16:$Zk), 1>;
  def : InstAlias<asm # "\t$Zdn, $Zdn, $Zm, $Zk",
                  (!cast<Instruction>(NAME) ZPR32:$Zdn, ZPR32:$Zm, ZPR32:$Zk), 1>;

  def : SVE_3_Op_Pat<nxv16i8, op, nxv16i8, nxv16i8, nxv16i8, !cast<Instruction>(NAME)>;
  def : SVE_3_Op_Pat<nxv8i16, op, nxv8i16, nxv8i16, nxv8i16, !cast<Instruction>(NAME)>;
  def : SVE_3_Op_Pat<nxv4i32, op, nxv4i32, nxv4i32, nxv4i32, !cast<Instruction>(NAME)>;
  def : SVE_3_Op_Pat<nxv2i64, op, nxv2i64, nxv2i64, nxv2i64, !cast<Instruction>(NAME)>;
}

class sve2_int_rotate_right_imm<bits<4> tsz8_64, string asm,
                                ZPRRegOp zprty, Operand immtype>
: I<(outs zprty:$Zdn), (ins zprty:$_Zdn, zprty:$Zm, immtype:$imm),
  asm, "\t$Zdn, $_Zdn, $Zm, $imm",
  "",
  []>, Sched<[]> {
  bits<5> Zdn;
  bits<5> Zm;
  bits<6> imm;
  let Inst{31-24} = 0b00000100;
  let Inst{23-22} = tsz8_64{3-2};
  let Inst{21}    = 0b1;
  let Inst{20-19} = tsz8_64{1-0};
  let Inst{18-16} = imm{2-0}; // imm3
  let Inst{15-10} = 0b001101;
  let Inst{9-5}   = Zm;
  let Inst{4-0}   = Zdn;

  let Constraints = "$Zdn = $_Zdn";
  let DestructiveInstType = DestructiveOther;
  let ElementSize = ElementSizeNone;
}

multiclass sve2_int_rotate_right_imm<string asm, SDPatternOperator op> {
  def _B : sve2_int_rotate_right_imm<{0,0,0,1}, asm, ZPR8, vecshiftR8>;
  def _H : sve2_int_rotate_right_imm<{0,0,1,?}, asm, ZPR16, vecshiftR16> {
    let Inst{19} = imm{3};
  }
  def _S : sve2_int_rotate_right_imm<{0,1,?,?}, asm, ZPR32, vecshiftR32> {
    let Inst{20-19} = imm{4-3};
  }
  def _D : sve2_int_rotate_right_imm<{1,?,?,?}, asm, ZPR64, vecshiftR64> {
    let Inst{22}    = imm{5};
    let Inst{20-19} = imm{4-3};
  }

  def : SVE_3_Op_Imm_Pat<nxv16i8, op, nxv16i8, nxv16i8, i32, tvecshiftR8,  !cast<Instruction>(NAME # _B)>;
  def : SVE_3_Op_Imm_Pat<nxv8i16, op, nxv8i16, nxv8i16, i32, tvecshiftR16, !cast<Instruction>(NAME # _H)>;
  def : SVE_3_Op_Imm_Pat<nxv4i32, op, nxv4i32, nxv4i32, i32, tvecshiftR32, !cast<Instruction>(NAME # _S)>;
  def : SVE_3_Op_Imm_Pat<nxv2i64, op, nxv2i64, nxv2i64, i32, tvecshiftR64, !cast<Instruction>(NAME # _D)>;
}

//===----------------------------------------------------------------------===//
// SVE Integer Wide Immediate - Predicated Group
//===----------------------------------------------------------------------===//

class sve_int_dup_fpimm_pred<bits<2> sz, Operand fpimmtype,
                             string asm, ZPRRegOp zprty>
: I<(outs zprty:$Zd), (ins zprty:$_Zd, PPRAny:$Pg, fpimmtype:$imm8),
  asm, "\t$Zd, $Pg/m, $imm8",
  "",
  []>, Sched<[]> {
  bits<4> Pg;
  bits<5> Zd;
  bits<8> imm8;
  let Inst{31-24} = 0b00000101;
  let Inst{23-22} = sz;
  let Inst{21-20} = 0b01;
  let Inst{19-16} = Pg;
  let Inst{15-13} = 0b110;
  let Inst{12-5}  = imm8;
  let Inst{4-0}   = Zd;

  let Constraints = "$Zd = $_Zd";
  let DestructiveInstType = DestructiveOther;
  let ElementSize = zprty.ElementSize;
}

multiclass sve_int_dup_fpimm_pred<string asm> {
  def _H : sve_int_dup_fpimm_pred<0b01, fpimm16, asm, ZPR16>;
  def _S : sve_int_dup_fpimm_pred<0b10, fpimm32, asm, ZPR32>;
  def _D : sve_int_dup_fpimm_pred<0b11, fpimm64, asm, ZPR64>;

  def : InstAlias<"fmov $Zd, $Pg/m, $imm8",
                  (!cast<Instruction>(NAME # _H) ZPR16:$Zd, PPRAny:$Pg, fpimm16:$imm8), 1>;
  def : InstAlias<"fmov $Zd, $Pg/m, $imm8",
                  (!cast<Instruction>(NAME # _S) ZPR32:$Zd, PPRAny:$Pg, fpimm32:$imm8), 1>;
  def : InstAlias<"fmov $Zd, $Pg/m, $imm8",
                  (!cast<Instruction>(NAME # _D) ZPR64:$Zd, PPRAny:$Pg, fpimm64:$imm8), 1>;
}

class sve_int_dup_imm_pred<bits<2> sz8_64, bit m, string asm,
                           ZPRRegOp zprty, string pred_qual, dag iops>
: I<(outs zprty:$Zd), iops,
  asm, "\t$Zd, $Pg"#pred_qual#", $imm",
  "", []>, Sched<[]> {
  bits<5> Zd;
  bits<4> Pg;
  bits<9> imm;
  let Inst{31-24} = 0b00000101;
  let Inst{23-22} = sz8_64;
  let Inst{21-20} = 0b01;
  let Inst{19-16} = Pg;
  let Inst{15}    = 0b0;
  let Inst{14}    = m;
  let Inst{13}    = imm{8};   // sh
  let Inst{12-5}  = imm{7-0}; // imm8
  let Inst{4-0}   = Zd;

  let DestructiveInstType = DestructiveOther;
  let ElementSize = zprty.ElementSize;
}

multiclass sve_int_dup_imm_pred_merge_inst<
    bits<2> sz8_64, string asm, ZPRRegOp zprty, ValueType intty,
    ValueType predty, ValueType scalarty, imm8_opt_lsl cpyimm> {
  let Constraints = "$Zd = $_Zd" in
  def NAME : sve_int_dup_imm_pred<sz8_64, 1, asm, zprty,  "/m",
                                  (ins zprty:$_Zd, PPRAny:$Pg, cpyimm:$imm)>;
  def : InstAlias<"mov $Zd, $Pg/m, $imm",
                  (!cast<Instruction>(NAME) zprty:$Zd, PPRAny:$Pg, cpyimm:$imm), 1>;
  def : Pat<(intty
              (vselect predty:$Pg,
                (intty (AArch64dup (scalarty (SVE8BitLslImm i32:$imm, i32:$shift)))),
                intty:$Zd)),
            (!cast<Instruction>(NAME) zprty:$Zd, $Pg, i32:$imm, i32:$shift)>;
}

multiclass sve_int_dup_imm_pred_merge<string asm> {
  defm _B : sve_int_dup_imm_pred_merge_inst<0b00, asm, ZPR8, nxv16i8, nxv16i1,
                                            i32, cpy_imm8_opt_lsl_i8>;
  defm _H : sve_int_dup_imm_pred_merge_inst<0b01, asm, ZPR16, nxv8i16, nxv8i1,
                                            i32, cpy_imm8_opt_lsl_i16>;
  defm _S : sve_int_dup_imm_pred_merge_inst<0b10, asm, ZPR32, nxv4i32, nxv4i1,
                                            i32, cpy_imm8_opt_lsl_i32>;
  defm _D : sve_int_dup_imm_pred_merge_inst<0b11, asm, ZPR64, nxv2i64, nxv2i1,
                                            i64, cpy_imm8_opt_lsl_i64>;

  def : InstAlias<"fmov $Zd, $Pg/m, #0.0",
                  (!cast<Instruction>(NAME # _H) ZPR16:$Zd, PPRAny:$Pg, 0, 0), 0>;
  def : InstAlias<"fmov $Zd, $Pg/m, #0.0",
                  (!cast<Instruction>(NAME # _S) ZPR32:$Zd, PPRAny:$Pg, 0, 0), 0>;
  def : InstAlias<"fmov $Zd, $Pg/m, #0.0",
                  (!cast<Instruction>(NAME # _D) ZPR64:$Zd, PPRAny:$Pg, 0, 0), 0>;
}

multiclass sve_int_dup_imm_pred_zero_inst<
    bits<2> sz8_64, string asm, ZPRRegOp zprty, ValueType intty,
    ValueType predty, ValueType scalarty, imm8_opt_lsl cpyimm> {
  def NAME : sve_int_dup_imm_pred<sz8_64, 0, asm, zprty, "/z",
                                  (ins PPRAny:$Pg, cpyimm:$imm)>;
  def : InstAlias<"mov $Zd, $Pg/z, $imm",
                  (!cast<Instruction>(NAME) zprty:$Zd, PPRAny:$Pg, cpyimm:$imm), 1>;
  def : Pat<(intty (zext (predty PPRAny:$Ps1))),
            (!cast<Instruction>(NAME) PPRAny:$Ps1, 1, 0)>;
  def : Pat<(intty (sext (predty PPRAny:$Ps1))),
            (!cast<Instruction>(NAME) PPRAny:$Ps1, -1, 0)>;
  def : Pat<(intty (anyext (predty PPRAny:$Ps1))),
            (!cast<Instruction>(NAME) PPRAny:$Ps1, 1, 0)>;
  def : Pat<(intty
              (vselect predty:$Pg,
                (intty (AArch64dup (scalarty (SVE8BitLslImm i32:$imm, i32:$shift)))),
                (intty (AArch64dup (scalarty 0))))),
            (!cast<Instruction>(NAME) $Pg, i32:$imm, i32:$shift)>;
}

multiclass sve_int_dup_imm_pred_zero<string asm> {
  defm _B : sve_int_dup_imm_pred_zero_inst<0b00, asm, ZPR8,  nxv16i8, nxv16i1,
                                           i32, cpy_imm8_opt_lsl_i8>;
  defm _H : sve_int_dup_imm_pred_zero_inst<0b01, asm, ZPR16, nxv8i16, nxv8i1,
                                           i32, cpy_imm8_opt_lsl_i16>;
  defm _S : sve_int_dup_imm_pred_zero_inst<0b10, asm, ZPR32, nxv4i32, nxv4i1,
                                           i32, cpy_imm8_opt_lsl_i32>;
  defm _D : sve_int_dup_imm_pred_zero_inst<0b11, asm, ZPR64, nxv2i64, nxv2i1,
                                           i64, cpy_imm8_opt_lsl_i64>;
}

//===----------------------------------------------------------------------===//
// SVE Integer Compare - Vectors Group
//===----------------------------------------------------------------------===//

class sve_int_cmp<bit cmp_1, bits<2> sz8_64, bits<3> opc, string asm,
                  PPRRegOp pprty, ZPRRegOp zprty1, ZPRRegOp zprty2>
: I<(outs pprty:$Pd), (ins PPR3bAny:$Pg, zprty1:$Zn, zprty2:$Zm),
  asm, "\t$Pd, $Pg/z, $Zn, $Zm",
  "",
  []>, Sched<[]> {
  bits<4> Pd;
  bits<3> Pg;
  bits<5> Zm;
  bits<5> Zn;
  let Inst{31-24} = 0b00100100;
  let Inst{23-22} = sz8_64;
  let Inst{21}    = 0b0;
  let Inst{20-16} = Zm;
  let Inst{15}    = opc{2};
  let Inst{14}    = cmp_1;
  let Inst{13}    = opc{1};
  let Inst{12-10} = Pg;
  let Inst{9-5}   = Zn;
  let Inst{4}     = opc{0};
  let Inst{3-0}   = Pd;

  let Defs = [NZCV];
  let ElementSize = pprty.ElementSize;
  let isPTestLike = 1;
}

multiclass SVE_SETCC_Pat<CondCode cc, CondCode invcc, ValueType predvt,
                         ValueType intvt, Instruction cmp> {
  def : Pat<(predvt (AArch64setcc_z predvt:$Op1, intvt:$Op2, intvt:$Op3, cc)),
            (cmp $Op1, $Op2, $Op3)>;
  def : Pat<(predvt (AArch64setcc_z predvt:$Op1, intvt:$Op2, intvt:$Op3, invcc)),
            (cmp $Op1, $Op3, $Op2)>;
}

multiclass SVE_SETCC_Pat_With_Zero<CondCode cc, CondCode invcc, ValueType predvt,
                                   ValueType intvt, Instruction cmp> {
  def : Pat<(predvt (AArch64setcc_z predvt:$Op1, intvt:$Op2, (SVEDup0), cc)),
            (cmp $Op1, $Op2)>;
  def : Pat<(predvt (AArch64setcc_z predvt:$Op1, (SVEDup0), intvt:$Op2, invcc)),
            (cmp $Op1, $Op2)>;
}

multiclass sve_int_cmp_0<bits<3> opc, string asm, CondCode cc, CondCode invcc> {
  def _B : sve_int_cmp<0b0, 0b00, opc, asm, PPR8, ZPR8, ZPR8>;
  def _H : sve_int_cmp<0b0, 0b01, opc, asm, PPR16, ZPR16, ZPR16>;
  def _S : sve_int_cmp<0b0, 0b10, opc, asm, PPR32, ZPR32, ZPR32>;
  def _D : sve_int_cmp<0b0, 0b11, opc, asm, PPR64, ZPR64, ZPR64>;

  defm : SVE_SETCC_Pat<cc, invcc, nxv16i1, nxv16i8, !cast<Instruction>(NAME # _B)>;
  defm : SVE_SETCC_Pat<cc, invcc, nxv8i1,  nxv8i16, !cast<Instruction>(NAME # _H)>;
  defm : SVE_SETCC_Pat<cc, invcc, nxv4i1,  nxv4i32, !cast<Instruction>(NAME # _S)>;
  defm : SVE_SETCC_Pat<cc, invcc, nxv2i1,  nxv2i64, !cast<Instruction>(NAME # _D)>;
}

multiclass sve_int_cmp_0_wide<bits<3> opc, string asm, SDPatternOperator op> {
  def _B : sve_int_cmp<0b0, 0b00, opc, asm, PPR8, ZPR8, ZPR64>;
  def _H : sve_int_cmp<0b0, 0b01, opc, asm, PPR16, ZPR16, ZPR64>;
  def _S : sve_int_cmp<0b0, 0b10, opc, asm, PPR32, ZPR32, ZPR64>;

  def : SVE_3_Op_Pat<nxv16i1, op, nxv16i1, nxv16i8, nxv2i64, !cast<Instruction>(NAME # _B)>;
  def : SVE_3_Op_Pat<nxv8i1,  op, nxv8i1,  nxv8i16, nxv2i64, !cast<Instruction>(NAME # _H)>;
  def : SVE_3_Op_Pat<nxv4i1,  op, nxv4i1,  nxv4i32, nxv2i64, !cast<Instruction>(NAME # _S)>;
}

multiclass sve_int_cmp_1_wide<bits<3> opc, string asm, SDPatternOperator op> {
  def _B : sve_int_cmp<0b1, 0b00, opc, asm, PPR8, ZPR8, ZPR64>;
  def _H : sve_int_cmp<0b1, 0b01, opc, asm, PPR16, ZPR16, ZPR64>;
  def _S : sve_int_cmp<0b1, 0b10, opc, asm, PPR32, ZPR32, ZPR64>;

  def : SVE_3_Op_Pat<nxv16i1, op, nxv16i1, nxv16i8, nxv2i64, !cast<Instruction>(NAME # _B)>;
  def : SVE_3_Op_Pat<nxv8i1,  op, nxv8i1,  nxv8i16, nxv2i64, !cast<Instruction>(NAME # _H)>;
  def : SVE_3_Op_Pat<nxv4i1,  op, nxv4i1,  nxv4i32, nxv2i64, !cast<Instruction>(NAME # _S)>;
}


//===----------------------------------------------------------------------===//
// SVE Integer Compare - Signed Immediate Group
//===----------------------------------------------------------------------===//

class sve_int_scmp_vi<bits<2> sz8_64, bits<3> opc, string asm, PPRRegOp pprty,
                      ZPRRegOp zprty,
                      Operand immtype>
: I<(outs pprty:$Pd), (ins PPR3bAny:$Pg, zprty:$Zn, immtype:$imm5),
  asm, "\t$Pd, $Pg/z, $Zn, $imm5",
  "",
  []>, Sched<[]> {
  bits<4> Pd;
  bits<3> Pg;
  bits<5> Zn;
  bits<5> imm5;
  let Inst{31-24} = 0b00100101;
  let Inst{23-22} = sz8_64;
  let Inst{21}    = 0b0;
  let Inst{20-16} = imm5;
  let Inst{15}    = opc{2};
  let Inst{14}    = 0b0;
  let Inst{13}    = opc{1};
  let Inst{12-10} = Pg;
  let Inst{9-5}   = Zn;
  let Inst{4}     = opc{0};
  let Inst{3-0}   = Pd;

  let Defs = [NZCV];
  let ElementSize = pprty.ElementSize;
  let isPTestLike = 1;
}

multiclass SVE_SETCC_Imm_Pat<CondCode cc, CondCode commuted_cc,
                             ValueType predvt, ValueType intvt,
                             Operand immtype, Instruction cmp> {
  def : Pat<(predvt (AArch64setcc_z (predvt PPR_3b:$Pg),
                                       (intvt ZPR:$Zs1),
                                       (intvt (AArch64dup (immtype:$imm))),
                                       cc)),
            (cmp $Pg, $Zs1, immtype:$imm)>;
  def : Pat<(predvt (AArch64setcc_z (predvt PPR_3b:$Pg),
                                       (intvt (AArch64dup (immtype:$imm))),
                                       (intvt ZPR:$Zs1),
                                       commuted_cc)),
            (cmp $Pg, $Zs1, immtype:$imm)>;
}

multiclass sve_int_scmp_vi<bits<3> opc, string asm, CondCode cc, CondCode commuted_cc> {
  def _B : sve_int_scmp_vi<0b00, opc, asm, PPR8, ZPR8, simm5_32b>;
  def _H : sve_int_scmp_vi<0b01, opc, asm, PPR16, ZPR16, simm5_32b>;
  def _S : sve_int_scmp_vi<0b10, opc, asm, PPR32, ZPR32, simm5_32b>;
  def _D : sve_int_scmp_vi<0b11, opc, asm, PPR64, ZPR64, simm5_64b>;

  defm : SVE_SETCC_Imm_Pat<cc, commuted_cc, nxv16i1, nxv16i8, simm5_32b,
                           !cast<Instruction>(NAME # _B)>;
  defm : SVE_SETCC_Imm_Pat<cc, commuted_cc, nxv8i1,  nxv8i16, simm5_32b,
                           !cast<Instruction>(NAME # _H)>;
  defm : SVE_SETCC_Imm_Pat<cc, commuted_cc, nxv4i1,  nxv4i32, simm5_32b,
                           !cast<Instruction>(NAME # _S)>;
  defm : SVE_SETCC_Imm_Pat<cc, commuted_cc, nxv2i1,  nxv2i64, simm5_64b,
                           !cast<Instruction>(NAME # _D)>;
}


//===----------------------------------------------------------------------===//
// SVE Integer Compare - Unsigned Immediate Group
//===----------------------------------------------------------------------===//

class sve_int_ucmp_vi<bits<2> sz8_64, bits<2> opc, string asm, PPRRegOp pprty,
                      ZPRRegOp zprty, Operand immtype>
: I<(outs pprty:$Pd), (ins PPR3bAny:$Pg, zprty:$Zn, immtype:$imm7),
  asm, "\t$Pd, $Pg/z, $Zn, $imm7",
  "",
  []>, Sched<[]> {
  bits<4> Pd;
  bits<3> Pg;
  bits<5> Zn;
  bits<7> imm7;
  let Inst{31-24} = 0b00100100;
  let Inst{23-22} = sz8_64;
  let Inst{21}    = 1;
  let Inst{20-14} = imm7;
  let Inst{13}    = opc{1};
  let Inst{12-10} = Pg;
  let Inst{9-5}   = Zn;
  let Inst{4}     = opc{0};
  let Inst{3-0}   = Pd;

  let Defs = [NZCV];
  let ElementSize = pprty.ElementSize;
  let isPTestLike = 1;
}

multiclass sve_int_ucmp_vi<bits<2> opc, string asm, CondCode cc,
                           CondCode commuted_cc> {
  def _B : sve_int_ucmp_vi<0b00, opc, asm, PPR8, ZPR8, imm0_127>;
  def _H : sve_int_ucmp_vi<0b01, opc, asm, PPR16, ZPR16, imm0_127>;
  def _S : sve_int_ucmp_vi<0b10, opc, asm, PPR32, ZPR32, imm0_127>;
  def _D : sve_int_ucmp_vi<0b11, opc, asm, PPR64, ZPR64, imm0_127_64b>;

  defm : SVE_SETCC_Imm_Pat<cc, commuted_cc, nxv16i1, nxv16i8, imm0_127,
                           !cast<Instruction>(NAME # _B)>;
  defm : SVE_SETCC_Imm_Pat<cc, commuted_cc, nxv8i1,  nxv8i16, imm0_127,
                           !cast<Instruction>(NAME # _H)>;
  defm : SVE_SETCC_Imm_Pat<cc, commuted_cc, nxv4i1,  nxv4i32, imm0_127,
                           !cast<Instruction>(NAME # _S)>;
  defm : SVE_SETCC_Imm_Pat<cc, commuted_cc, nxv2i1,  nxv2i64, imm0_127_64b,
                           !cast<Instruction>(NAME # _D)>;
}


//===----------------------------------------------------------------------===//
// SVE Integer Compare - Scalars Group
//===----------------------------------------------------------------------===//

class sve_int_cterm<bit sz, bit opc, string asm, RegisterClass rt>
: I<(outs), (ins rt:$Rn, rt:$Rm),
  asm, "\t$Rn, $Rm",
  "",
  []>, Sched<[]> {
  bits<5> Rm;
  bits<5> Rn;
  let Inst{31-23} = 0b001001011;
  let Inst{22}    = sz;
  let Inst{21}    = 0b1;
  let Inst{20-16} = Rm;
  let Inst{15-10} = 0b001000;
  let Inst{9-5}   = Rn;
  let Inst{4}     = opc;
  let Inst{3-0}   = 0b0000;

  let Defs = [NZCV];
}

class sve_int_while_rr<bits<2> sz8_64, bits<4> opc, string asm,
                       RegisterClass gprty, PPRRegOp pprty>
: I<(outs pprty:$Pd), (ins gprty:$Rn, gprty:$Rm),
  asm, "\t$Pd, $Rn, $Rm",
  "", []>, Sched<[]> {
  bits<4> Pd;
  bits<5> Rm;
  bits<5> Rn;
  let Inst{31-24} = 0b00100101;
  let Inst{23-22} = sz8_64;
  let Inst{21}    = 0b1;
  let Inst{20-16} = Rm;
  let Inst{15-13} = 0b000;
  let Inst{12-10} = opc{3-1};
  let Inst{9-5}   = Rn;
  let Inst{4}     = opc{0};
  let Inst{3-0}   = Pd;

  let Defs = [NZCV];
  let ElementSize = pprty.ElementSize;
  let isWhile = 1;
}

multiclass sve_int_while4_rr<bits<3> opc, string asm, SDPatternOperator op> {
  def _B : sve_int_while_rr<0b00, { 0, opc }, asm, GPR32, PPR8>;
  def _H : sve_int_while_rr<0b01, { 0, opc }, asm, GPR32, PPR16>;
  def _S : sve_int_while_rr<0b10, { 0, opc }, asm, GPR32, PPR32>;
  def _D : sve_int_while_rr<0b11, { 0, opc }, asm, GPR32, PPR64>;

  def : SVE_2_Op_Pat<nxv16i1, op, i32, i32, !cast<Instruction>(NAME # _B)>;
  def : SVE_2_Op_Pat<nxv8i1,  op, i32, i32, !cast<Instruction>(NAME # _H)>;
  def : SVE_2_Op_Pat<nxv4i1,  op, i32, i32, !cast<Instruction>(NAME # _S)>;
  def : SVE_2_Op_Pat<nxv2i1,  op, i32, i32, !cast<Instruction>(NAME # _D)>;
}

multiclass sve_int_while8_rr<bits<3> opc, string asm, SDPatternOperator op> {
  def _B : sve_int_while_rr<0b00, { 1, opc }, asm, GPR64, PPR8>;
  def _H : sve_int_while_rr<0b01, { 1, opc }, asm, GPR64, PPR16>;
  def _S : sve_int_while_rr<0b10, { 1, opc }, asm, GPR64, PPR32>;
  def _D : sve_int_while_rr<0b11, { 1, opc }, asm, GPR64, PPR64>;

  def : SVE_2_Op_Pat<nxv16i1, op, i64, i64, !cast<Instruction>(NAME # _B)>;
  def : SVE_2_Op_Pat<nxv8i1,  op, i64, i64, !cast<Instruction>(NAME # _H)>;
  def : SVE_2_Op_Pat<nxv4i1,  op, i64, i64, !cast<Instruction>(NAME # _S)>;
  def : SVE_2_Op_Pat<nxv2i1,  op, i64, i64, !cast<Instruction>(NAME # _D)>;
}

class sve2_int_while_rr<bits<2> sz8_64, bits<1> rw, string asm,
                        PPRRegOp pprty>
: I<(outs pprty:$Pd), (ins GPR64:$Rn, GPR64:$Rm),
  asm, "\t$Pd, $Rn, $Rm",
  "", []>, Sched<[]> {
  bits<4> Pd;
  bits<5> Rm;
  bits<5> Rn;
  let Inst{31-24} = 0b00100101;
  let Inst{23-22} = sz8_64;
  let Inst{21}    = 0b1;
  let Inst{20-16} = Rm;
  let Inst{15-10} = 0b001100;
  let Inst{9-5}   = Rn;
  let Inst{4}     = rw;
  let Inst{3-0}   = Pd;

  let Defs = [NZCV];
  let ElementSize = pprty.ElementSize;
  let isWhile = 1;
}

multiclass sve2_int_while_rr<bits<1> rw, string asm, string op> {
  def _B : sve2_int_while_rr<0b00, rw, asm, PPR8>;
  def _H : sve2_int_while_rr<0b01, rw, asm, PPR16>;
  def _S : sve2_int_while_rr<0b10, rw, asm, PPR32>;
  def _D : sve2_int_while_rr<0b11, rw, asm, PPR64>;

  def : SVE_2_Op_Pat<nxv16i1, !cast<SDPatternOperator>(op # _b), i64, i64, !cast<Instruction>(NAME # _B)>;
  def : SVE_2_Op_Pat<nxv8i1,  !cast<SDPatternOperator>(op # _h), i64, i64, !cast<Instruction>(NAME # _H)>;
  def : SVE_2_Op_Pat<nxv4i1,  !cast<SDPatternOperator>(op # _s), i64, i64, !cast<Instruction>(NAME # _S)>;
  def : SVE_2_Op_Pat<nxv2i1,  !cast<SDPatternOperator>(op # _d), i64, i64, !cast<Instruction>(NAME # _D)>;
}

//===----------------------------------------------------------------------===//
// SVE Floating Point Fast Reduction Group
//===----------------------------------------------------------------------===//

class sve_fp_fast_red<bits<2> sz, bits<3> opc, string asm,
                      ZPRRegOp zprty, FPRasZPROperand dstOpType>
: I<(outs dstOpType:$Vd), (ins PPR3bAny:$Pg, zprty:$Zn),
  asm, "\t$Vd, $Pg, $Zn",
  "",
  []>, Sched<[]> {
  bits<5> Zn;
  bits<5> Vd;
  bits<3> Pg;
  let Inst{31-24} = 0b01100101;
  let Inst{23-22} = sz;
  let Inst{21-19} = 0b000;
  let Inst{18-16} = opc;
  let Inst{15-13} = 0b001;
  let Inst{12-10} = Pg;
  let Inst{9-5}   = Zn;
  let Inst{4-0}   = Vd;
}

multiclass sve_fp_fast_red<bits<3> opc, string asm, SDPatternOperator op> {
  def _H : sve_fp_fast_red<0b01, opc, asm, ZPR16, FPR16asZPR>;
  def _S : sve_fp_fast_red<0b10, opc, asm, ZPR32, FPR32asZPR>;
  def _D : sve_fp_fast_red<0b11, opc, asm, ZPR64, FPR64asZPR>;

  def : SVE_2_Op_Pat<nxv2f16, op, nxv2i1, nxv2f16, !cast<Instruction>(NAME # _H)>;
  def : SVE_2_Op_Pat<nxv4f16, op, nxv4i1, nxv4f16, !cast<Instruction>(NAME # _H)>;
  def : SVE_2_Op_Pat<nxv8f16, op, nxv8i1, nxv8f16, !cast<Instruction>(NAME # _H)>;
  def : SVE_2_Op_Pat<nxv2f32, op, nxv2i1, nxv2f32, !cast<Instruction>(NAME # _S)>;
  def : SVE_2_Op_Pat<nxv4f32, op, nxv4i1, nxv4f32, !cast<Instruction>(NAME # _S)>;
  def : SVE_2_Op_Pat<nxv2f64, op, nxv2i1, nxv2f64, !cast<Instruction>(NAME # _D)>;
}

//===----------------------------------------------------------------------===//
// SVE Floating Point Accumulating Reduction Group
//===----------------------------------------------------------------------===//

class sve_fp_2op_p_vd<bits<2> sz, bits<3> opc, string asm,
                      ZPRRegOp zprty, FPRasZPROperand dstOpType>
: I<(outs dstOpType:$Vdn), (ins PPR3bAny:$Pg, dstOpType:$_Vdn, zprty:$Zm),
  asm, "\t$Vdn, $Pg, $_Vdn, $Zm",
  "",
  []>,
  Sched<[]> {
  bits<3> Pg;
  bits<5> Vdn;
  bits<5> Zm;
  let Inst{31-24} = 0b01100101;
  let Inst{23-22} = sz;
  let Inst{21-19} = 0b011;
  let Inst{18-16} = opc;
  let Inst{15-13} = 0b001;
  let Inst{12-10} = Pg;
  let Inst{9-5}   = Zm;
  let Inst{4-0}   = Vdn;

  let Constraints = "$Vdn = $_Vdn";
}

multiclass sve_fp_2op_p_vd<bits<3> opc, string asm, SDPatternOperator op> {
  def _H : sve_fp_2op_p_vd<0b01, opc, asm, ZPR16, FPR16asZPR>;
  def _S : sve_fp_2op_p_vd<0b10, opc, asm, ZPR32, FPR32asZPR>;
  def _D : sve_fp_2op_p_vd<0b11, opc, asm, ZPR64, FPR64asZPR>;

  def : SVE_3_Op_Pat<nxv2f16, op, nxv2i1, nxv2f16, nxv2f16, !cast<Instruction>(NAME # _H)>;
  def : SVE_3_Op_Pat<nxv4f16, op, nxv4i1, nxv4f16, nxv4f16, !cast<Instruction>(NAME # _H)>;
  def : SVE_3_Op_Pat<nxv8f16, op, nxv8i1, nxv8f16, nxv8f16, !cast<Instruction>(NAME # _H)>;
  def : SVE_3_Op_Pat<nxv2f32, op, nxv2i1, nxv2f32, nxv2f32, !cast<Instruction>(NAME # _S)>;
  def : SVE_3_Op_Pat<nxv4f32, op, nxv4i1, nxv4f32, nxv4f32, !cast<Instruction>(NAME # _S)>;
  def : SVE_3_Op_Pat<nxv2f64, op, nxv2i1, nxv2f64, nxv2f64, !cast<Instruction>(NAME # _D)>;
}

//===----------------------------------------------------------------------===//
// SVE Floating Point Compare - Vectors Group
//===----------------------------------------------------------------------===//

class sve_fp_3op_p_pd<bits<2> sz, bits<3> opc, string asm, PPRRegOp pprty,
                      ZPRRegOp zprty>
: I<(outs pprty:$Pd), (ins PPR3bAny:$Pg, zprty:$Zn, zprty:$Zm),
  asm, "\t$Pd, $Pg/z, $Zn, $Zm",
  "",
  []>, Sched<[]> {
  bits<4> Pd;
  bits<3> Pg;
  bits<5> Zm;
  bits<5> Zn;
  let Inst{31-24} = 0b01100101;
  let Inst{23-22} = sz;
  let Inst{21}    = 0b0;
  let Inst{20-16} = Zm;
  let Inst{15}    = opc{2};
  let Inst{14}    = 0b1;
  let Inst{13}    = opc{1};
  let Inst{12-10} = Pg;
  let Inst{9-5}   = Zn;
  let Inst{4}     = opc{0};
  let Inst{3-0}   = Pd;
}

multiclass sve_fp_3op_p_pd<bits<3> opc, string asm, SDPatternOperator op> {
  def _H : sve_fp_3op_p_pd<0b01, opc, asm, PPR16, ZPR16>;
  def _S : sve_fp_3op_p_pd<0b10, opc, asm, PPR32, ZPR32>;
  def _D : sve_fp_3op_p_pd<0b11, opc, asm, PPR64, ZPR64>;

  def : SVE_3_Op_Pat<nxv8i1, op, nxv8i1, nxv8f16, nxv8f16, !cast<Instruction>(NAME # _H)>;
  def : SVE_3_Op_Pat<nxv4i1, op, nxv4i1, nxv4f32, nxv4f32, !cast<Instruction>(NAME # _S)>;
  def : SVE_3_Op_Pat<nxv2i1, op, nxv2i1, nxv2f64, nxv2f64, !cast<Instruction>(NAME # _D)>;
}

multiclass sve_fp_3op_p_pd_cc<bits<3> opc, string asm,
                              CondCode cc1, CondCode cc2,
                              CondCode invcc1, CondCode invcc2> {
  def _H : sve_fp_3op_p_pd<0b01, opc, asm, PPR16, ZPR16>;
  def _S : sve_fp_3op_p_pd<0b10, opc, asm, PPR32, ZPR32>;
  def _D : sve_fp_3op_p_pd<0b11, opc, asm, PPR64, ZPR64>;

  defm : SVE_SETCC_Pat<cc1, invcc1, nxv8i1,  nxv8f16, !cast<Instruction>(NAME # _H)>;
  defm : SVE_SETCC_Pat<cc1, invcc1, nxv4i1,  nxv4f16, !cast<Instruction>(NAME # _H)>;
  defm : SVE_SETCC_Pat<cc1, invcc1, nxv2i1,  nxv2f16, !cast<Instruction>(NAME # _H)>;
  defm : SVE_SETCC_Pat<cc1, invcc1, nxv4i1,  nxv4f32, !cast<Instruction>(NAME # _S)>;
  defm : SVE_SETCC_Pat<cc1, invcc1, nxv2i1,  nxv2f32, !cast<Instruction>(NAME # _S)>;
  defm : SVE_SETCC_Pat<cc1, invcc1, nxv2i1,  nxv2f64, !cast<Instruction>(NAME # _D)>;

  defm : SVE_SETCC_Pat<cc2, invcc2, nxv8i1,  nxv8f16, !cast<Instruction>(NAME # _H)>;
  defm : SVE_SETCC_Pat<cc2, invcc2, nxv4i1,  nxv4f16, !cast<Instruction>(NAME # _H)>;
  defm : SVE_SETCC_Pat<cc2, invcc2, nxv2i1,  nxv2f16, !cast<Instruction>(NAME # _H)>;
  defm : SVE_SETCC_Pat<cc2, invcc2, nxv4i1,  nxv4f32, !cast<Instruction>(NAME # _S)>;
  defm : SVE_SETCC_Pat<cc2, invcc2, nxv2i1,  nxv2f32, !cast<Instruction>(NAME # _S)>;
  defm : SVE_SETCC_Pat<cc2, invcc2, nxv2i1,  nxv2f64, !cast<Instruction>(NAME # _D)>;
}

//===----------------------------------------------------------------------===//
// SVE Floating Point Compare - with Zero Group
//===----------------------------------------------------------------------===//

class sve_fp_2op_p_pd<bits<2> sz, bits<3> opc, string asm, PPRRegOp pprty,
                      ZPRRegOp zprty>
: I<(outs pprty:$Pd), (ins PPR3bAny:$Pg, zprty:$Zn),
  asm, "\t$Pd, $Pg/z, $Zn, #0.0",
  "",
  []>, Sched<[]> {
  bits<4> Pd;
  bits<3> Pg;
  bits<5> Zn;
  let Inst{31-24} = 0b01100101;
  let Inst{23-22} = sz;
  let Inst{21-18} = 0b0100;
  let Inst{17-16} = opc{2-1};
  let Inst{15-13} = 0b001;
  let Inst{12-10} = Pg;
  let Inst{9-5}   = Zn;
  let Inst{4}     = opc{0};
  let Inst{3-0}   = Pd;
}

multiclass sve_fp_2op_p_pd<bits<3> opc, string asm,
                           CondCode cc1, CondCode cc2,
                           CondCode invcc1, CondCode invcc2> {
  def _H : sve_fp_2op_p_pd<0b01, opc, asm, PPR16, ZPR16>;
  def _S : sve_fp_2op_p_pd<0b10, opc, asm, PPR32, ZPR32>;
  def _D : sve_fp_2op_p_pd<0b11, opc, asm, PPR64, ZPR64>;

  defm : SVE_SETCC_Pat_With_Zero<cc1, invcc1, nxv8i1,  nxv8f16, !cast<Instruction>(NAME # _H)>;
  defm : SVE_SETCC_Pat_With_Zero<cc1, invcc1, nxv4i1,  nxv4f16, !cast<Instruction>(NAME # _H)>;
  defm : SVE_SETCC_Pat_With_Zero<cc1, invcc1, nxv2i1,  nxv2f16, !cast<Instruction>(NAME # _H)>;
  defm : SVE_SETCC_Pat_With_Zero<cc1, invcc1, nxv4i1,  nxv4f32, !cast<Instruction>(NAME # _S)>;
  defm : SVE_SETCC_Pat_With_Zero<cc1, invcc1, nxv2i1,  nxv2f32, !cast<Instruction>(NAME # _S)>;
  defm : SVE_SETCC_Pat_With_Zero<cc1, invcc1, nxv2i1,  nxv2f64, !cast<Instruction>(NAME # _D)>;

  defm : SVE_SETCC_Pat_With_Zero<cc2, invcc2, nxv8i1,  nxv8f16, !cast<Instruction>(NAME # _H)>;
  defm : SVE_SETCC_Pat_With_Zero<cc2, invcc2, nxv4i1,  nxv4f16, !cast<Instruction>(NAME # _H)>;
  defm : SVE_SETCC_Pat_With_Zero<cc2, invcc2, nxv2i1,  nxv2f16, !cast<Instruction>(NAME # _H)>;
  defm : SVE_SETCC_Pat_With_Zero<cc2, invcc2, nxv4i1,  nxv4f32, !cast<Instruction>(NAME # _S)>;
  defm : SVE_SETCC_Pat_With_Zero<cc2, invcc2, nxv2i1,  nxv2f32, !cast<Instruction>(NAME # _S)>;
  defm : SVE_SETCC_Pat_With_Zero<cc2, invcc2, nxv2i1,  nxv2f64, !cast<Instruction>(NAME # _D)>;
}


//===----------------------------------------------------------------------===//
//SVE Index Generation Group
//===----------------------------------------------------------------------===//

def simm5_8b_tgt : TImmLeaf<i8, [{ return (int8_t)Imm >= -16 && (int8_t)Imm < 16; }]>;
def simm5_16b_tgt : TImmLeaf<i16, [{ return (int16_t)Imm >= -16 && (int16_t)Imm < 16; }]>;
def simm5_32b_tgt : TImmLeaf<i32, [{ return (int32_t)Imm >= -16 && (int32_t)Imm < 16; }]>;
def simm5_64b_tgt : TImmLeaf<i64, [{ return (int64_t)Imm >= -16 && (int64_t)Imm < 16; }]>;
def i64imm_32bit_tgt : TImmLeaf<i64, [{
  return (Imm & 0xffffffffULL) == static_cast<uint64_t>(Imm);
}]>;

class sve_int_index_ii<bits<2> sz8_64, string asm, ZPRRegOp zprty,
                       Operand imm_ty>
: I<(outs zprty:$Zd), (ins imm_ty:$imm5, imm_ty:$imm5b),
  asm, "\t$Zd, $imm5, $imm5b",
  "", []>, Sched<[]> {
  bits<5> Zd;
  bits<5> imm5;
  bits<5> imm5b;
  let Inst{31-24} = 0b00000100;
  let Inst{23-22} = sz8_64;
  let Inst{21}    = 0b1;
  let Inst{20-16} = imm5b;
  let Inst{15-10} = 0b010000;
  let Inst{9-5}   = imm5;
  let Inst{4-0}   = Zd;
}

multiclass sve_int_index_ii<string asm, SDPatternOperator step_vector, SDPatternOperator step_vector_oneuse> {
  def _B : sve_int_index_ii<0b00, asm, ZPR8, simm5_8b>;
  def _H : sve_int_index_ii<0b01, asm, ZPR16, simm5_16b>;
  def _S : sve_int_index_ii<0b10, asm, ZPR32, simm5_32b>;
  def _D : sve_int_index_ii<0b11, asm, ZPR64, simm5_64b>;

<<<<<<< HEAD
  def : Pat<(nxv16i8 (step_vector simm5_8b:$imm5b)),
            (!cast<Instruction>(NAME # "_B") (i32 0), simm5_8b:$imm5b)>;
  def : Pat<(nxv8i16 (step_vector simm5_16b:$imm5b)),
            (!cast<Instruction>(NAME # "_H") (i32 0), simm5_16b:$imm5b)>;
  def : Pat<(nxv4i32 (step_vector simm5_32b:$imm5b)),
            (!cast<Instruction>(NAME # "_S") (i32 0), simm5_32b:$imm5b)>;
  def : Pat<(nxv2i64 (step_vector simm5_64b:$imm5b)),
            (!cast<Instruction>(NAME # "_D") (i64 0), simm5_64b:$imm5b)>;

  // add(step_vector(step), dup(X)) -> index(X, step).
  def : Pat<(add (nxv16i8 (step_vector_oneuse simm5_8b:$imm5b)), (nxv16i8 (AArch64dup(simm5_8b:$imm5)))),
            (!cast<Instruction>(NAME # "_B") simm5_8b:$imm5, simm5_8b:$imm5b)>;
  def : Pat<(add (nxv8i16 (step_vector_oneuse simm5_16b:$imm5b)), (nxv8i16 (AArch64dup(simm5_16b:$imm5)))),
            (!cast<Instruction>(NAME # "_H") simm5_16b:$imm5, simm5_16b:$imm5b)>;
  def : Pat<(add (nxv4i32 (step_vector_oneuse simm5_32b:$imm5b)), (nxv4i32 (AArch64dup(simm5_32b:$imm5)))),
            (!cast<Instruction>(NAME # "_S") simm5_32b:$imm5, simm5_32b:$imm5b)>;
  def : Pat<(add (nxv2i64 (step_vector_oneuse simm5_64b:$imm5b)), (nxv2i64 (AArch64dup(simm5_64b:$imm5)))),
=======
  def : Pat<(nxv16i8 (step_vector simm5_8b_tgt:$imm5b)),
            (!cast<Instruction>(NAME # "_B") (i32 0), (!cast<SDNodeXForm>("trunc_imm") $imm5b))>;
  def : Pat<(nxv8i16 (step_vector simm5_16b_tgt:$imm5b)),
            (!cast<Instruction>(NAME # "_H") (i32 0), (!cast<SDNodeXForm>("trunc_imm") $imm5b))>;
  def : Pat<(nxv4i32 (step_vector simm5_32b_tgt:$imm5b)),
            (!cast<Instruction>(NAME # "_S") (i32 0), simm5_32b:$imm5b)>;
  def : Pat<(nxv2i64 (step_vector simm5_64b_tgt:$imm5b)),
            (!cast<Instruction>(NAME # "_D") (i64 0), simm5_64b:$imm5b)>;

  // add(step_vector(step), dup(X)) -> index(X, step).
  def : Pat<(add (nxv16i8 (step_vector_oneuse simm5_8b_tgt:$imm5b)), (nxv16i8 (AArch64dup(simm5_8b:$imm5)))),
            (!cast<Instruction>(NAME # "_B") simm5_8b:$imm5, (!cast<SDNodeXForm>("trunc_imm") $imm5b))>;
  def : Pat<(add (nxv8i16 (step_vector_oneuse simm5_16b_tgt:$imm5b)), (nxv8i16 (AArch64dup(simm5_16b:$imm5)))),
            (!cast<Instruction>(NAME # "_H") simm5_16b:$imm5, (!cast<SDNodeXForm>("trunc_imm") $imm5b))>;
  def : Pat<(add (nxv4i32 (step_vector_oneuse simm5_32b_tgt:$imm5b)), (nxv4i32 (AArch64dup(simm5_32b:$imm5)))),
            (!cast<Instruction>(NAME # "_S") simm5_32b:$imm5, simm5_32b:$imm5b)>;
  def : Pat<(add (nxv2i64 (step_vector_oneuse simm5_64b_tgt:$imm5b)), (nxv2i64 (AArch64dup(simm5_64b:$imm5)))),
>>>>>>> 8c82cf7b
            (!cast<Instruction>(NAME # "_D") simm5_64b:$imm5, simm5_64b:$imm5b)>;
}

class sve_int_index_ir<bits<2> sz8_64, string asm, ZPRRegOp zprty,
                       RegisterClass srcRegType, Operand imm_ty>
: I<(outs zprty:$Zd), (ins imm_ty:$imm5, srcRegType:$Rm),
  asm, "\t$Zd, $imm5, $Rm",
  "", []>, Sched<[]> {
  bits<5> Rm;
  bits<5> Zd;
  bits<5> imm5;
  let Inst{31-24} = 0b00000100;
  let Inst{23-22} = sz8_64;
  let Inst{21}    = 0b1;
  let Inst{20-16} = Rm;
  let Inst{15-10} = 0b010010;
  let Inst{9-5}   = imm5;
  let Inst{4-0}   = Zd;
}

multiclass sve_int_index_ir<string asm, SDPatternOperator step_vector, SDPatternOperator step_vector_oneuse, SDPatternOperator mulop, SDPatternOperator muloneuseop> {
  def _B : sve_int_index_ir<0b00, asm, ZPR8, GPR32, simm5_8b>;
  def _H : sve_int_index_ir<0b01, asm, ZPR16, GPR32, simm5_16b>;
  def _S : sve_int_index_ir<0b10, asm, ZPR32, GPR32, simm5_32b>;
  def _D : sve_int_index_ir<0b11, asm, ZPR64, GPR64, simm5_64b>;

<<<<<<< HEAD
  def : Pat<(nxv16i8 (step_vector (i32 imm:$imm))),
            (!cast<Instruction>(NAME # "_B") (i32 0), (!cast<Instruction>("MOVi32imm") imm:$imm))>;
  def : Pat<(nxv8i16 (step_vector (i32 imm:$imm))),
            (!cast<Instruction>(NAME # "_H") (i32 0), (!cast<Instruction>("MOVi32imm") imm:$imm))>;
  def : Pat<(nxv4i32 (step_vector (i32 imm:$imm))),
            (!cast<Instruction>(NAME # "_S") (i32 0), (!cast<Instruction>("MOVi32imm") imm:$imm))>;
  def : Pat<(nxv2i64 (step_vector (i64 imm:$imm))),
            (!cast<Instruction>(NAME # "_D") (i64 0), (!cast<Instruction>("MOVi64imm") imm:$imm))>;
  def : Pat<(nxv2i64 (step_vector (i64 !cast<ImmLeaf>("i64imm_32bit"):$imm))),
            (!cast<Instruction>(NAME # "_D") (i64 0), (SUBREG_TO_REG (i64 0), (!cast<Instruction>("MOVi32imm") (!cast<SDNodeXForm>("trunc_imm") imm:$imm)), sub_32))>;

  // add(step_vector(step), dup(X)) -> index(X, step).
  def : Pat<(add (nxv16i8 (step_vector_oneuse (i32 imm:$imm))), (nxv16i8 (AArch64dup(simm5_8b:$imm5)))),
            (!cast<Instruction>(NAME # "_B") simm5_8b:$imm5, (!cast<Instruction>("MOVi32imm") imm:$imm))>;
  def : Pat<(add (nxv8i16 (step_vector_oneuse (i32 imm:$imm))), (nxv8i16 (AArch64dup(simm5_16b:$imm5)))),
            (!cast<Instruction>(NAME # "_H") simm5_16b:$imm5, (!cast<Instruction>("MOVi32imm") imm:$imm))>;
  def : Pat<(add (nxv4i32 (step_vector_oneuse (i32 imm:$imm))), (nxv4i32 (AArch64dup(simm5_32b:$imm5)))),
            (!cast<Instruction>(NAME # "_S") simm5_32b:$imm5, (!cast<Instruction>("MOVi32imm") imm:$imm))>;
  def : Pat<(add (nxv2i64 (step_vector_oneuse (i64 imm:$imm))), (nxv2i64 (AArch64dup(simm5_64b:$imm5)))),
            (!cast<Instruction>(NAME # "_D") simm5_64b:$imm5, (!cast<Instruction>("MOVi64imm") imm:$imm))>;
  def : Pat<(add (nxv2i64 (step_vector_oneuse (i64 !cast<ImmLeaf>("i64imm_32bit"):$imm))), (nxv2i64 (AArch64dup(simm5_64b:$imm5)))),
            (!cast<Instruction>(NAME # "_D") simm5_64b:$imm5, (SUBREG_TO_REG (i64 0), (!cast<Instruction>("MOVi32imm") (!cast<SDNodeXForm>("trunc_imm") imm:$imm)), sub_32))>;

  // mul(step_vector(1), dup(Y)) -> index(0, Y).
  def : Pat<(mulop (nxv16i1 (AArch64ptrue 31)), (nxv16i8 (step_vector_oneuse (i32 1))), (nxv16i8 (AArch64dup(i32 GPR32:$Rm)))),
            (!cast<Instruction>(NAME # "_B") (i32 0), GPR32:$Rm)>;
  def : Pat<(mulop (nxv8i1 (AArch64ptrue 31)), (nxv8i16 (step_vector_oneuse (i32 1))), (nxv8i16 (AArch64dup(i32 GPR32:$Rm)))),
=======
  def : Pat<(nxv16i8 (step_vector i8:$imm)),
            (!cast<Instruction>(NAME # "_B") (i32 0), (!cast<Instruction>("MOVi32imm") (!cast<SDNodeXForm>("trunc_imm") $imm)))>;
  def : Pat<(nxv8i16 (step_vector i16:$imm)),
            (!cast<Instruction>(NAME # "_H") (i32 0), (!cast<Instruction>("MOVi32imm") (!cast<SDNodeXForm>("trunc_imm") $imm)))>;
  def : Pat<(nxv4i32 (step_vector i32:$imm)),
            (!cast<Instruction>(NAME # "_S") (i32 0), (!cast<Instruction>("MOVi32imm") $imm))>;
  def : Pat<(nxv2i64 (step_vector i64:$imm)),
            (!cast<Instruction>(NAME # "_D") (i64 0), (!cast<Instruction>("MOVi64imm") $imm))>;
  def : Pat<(nxv2i64 (step_vector i64imm_32bit_tgt:$imm)),
            (!cast<Instruction>(NAME # "_D") (i64 0), (SUBREG_TO_REG (i64 0), (!cast<Instruction>("MOVi32imm") (!cast<SDNodeXForm>("trunc_imm") $imm)), sub_32))>;

  // add(step_vector(step), dup(X)) -> index(X, step).
  def : Pat<(add (nxv16i8 (step_vector_oneuse i8:$imm)), (nxv16i8 (AArch64dup(simm5_8b:$imm5)))),
            (!cast<Instruction>(NAME # "_B") simm5_8b:$imm5, (!cast<Instruction>("MOVi32imm") (!cast<SDNodeXForm>("trunc_imm") $imm)))>;
  def : Pat<(add (nxv8i16 (step_vector_oneuse i16:$imm)), (nxv8i16 (AArch64dup(simm5_16b:$imm5)))),
            (!cast<Instruction>(NAME # "_H") simm5_16b:$imm5, (!cast<Instruction>("MOVi32imm") (!cast<SDNodeXForm>("trunc_imm") $imm)))>;
  def : Pat<(add (nxv4i32 (step_vector_oneuse i32:$imm)), (nxv4i32 (AArch64dup(simm5_32b:$imm5)))),
            (!cast<Instruction>(NAME # "_S") simm5_32b:$imm5, (!cast<Instruction>("MOVi32imm") $imm))>;
  def : Pat<(add (nxv2i64 (step_vector_oneuse i64:$imm)), (nxv2i64 (AArch64dup(simm5_64b:$imm5)))),
            (!cast<Instruction>(NAME # "_D") simm5_64b:$imm5, (!cast<Instruction>("MOVi64imm") $imm))>;
  def : Pat<(add (nxv2i64 (step_vector_oneuse i64imm_32bit_tgt:$imm)), (nxv2i64 (AArch64dup(simm5_64b:$imm5)))),
            (!cast<Instruction>(NAME # "_D") simm5_64b:$imm5, (SUBREG_TO_REG (i64 0), (!cast<Instruction>("MOVi32imm") (!cast<SDNodeXForm>("trunc_imm") $imm)), sub_32))>;

  // mul(step_vector(1), dup(Y)) -> index(0, Y).
  def : Pat<(mulop (nxv16i1 (AArch64ptrue 31)), (nxv16i8 (step_vector_oneuse (i8 1))), (nxv16i8 (AArch64dup(i32 GPR32:$Rm)))),
            (!cast<Instruction>(NAME # "_B") (i32 0), GPR32:$Rm)>;
  def : Pat<(mulop (nxv8i1 (AArch64ptrue 31)), (nxv8i16 (step_vector_oneuse (i16 1))), (nxv8i16 (AArch64dup(i32 GPR32:$Rm)))),
>>>>>>> 8c82cf7b
            (!cast<Instruction>(NAME # "_H") (i32 0), GPR32:$Rm)>;
  def : Pat<(mulop (nxv4i1 (AArch64ptrue 31)), (nxv4i32 (step_vector_oneuse (i32 1))), (nxv4i32 (AArch64dup(i32 GPR32:$Rm)))),
            (!cast<Instruction>(NAME # "_S") (i32 0), GPR32:$Rm)>;
  def : Pat<(mulop (nxv2i1 (AArch64ptrue 31)), (nxv2i64 (step_vector_oneuse (i64 1))), (nxv2i64 (AArch64dup(i64 GPR64:$Rm)))),
            (!cast<Instruction>(NAME # "_D") (i64 0), GPR64:$Rm)>;

  // add(mul(step_vector(1), dup(Y)), dup(X)) -> index(X, Y).
<<<<<<< HEAD
  def : Pat<(add (muloneuseop (nxv16i1 (AArch64ptrue 31)), (nxv16i8 (step_vector_oneuse (i32 1))), (nxv16i8 (AArch64dup(i32 GPR32:$Rm)))), (nxv16i8 (AArch64dup(simm5_8b:$imm5)))),
            (!cast<Instruction>(NAME # "_B") simm5_8b:$imm5, GPR32:$Rm)>;
  def : Pat<(add (muloneuseop (nxv8i1 (AArch64ptrue 31)), (nxv8i16 (step_vector_oneuse (i32 1))), (nxv8i16 (AArch64dup(i32 GPR32:$Rm)))), (nxv8i16 (AArch64dup(simm5_16b:$imm5)))),
=======
  def : Pat<(add (muloneuseop (nxv16i1 (AArch64ptrue 31)), (nxv16i8 (step_vector_oneuse (i8 1))), (nxv16i8 (AArch64dup(i32 GPR32:$Rm)))), (nxv16i8 (AArch64dup(simm5_8b:$imm5)))),
            (!cast<Instruction>(NAME # "_B") simm5_8b:$imm5, GPR32:$Rm)>;
  def : Pat<(add (muloneuseop (nxv8i1 (AArch64ptrue 31)), (nxv8i16 (step_vector_oneuse (i16 1))), (nxv8i16 (AArch64dup(i32 GPR32:$Rm)))), (nxv8i16 (AArch64dup(simm5_16b:$imm5)))),
>>>>>>> 8c82cf7b
            (!cast<Instruction>(NAME # "_H") simm5_16b:$imm5, GPR32:$Rm)>;
  def : Pat<(add (muloneuseop (nxv4i1 (AArch64ptrue 31)), (nxv4i32 (step_vector_oneuse (i32 1))), (nxv4i32 (AArch64dup(i32 GPR32:$Rm)))), (nxv4i32 (AArch64dup(simm5_32b:$imm5)))),
            (!cast<Instruction>(NAME # "_S") simm5_32b:$imm5, GPR32:$Rm)>;
  def : Pat<(add (muloneuseop (nxv2i1 (AArch64ptrue 31)), (nxv2i64 (step_vector_oneuse (i64 1))), (nxv2i64 (AArch64dup(i64 GPR64:$Rm)))), (nxv2i64 (AArch64dup(simm5_64b:$imm5)))),
            (!cast<Instruction>(NAME # "_D") simm5_64b:$imm5, GPR64:$Rm)>;
}

class sve_int_index_ri<bits<2> sz8_64, string asm, ZPRRegOp zprty,
                       RegisterClass srcRegType, Operand imm_ty>
: I<(outs zprty:$Zd), (ins srcRegType:$Rn, imm_ty:$imm5),
  asm, "\t$Zd, $Rn, $imm5",
  "", []>, Sched<[]> {
  bits<5> Rn;
  bits<5> Zd;
  bits<5> imm5;
  let Inst{31-24} = 0b00000100;
  let Inst{23-22} = sz8_64;
  let Inst{21}    = 0b1;
  let Inst{20-16} = imm5;
  let Inst{15-10} = 0b010001;
  let Inst{9-5}   = Rn;
  let Inst{4-0}   = Zd;
}

multiclass sve_int_index_ri<string asm, SDPatternOperator step_vector, SDPatternOperator step_vector_oneuse> {
  def _B : sve_int_index_ri<0b00, asm, ZPR8, GPR32, simm5_8b>;
  def _H : sve_int_index_ri<0b01, asm, ZPR16, GPR32, simm5_16b>;
  def _S : sve_int_index_ri<0b10, asm, ZPR32, GPR32, simm5_32b>;
  def _D : sve_int_index_ri<0b11, asm, ZPR64, GPR64, simm5_64b>;

  // add(step_vector(step), dup(X)) -> index(X, step).
<<<<<<< HEAD
  def : Pat<(add (nxv16i8 (step_vector_oneuse simm5_8b:$imm5)), (nxv16i8 (AArch64dup(i32 GPR32:$Rm)))),
            (!cast<Instruction>(NAME # "_B") GPR32:$Rm, simm5_8b:$imm5)>;
  def : Pat<(add (nxv8i16 (step_vector_oneuse simm5_16b:$imm5)), (nxv8i16 (AArch64dup(i32 GPR32:$Rm)))),
            (!cast<Instruction>(NAME # "_H") GPR32:$Rm, simm5_16b:$imm5)>;
  def : Pat<(add (nxv4i32 (step_vector_oneuse simm5_32b:$imm5)), (nxv4i32 (AArch64dup(i32 GPR32:$Rm)))),
            (!cast<Instruction>(NAME # "_S") GPR32:$Rm, simm5_32b:$imm5)>;
  def : Pat<(add (nxv2i64 (step_vector_oneuse simm5_64b:$imm5)), (nxv2i64 (AArch64dup(i64 GPR64:$Rm)))),
=======
  def : Pat<(add (nxv16i8 (step_vector_oneuse simm5_8b_tgt:$imm5)), (nxv16i8 (AArch64dup(i32 GPR32:$Rm)))),
            (!cast<Instruction>(NAME # "_B") GPR32:$Rm, (!cast<SDNodeXForm>("trunc_imm") $imm5))>;
  def : Pat<(add (nxv8i16 (step_vector_oneuse simm5_16b_tgt:$imm5)), (nxv8i16 (AArch64dup(i32 GPR32:$Rm)))),
            (!cast<Instruction>(NAME # "_H") GPR32:$Rm, (!cast<SDNodeXForm>("trunc_imm") $imm5))>;
  def : Pat<(add (nxv4i32 (step_vector_oneuse simm5_32b_tgt:$imm5)), (nxv4i32 (AArch64dup(i32 GPR32:$Rm)))),
            (!cast<Instruction>(NAME # "_S") GPR32:$Rm, simm5_32b:$imm5)>;
  def : Pat<(add (nxv2i64 (step_vector_oneuse simm5_64b_tgt:$imm5)), (nxv2i64 (AArch64dup(i64 GPR64:$Rm)))),
>>>>>>> 8c82cf7b
            (!cast<Instruction>(NAME # "_D") GPR64:$Rm, simm5_64b:$imm5)>;
}

class sve_int_index_rr<bits<2> sz8_64, string asm, ZPRRegOp zprty,
                       RegisterClass srcRegType>
: I<(outs zprty:$Zd), (ins srcRegType:$Rn, srcRegType:$Rm),
  asm, "\t$Zd, $Rn, $Rm",
  "", []>, Sched<[]> {
  bits<5> Zd;
  bits<5> Rm;
  bits<5> Rn;
  let Inst{31-24} = 0b00000100;
  let Inst{23-22} = sz8_64;
  let Inst{21}    = 0b1;
  let Inst{20-16} = Rm;
  let Inst{15-10} = 0b010011;
  let Inst{9-5}   = Rn;
  let Inst{4-0}   = Zd;
}

multiclass sve_int_index_rr<string asm, SDPatternOperator step_vector, SDPatternOperator step_vector_oneuse, SDPatternOperator mulop> {
  def _B : sve_int_index_rr<0b00, asm, ZPR8, GPR32>;
  def _H : sve_int_index_rr<0b01, asm, ZPR16, GPR32>;
  def _S : sve_int_index_rr<0b10, asm, ZPR32, GPR32>;
  def _D : sve_int_index_rr<0b11, asm, ZPR64, GPR64>;

  // add(step_vector(step), dup(X)) -> index(X, step).
<<<<<<< HEAD
  def : Pat<(add (nxv16i8 (step_vector_oneuse (i32 imm:$imm))), (nxv16i8 (AArch64dup(i32 GPR32:$Rn)))),
            (!cast<Instruction>(NAME # "_B") GPR32:$Rn, (!cast<Instruction>("MOVi32imm") imm:$imm))>;
  def : Pat<(add (nxv8i16 (step_vector_oneuse (i32 imm:$imm))), (nxv8i16 (AArch64dup(i32 GPR32:$Rn)))),
            (!cast<Instruction>(NAME # "_H") GPR32:$Rn, (!cast<Instruction>("MOVi32imm") imm:$imm))>;
  def : Pat<(add (nxv4i32 (step_vector_oneuse (i32 imm:$imm))), (nxv4i32 (AArch64dup(i32 GPR32:$Rn)))),
            (!cast<Instruction>(NAME # "_S") GPR32:$Rn, (!cast<Instruction>("MOVi32imm") imm:$imm))>;
  def : Pat<(add (nxv2i64 (step_vector_oneuse (i64 imm:$imm))), (nxv2i64 (AArch64dup(i64 GPR64:$Rn)))),
            (!cast<Instruction>(NAME # "_D") GPR64:$Rn, (!cast<Instruction>("MOVi64imm") imm:$imm))>;
  def : Pat<(add (nxv2i64 (step_vector_oneuse (i64 !cast<ImmLeaf>("i64imm_32bit"):$imm))), (nxv2i64 (AArch64dup(i64 GPR64:$Rn)))),
            (!cast<Instruction>(NAME # "_D") GPR64:$Rn, (SUBREG_TO_REG (i64 0), (!cast<Instruction>("MOVi32imm") (!cast<SDNodeXForm>("trunc_imm") imm:$imm)), sub_32))>;

  // add(mul(step_vector(1), dup(Y)), dup(X)) -> index(X, Y).
  def : Pat<(add (mulop (nxv16i1 (AArch64ptrue 31)), (nxv16i8 (step_vector_oneuse (i32 1))), (nxv16i8 (AArch64dup(i32 GPR32:$Rm)))), (nxv16i8 (AArch64dup(i32 GPR32:$Rn)))),
            (!cast<Instruction>(NAME # "_B") GPR32:$Rn, GPR32:$Rm)>;
  def : Pat<(add (mulop (nxv8i1 (AArch64ptrue 31)), (nxv8i16 (step_vector_oneuse (i32 1))), (nxv8i16 (AArch64dup(i32 GPR32:$Rm)))),(nxv8i16 (AArch64dup(i32 GPR32:$Rn)))),
=======
  def : Pat<(add (nxv16i8 (step_vector_oneuse i8:$imm)), (nxv16i8 (AArch64dup(i32 GPR32:$Rn)))),
            (!cast<Instruction>(NAME # "_B") GPR32:$Rn, (!cast<Instruction>("MOVi32imm") (!cast<SDNodeXForm>("trunc_imm") $imm)))>;
  def : Pat<(add (nxv8i16 (step_vector_oneuse i16:$imm)), (nxv8i16 (AArch64dup(i32 GPR32:$Rn)))),
            (!cast<Instruction>(NAME # "_H") GPR32:$Rn, (!cast<Instruction>("MOVi32imm") (!cast<SDNodeXForm>("trunc_imm") $imm)))>;
  def : Pat<(add (nxv4i32 (step_vector_oneuse i32:$imm)), (nxv4i32 (AArch64dup(i32 GPR32:$Rn)))),
            (!cast<Instruction>(NAME # "_S") GPR32:$Rn, (!cast<Instruction>("MOVi32imm") $imm))>;
  def : Pat<(add (nxv2i64 (step_vector_oneuse i64:$imm)), (nxv2i64 (AArch64dup(i64 GPR64:$Rn)))),
            (!cast<Instruction>(NAME # "_D") GPR64:$Rn, (!cast<Instruction>("MOVi64imm") $imm))>;
  def : Pat<(add (nxv2i64 (step_vector_oneuse i64imm_32bit_tgt:$imm)), (nxv2i64 (AArch64dup(i64 GPR64:$Rn)))),
            (!cast<Instruction>(NAME # "_D") GPR64:$Rn, (SUBREG_TO_REG (i64 0), (!cast<Instruction>("MOVi32imm") (!cast<SDNodeXForm>("trunc_imm") $imm)), sub_32))>;

  // add(mul(step_vector(1), dup(Y)), dup(X)) -> index(X, Y).
  def : Pat<(add (mulop (nxv16i1 (AArch64ptrue 31)), (nxv16i8 (step_vector_oneuse (i8 1))), (nxv16i8 (AArch64dup(i32 GPR32:$Rm)))), (nxv16i8 (AArch64dup(i32 GPR32:$Rn)))),
            (!cast<Instruction>(NAME # "_B") GPR32:$Rn, GPR32:$Rm)>;
  def : Pat<(add (mulop (nxv8i1 (AArch64ptrue 31)), (nxv8i16 (step_vector_oneuse (i16 1))), (nxv8i16 (AArch64dup(i32 GPR32:$Rm)))),(nxv8i16 (AArch64dup(i32 GPR32:$Rn)))),
>>>>>>> 8c82cf7b
            (!cast<Instruction>(NAME # "_H") GPR32:$Rn, GPR32:$Rm)>;
  def : Pat<(add (mulop (nxv4i1 (AArch64ptrue 31)), (nxv4i32 (step_vector_oneuse (i32 1))), (nxv4i32 (AArch64dup(i32 GPR32:$Rm)))),(nxv4i32 (AArch64dup(i32 GPR32:$Rn)))),
            (!cast<Instruction>(NAME # "_S") GPR32:$Rn, GPR32:$Rm)>;
  def : Pat<(add (mulop (nxv2i1 (AArch64ptrue 31)), (nxv2i64 (step_vector_oneuse (i64 1))), (nxv2i64 (AArch64dup(i64 GPR64:$Rm)))),(nxv2i64 (AArch64dup(i64 GPR64:$Rn)))),
            (!cast<Instruction>(NAME # "_D") GPR64:$Rn, GPR64:$Rm)>;
}

//===----------------------------------------------------------------------===//
// SVE Bitwise Shift - Predicated Group
//===----------------------------------------------------------------------===//

class sve_int_bin_pred_shift_imm<bits<4> tsz8_64, bits<4> opc, string asm,
                                 ZPRRegOp zprty, Operand immtype>
: I<(outs zprty:$Zdn), (ins PPR3bAny:$Pg, zprty:$_Zdn, immtype:$imm),
  asm, "\t$Zdn, $Pg/m, $_Zdn, $imm",
  "",
  []>, Sched<[]> {
  bits<3> Pg;
  bits<5> Zdn;
  bits<6> imm;
  let Inst{31-24} = 0b00000100;
  let Inst{23-22} = tsz8_64{3-2};
  let Inst{21-20} = 0b00;
  let Inst{19-16} = opc;
  let Inst{15-13} = 0b100;
  let Inst{12-10} = Pg;
  let Inst{9-8}   = tsz8_64{1-0};
  let Inst{7-5}   = imm{2-0}; // imm3
  let Inst{4-0}   = Zdn;

  let Constraints = "$Zdn = $_Zdn";
  let DestructiveInstType = DestructiveBinaryImm;
  let ElementSize = zprty.ElementSize;
}

multiclass sve_int_bin_pred_shift_imm_left<bits<4> opc, string asm, string Ps,
                                           SDPatternOperator op = null_frag> {
  def _B : SVEPseudo2Instr<Ps # _B, 1>,
           sve_int_bin_pred_shift_imm<{0,0,0,1}, opc, asm, ZPR8, vecshiftL8>;
  def _H : SVEPseudo2Instr<Ps # _H, 1>,
           sve_int_bin_pred_shift_imm<{0,0,1,?}, opc, asm, ZPR16, vecshiftL16> {
    let Inst{8} = imm{3};
  }
  def _S : SVEPseudo2Instr<Ps # _S, 1>,
           sve_int_bin_pred_shift_imm<{0,1,?,?}, opc, asm, ZPR32, vecshiftL32> {
    let Inst{9-8} = imm{4-3};
  }
  def _D : SVEPseudo2Instr<Ps # _D, 1>,
           sve_int_bin_pred_shift_imm<{1,?,?,?}, opc, asm, ZPR64, vecshiftL64> {
    let Inst{22}  = imm{5};
    let Inst{9-8} = imm{4-3};
  }

  def : SVE_3_Op_Imm_Pat<nxv16i8, op, nxv16i1, nxv16i8, i32, tvecshiftL8,  !cast<Instruction>(NAME # _B)>;
  def : SVE_3_Op_Imm_Pat<nxv8i16, op, nxv8i1,  nxv8i16, i32, tvecshiftL16, !cast<Instruction>(NAME # _H)>;
  def : SVE_3_Op_Imm_Pat<nxv4i32, op, nxv4i1,  nxv4i32, i32, tvecshiftL32, !cast<Instruction>(NAME # _S)>;
  def : SVE_3_Op_Imm_Pat<nxv2i64, op, nxv2i1,  nxv2i64, i32, tvecshiftL64, !cast<Instruction>(NAME # _D)>;
}

// As above but shift amount takes the form of a "vector immediate".
multiclass sve_int_bin_pred_shift_imm_left_dup<bits<4> opc, string asm,
                                               string Ps, SDPatternOperator op>
: sve_int_bin_pred_shift_imm_left<opc, asm, Ps, null_frag> {
  def : SVE_Shift_DupImm_Pred_Pat<nxv16i8, op, nxv16i1, i32, SVEShiftImmL8,  !cast<Instruction>(NAME # _B)>;
  def : SVE_Shift_DupImm_Pred_Pat<nxv8i16, op, nxv8i1,  i32, SVEShiftImmL16, !cast<Instruction>(NAME # _H)>;
  def : SVE_Shift_DupImm_Pred_Pat<nxv4i32, op, nxv4i1,  i32, SVEShiftImmL32, !cast<Instruction>(NAME # _S)>;
  def : SVE_Shift_DupImm_Pred_Pat<nxv2i64, op, nxv2i1,  i64, SVEShiftImmL64, !cast<Instruction>(NAME # _D)>;
}

multiclass sve_int_bin_pred_shift_imm_left_zeroing_bhsd<SDPatternOperator op> {
  def _ZERO_B : PredTwoOpImmPseudo<NAME # _B, ZPR8,  tvecshiftL8,  FalseLanesZero>;
  def _ZERO_H : PredTwoOpImmPseudo<NAME # _H, ZPR16, tvecshiftL16, FalseLanesZero>;
  def _ZERO_S : PredTwoOpImmPseudo<NAME # _S, ZPR32, tvecshiftL32, FalseLanesZero>;
  def _ZERO_D : PredTwoOpImmPseudo<NAME # _D, ZPR64, tvecshiftL64, FalseLanesZero>;

  def : SVE_3_Op_Pat_Shift_Imm_SelZero<nxv16i8, op, nxv16i1, nxv16i8, tvecshiftL8,  !cast<Pseudo>(NAME # _ZERO_B)>;
  def : SVE_3_Op_Pat_Shift_Imm_SelZero<nxv8i16, op, nxv8i1,  nxv8i16, tvecshiftL16, !cast<Pseudo>(NAME # _ZERO_H)>;
  def : SVE_3_Op_Pat_Shift_Imm_SelZero<nxv4i32, op, nxv4i1,  nxv4i32, tvecshiftL32, !cast<Pseudo>(NAME # _ZERO_S)>;
  def : SVE_3_Op_Pat_Shift_Imm_SelZero<nxv2i64, op, nxv2i1,  nxv2i64, tvecshiftL64, !cast<Pseudo>(NAME # _ZERO_D)>;
}

multiclass sve_int_bin_pred_shift_imm_right<bits<4> opc, string asm, string Ps,
                                            SDPatternOperator op = null_frag> {
  def _B : SVEPseudo2Instr<Ps # _B, 1>,
           sve_int_bin_pred_shift_imm<{0,0,0,1}, opc, asm, ZPR8, vecshiftR8>;
  def _H : SVEPseudo2Instr<Ps # _H, 1>,
           sve_int_bin_pred_shift_imm<{0,0,1,?}, opc, asm, ZPR16, vecshiftR16> {
    let Inst{8} = imm{3};
  }
  def _S : SVEPseudo2Instr<Ps # _S, 1>,
           sve_int_bin_pred_shift_imm<{0,1,?,?}, opc, asm, ZPR32, vecshiftR32> {
    let Inst{9-8} = imm{4-3};
  }
  def _D : SVEPseudo2Instr<Ps # _D, 1>,
           sve_int_bin_pred_shift_imm<{1,?,?,?}, opc, asm, ZPR64, vecshiftR64> {
    let Inst{22}  = imm{5};
    let Inst{9-8} = imm{4-3};
  }

  def : SVE_3_Op_Imm_Pat<nxv16i8, op, nxv16i1, nxv16i8, i32, tvecshiftR8,  !cast<Instruction>(NAME # _B)>;
  def : SVE_3_Op_Imm_Pat<nxv8i16, op, nxv8i1,  nxv8i16, i32, tvecshiftR16, !cast<Instruction>(NAME # _H)>;
  def : SVE_3_Op_Imm_Pat<nxv4i32, op, nxv4i1,  nxv4i32, i32, tvecshiftR32, !cast<Instruction>(NAME # _S)>;
  def : SVE_3_Op_Imm_Pat<nxv2i64, op, nxv2i1,  nxv2i64, i32, tvecshiftR64, !cast<Instruction>(NAME # _D)>;
}

// As above but shift amount takes the form of a "vector immediate".
multiclass sve_int_bin_pred_shift_imm_right_dup<bits<4> opc, string asm,
                                            string Ps, SDPatternOperator op>
: sve_int_bin_pred_shift_imm_right<opc, asm, Ps, null_frag> {
  def : SVE_Shift_DupImm_Pred_Pat<nxv16i8, op, nxv16i1, i32, SVEShiftImmR8,  !cast<Instruction>(NAME # _B)>;
  def : SVE_Shift_DupImm_Pred_Pat<nxv8i16, op, nxv8i1,  i32, SVEShiftImmR16, !cast<Instruction>(NAME # _H)>;
  def : SVE_Shift_DupImm_Pred_Pat<nxv4i32, op, nxv4i1,  i32, SVEShiftImmR32, !cast<Instruction>(NAME # _S)>;
  def : SVE_Shift_DupImm_Pred_Pat<nxv2i64, op, nxv2i1,  i64, SVEShiftImmR64, !cast<Instruction>(NAME # _D)>;
}

multiclass sve_int_bin_pred_shift_imm_right_zeroing_bhsd<SDPatternOperator op = null_frag> {
  def _ZERO_B : PredTwoOpImmPseudo<NAME # _B, ZPR8, vecshiftR8, FalseLanesZero>;
  def _ZERO_H : PredTwoOpImmPseudo<NAME # _H, ZPR16, vecshiftR16, FalseLanesZero>;
  def _ZERO_S : PredTwoOpImmPseudo<NAME # _S, ZPR32, vecshiftR32, FalseLanesZero>;
  def _ZERO_D : PredTwoOpImmPseudo<NAME # _D, ZPR64, vecshiftR64, FalseLanesZero>;

  def : SVE_3_Op_Pat_Shift_Imm_SelZero<nxv16i8, op, nxv16i1, nxv16i8, tvecshiftR8, !cast<Pseudo>(NAME # _ZERO_B)>;
  def : SVE_3_Op_Pat_Shift_Imm_SelZero<nxv8i16, op, nxv8i1, nxv8i16, tvecshiftR16, !cast<Pseudo>(NAME # _ZERO_H)>;
  def : SVE_3_Op_Pat_Shift_Imm_SelZero<nxv4i32, op, nxv4i1, nxv4i32, tvecshiftR32, !cast<Pseudo>(NAME # _ZERO_S)>;
  def : SVE_3_Op_Pat_Shift_Imm_SelZero<nxv2i64, op, nxv2i1, nxv2i64, tvecshiftR64, !cast<Pseudo>(NAME # _ZERO_D)>;
}

class sve_int_bin_pred_shift<bits<2> sz8_64, bit wide, bits<3> opc,
                             string asm, ZPRRegOp zprty, ZPRRegOp zprty2>
: I<(outs zprty:$Zdn), (ins PPR3bAny:$Pg, zprty:$_Zdn, zprty2:$Zm),
  asm, "\t$Zdn, $Pg/m, $_Zdn, $Zm",
  "",
  []>, Sched<[]> {
  bits<3> Pg;
  bits<5> Zdn;
  bits<5> Zm;
  let Inst{31-24} = 0b00000100;
  let Inst{23-22} = sz8_64;
  let Inst{21-20} = 0b01;
  let Inst{19}    = wide;
  let Inst{18-16} = opc;
  let Inst{15-13} = 0b100;
  let Inst{12-10} = Pg;
  let Inst{9-5}   = Zm;
  let Inst{4-0}   = Zdn;

  let Constraints = "$Zdn = $_Zdn";
  let DestructiveInstType = DestructiveOther;
  let ElementSize = zprty.ElementSize;
}

multiclass sve_int_bin_pred_shift<bits<3> opc, string asm, string Ps,
                                  SDPatternOperator op, string revname, bit isReverseInstr = 0> {
  let DestructiveInstType = DestructiveBinaryCommWithRev in {
  def _B : sve_int_bin_pred_shift<0b00, 0b0, opc, asm, ZPR8, ZPR8>,
           SVEPseudo2Instr<Ps # _B, 1>, SVEInstr2Rev<NAME # _B, revname # _B, isReverseInstr>;
  def _H : sve_int_bin_pred_shift<0b01, 0b0, opc, asm, ZPR16, ZPR16>,
           SVEPseudo2Instr<Ps # _H, 1>, SVEInstr2Rev<NAME # _H, revname # _H, isReverseInstr>;
  def _S : sve_int_bin_pred_shift<0b10, 0b0, opc, asm, ZPR32, ZPR32>,
           SVEPseudo2Instr<Ps # _S, 1>, SVEInstr2Rev<NAME # _S, revname # _S, isReverseInstr>;
  def _D : sve_int_bin_pred_shift<0b11, 0b0, opc, asm, ZPR64, ZPR64>,
           SVEPseudo2Instr<Ps # _D, 1>, SVEInstr2Rev<NAME # _D, revname # _D, isReverseInstr>;
  }
  def : SVE_3_Op_Pat<nxv16i8, op, nxv16i1, nxv16i8, nxv16i8, !cast<Instruction>(NAME # _B)>;
  def : SVE_3_Op_Pat<nxv8i16, op, nxv8i1,  nxv8i16, nxv8i16, !cast<Instruction>(NAME # _H)>;
  def : SVE_3_Op_Pat<nxv4i32, op, nxv4i1,  nxv4i32, nxv4i32, !cast<Instruction>(NAME # _S)>;
  def : SVE_3_Op_Pat<nxv2i64, op, nxv2i1,  nxv2i64, nxv2i64, !cast<Instruction>(NAME # _D)>;
}

multiclass sve_int_bin_pred_zeroing_bhsd<SDPatternOperator op> {
  def _ZERO_B : PredTwoOpPseudo<NAME # _B, ZPR8, FalseLanesZero>;
  def _ZERO_H : PredTwoOpPseudo<NAME # _H, ZPR16, FalseLanesZero>;
  def _ZERO_S : PredTwoOpPseudo<NAME # _S, ZPR32, FalseLanesZero>;
  def _ZERO_D : PredTwoOpPseudo<NAME # _D, ZPR64, FalseLanesZero>;

  def : SVE_3_Op_Pat_SelZero<nxv16i8, op, nxv16i1, nxv16i8, nxv16i8, !cast<Pseudo>(NAME # _ZERO_B)>;
  def : SVE_3_Op_Pat_SelZero<nxv8i16, op, nxv8i1, nxv8i16, nxv8i16, !cast<Pseudo>(NAME # _ZERO_H)>;
  def : SVE_3_Op_Pat_SelZero<nxv4i32, op, nxv4i1, nxv4i32, nxv4i32, !cast<Pseudo>(NAME # _ZERO_S)>;
  def : SVE_3_Op_Pat_SelZero<nxv2i64, op, nxv2i1, nxv2i64, nxv2i64, !cast<Pseudo>(NAME # _ZERO_D)>;
}

multiclass sve_int_bin_pred_shift_wide<bits<3> opc, string asm,
                                  SDPatternOperator op> {
  def _B : sve_int_bin_pred_shift<0b00, 0b1, opc, asm, ZPR8, ZPR64>;
  def _H : sve_int_bin_pred_shift<0b01, 0b1, opc, asm, ZPR16, ZPR64>;
  def _S : sve_int_bin_pred_shift<0b10, 0b1, opc, asm, ZPR32, ZPR64>;

  def : SVE_3_Op_Pat<nxv16i8, op, nxv16i1, nxv16i8, nxv2i64, !cast<Instruction>(NAME # _B)>;
  def : SVE_3_Op_Pat<nxv8i16, op, nxv8i1,  nxv8i16, nxv2i64, !cast<Instruction>(NAME # _H)>;
  def : SVE_3_Op_Pat<nxv4i32, op, nxv4i1,  nxv4i32, nxv2i64, !cast<Instruction>(NAME # _S)>;
}

//===----------------------------------------------------------------------===//
// SVE Shift - Unpredicated Group
//===----------------------------------------------------------------------===//

class sve_int_bin_cons_shift_wide<bits<2> sz8_64, bits<2> opc, string asm,
                               ZPRRegOp zprty>
: I<(outs zprty:$Zd), (ins zprty:$Zn, ZPR64:$Zm),
  asm, "\t$Zd, $Zn, $Zm",
  "",
  []>, Sched<[]> {
  bits<5> Zd;
  bits<5> Zm;
  bits<5> Zn;
  let Inst{31-24} = 0b00000100;
  let Inst{23-22} = sz8_64;
  let Inst{21}    = 0b1;
  let Inst{20-16} = Zm;
  let Inst{15-12} = 0b1000;
  let Inst{11-10} = opc;
  let Inst{9-5}   = Zn;
  let Inst{4-0}   = Zd;
}

multiclass sve_int_bin_cons_shift_wide<bits<2> opc, string asm, SDPatternOperator op> {
  def _B : sve_int_bin_cons_shift_wide<0b00, opc, asm, ZPR8>;
  def _H : sve_int_bin_cons_shift_wide<0b01, opc, asm, ZPR16>;
  def _S : sve_int_bin_cons_shift_wide<0b10, opc, asm, ZPR32>;

  def : SVE_2_Op_Pred_All_Active<nxv16i8, op, nxv16i1, nxv16i8, nxv2i64, !cast<Instruction>(NAME # _B)>;
  def : SVE_2_Op_Pred_All_Active<nxv8i16, op, nxv8i1, nxv8i16, nxv2i64, !cast<Instruction>(NAME # _H)>;
  def : SVE_2_Op_Pred_All_Active<nxv4i32, op, nxv4i1, nxv4i32, nxv2i64, !cast<Instruction>(NAME # _S)>;
}

class sve_int_bin_cons_shift_imm<bits<4> tsz8_64, bits<2> opc, string asm,
                               ZPRRegOp zprty, Operand immtype>
: I<(outs zprty:$Zd), (ins zprty:$Zn, immtype:$imm),
  asm, "\t$Zd, $Zn, $imm",
  "",
  []>, Sched<[]> {
  bits<5> Zd;
  bits<5> Zn;
  bits<6> imm;
  let Inst{31-24} = 0b00000100;
  let Inst{23-22} = tsz8_64{3-2};
  let Inst{21}    = 0b1;
  let Inst{20-19} = tsz8_64{1-0};
  let Inst{18-16} = imm{2-0}; // imm3
  let Inst{15-12} = 0b1001;
  let Inst{11-10} = opc;
  let Inst{9-5}   = Zn;
  let Inst{4-0}   = Zd;
}

multiclass sve_int_bin_cons_shift_imm_left<bits<2> opc, string asm,
                                           SDPatternOperator op> {
  def _B : sve_int_bin_cons_shift_imm<{0,0,0,1}, opc, asm, ZPR8, vecshiftL8>;
  def _H : sve_int_bin_cons_shift_imm<{0,0,1,?}, opc, asm, ZPR16, vecshiftL16> {
    let Inst{19} = imm{3};
  }
  def _S : sve_int_bin_cons_shift_imm<{0,1,?,?}, opc, asm, ZPR32, vecshiftL32> {
    let Inst{20-19} = imm{4-3};
  }
  def _D : sve_int_bin_cons_shift_imm<{1,?,?,?}, opc, asm, ZPR64, vecshiftL64> {
    let Inst{22}    = imm{5};
    let Inst{20-19} = imm{4-3};
  }

  def : SVE_Shift_DupImm_All_Active_Pat<nxv16i8, op, nxv16i1, i32, SVEShiftImmL8,  !cast<Instruction>(NAME # _B)>;
  def : SVE_Shift_DupImm_All_Active_Pat<nxv8i16, op, nxv8i1,  i32, SVEShiftImmL16, !cast<Instruction>(NAME # _H)>;
  def : SVE_Shift_DupImm_All_Active_Pat<nxv4i32, op, nxv4i1,  i32, SVEShiftImmL32, !cast<Instruction>(NAME # _S)>;
  def : SVE_Shift_DupImm_All_Active_Pat<nxv2i64, op, nxv2i1,  i64, SVEShiftImmL64, !cast<Instruction>(NAME # _D)>;
}

multiclass sve_int_bin_cons_shift_imm_right<bits<2> opc, string asm,
                                            SDPatternOperator op> {
  def _B : sve_int_bin_cons_shift_imm<{0,0,0,1}, opc, asm, ZPR8, vecshiftR8>;
  def _H : sve_int_bin_cons_shift_imm<{0,0,1,?}, opc, asm, ZPR16, vecshiftR16> {
    let Inst{19} = imm{3};
  }
  def _S : sve_int_bin_cons_shift_imm<{0,1,?,?}, opc, asm, ZPR32, vecshiftR32> {
    let Inst{20-19} = imm{4-3};
  }
  def _D : sve_int_bin_cons_shift_imm<{1,?,?,?}, opc, asm, ZPR64, vecshiftR64> {
    let Inst{22}    = imm{5};
    let Inst{20-19} = imm{4-3};
  }

  def : SVE_Shift_DupImm_All_Active_Pat<nxv16i8, op, nxv16i1, i32, SVEShiftImmR8,  !cast<Instruction>(NAME # _B)>;
  def : SVE_Shift_DupImm_All_Active_Pat<nxv8i16, op, nxv8i1,  i32, SVEShiftImmR16, !cast<Instruction>(NAME # _H)>;
  def : SVE_Shift_DupImm_All_Active_Pat<nxv4i32, op, nxv4i1,  i32, SVEShiftImmR32, !cast<Instruction>(NAME # _S)>;
  def : SVE_Shift_DupImm_All_Active_Pat<nxv2i64, op, nxv2i1,  i64, SVEShiftImmR64, !cast<Instruction>(NAME # _D)>;
}

//===----------------------------------------------------------------------===//
// SVE Memory - Store Group
//===----------------------------------------------------------------------===//

class sve_mem_cst_si<bits<2> msz, bits<2> esz, string asm,
                     RegisterOperand VecList>
: I<(outs), (ins VecList:$Zt, PPR3bAny:$Pg, GPR64sp:$Rn, simm4s1:$imm4),
  asm, "\t$Zt, $Pg, [$Rn, $imm4, mul vl]",
  "",
  []>, Sched<[]> {
  bits<3> Pg;
  bits<5> Rn;
  bits<5> Zt;
  bits<4> imm4;
  let Inst{31-25} = 0b1110010;
  let Inst{24-23} = msz;
  let Inst{22-21} = esz;
  let Inst{20}    = 0;
  let Inst{19-16} = imm4;
  let Inst{15-13} = 0b111;
  let Inst{12-10} = Pg;
  let Inst{9-5}   = Rn;
  let Inst{4-0}   = Zt;

  let mayStore = 1;
}

multiclass sve_mem_cst_si<bits<2> msz, bits<2> esz, string asm,
                          RegisterOperand listty, ZPRRegOp zprty>
{
  def NAME : sve_mem_cst_si<msz, esz, asm, listty>;

  def : InstAlias<asm # "\t$Zt, $Pg, [$Rn, $imm4, mul vl]",
                 (!cast<Instruction>(NAME) zprty:$Zt, PPR3bAny:$Pg, GPR64sp:$Rn, simm4s1:$imm4), 0>;
  def : InstAlias<asm # "\t$Zt, $Pg, [$Rn]",
                  (!cast<Instruction>(NAME) zprty:$Zt, PPR3bAny:$Pg, GPR64sp:$Rn, 0), 0>;
  def : InstAlias<asm # "\t$Zt, $Pg, [$Rn]",
                  (!cast<Instruction>(NAME) listty:$Zt, PPR3bAny:$Pg, GPR64sp:$Rn, 0), 1>;
}

class sve_mem_est_si<bits<2> sz, bits<2> nregs, RegisterOperand VecList,
                     string asm, Operand immtype>
: I<(outs), (ins VecList:$Zt, PPR3bAny:$Pg, GPR64sp:$Rn, immtype:$imm4),
  asm, "\t$Zt, $Pg, [$Rn, $imm4, mul vl]",
  "",
  []>, Sched<[]> {
  bits<3> Pg;
  bits<5> Rn;
  bits<5> Zt;
  bits<4> imm4;
  let Inst{31-25} = 0b1110010;
  let Inst{24-23} = sz;
  let Inst{22-21} = nregs;
  let Inst{20}    = 1;
  let Inst{19-16} = imm4;
  let Inst{15-13} = 0b111;
  let Inst{12-10} = Pg;
  let Inst{9-5}   = Rn;
  let Inst{4-0}   = Zt;

  let mayStore = 1;
}

multiclass sve_mem_est_si<bits<2> sz, bits<2> nregs, RegisterOperand VecList,
                          string asm, Operand immtype> {
  def NAME : sve_mem_est_si<sz, nregs, VecList, asm, immtype>;

  def : InstAlias<asm # "\t$Zt, $Pg, [$Rn]",
                  (!cast<Instruction>(NAME) VecList:$Zt, PPR3bAny:$Pg, GPR64sp:$Rn, 0), 1>;
}

class sve_mem_est_ss<bits<2> sz, bits<2> nregs, RegisterOperand VecList,
                     string asm, RegisterOperand gprty>
: I<(outs), (ins VecList:$Zt, PPR3bAny:$Pg, GPR64sp:$Rn, gprty:$Rm),
  asm, "\t$Zt, $Pg, [$Rn, $Rm]",
  "",
  []>, Sched<[]> {
  bits<3> Pg;
  bits<5> Rm;
  bits<5> Rn;
  bits<5> Zt;
  let Inst{31-25} = 0b1110010;
  let Inst{24-23} = sz;
  let Inst{22-21} = nregs;
  let Inst{20-16} = Rm;
  let Inst{15-13} = 0b011;
  let Inst{12-10} = Pg;
  let Inst{9-5}   = Rn;
  let Inst{4-0}   = Zt;

  let mayStore = 1;
}

class sve_mem_cst_ss_base<bits<4> dtype, string asm,
                          RegisterOperand listty, RegisterOperand gprty>
: I<(outs), (ins listty:$Zt, PPR3bAny:$Pg, GPR64sp:$Rn, gprty:$Rm),
  asm, "\t$Zt, $Pg, [$Rn, $Rm]",
  "",
  []>, Sched<[]> {
  bits<3> Pg;
  bits<5> Rm;
  bits<5> Rn;
  bits<5> Zt;
  let Inst{31-25} = 0b1110010;
  let Inst{24-21} = dtype;
  let Inst{20-16} = Rm;
  let Inst{15-13} = 0b010;
  let Inst{12-10} = Pg;
  let Inst{9-5}   = Rn;
  let Inst{4-0}   = Zt;

  let mayStore = 1;
}

multiclass sve_mem_cst_ss<bits<4> dtype, string asm,
                          RegisterOperand listty, ZPRRegOp zprty,
                          RegisterOperand gprty> {
  def NAME : sve_mem_cst_ss_base<dtype, asm, listty, gprty>;

  def : InstAlias<asm # "\t$Zt, $Pg, [$Rn, $Rm]",
                  (!cast<Instruction>(NAME) zprty:$Zt, PPR3bAny:$Pg, GPR64sp:$Rn, gprty:$Rm), 0>;
}

class sve_mem_cstnt_si<bits<2> msz, string asm, RegisterOperand VecList>
: I<(outs), (ins VecList:$Zt, PPR3bAny:$Pg, GPR64sp:$Rn, simm4s1:$imm4),
  asm, "\t$Zt, $Pg, [$Rn, $imm4, mul vl]",
  "",
  []>, Sched<[]> {
  bits<3> Pg;
  bits<5> Rn;
  bits<5> Zt;
  bits<4> imm4;
  let Inst{31-25} = 0b1110010;
  let Inst{24-23} = msz;
  let Inst{22-20} = 0b001;
  let Inst{19-16} = imm4;
  let Inst{15-13} = 0b111;
  let Inst{12-10} = Pg;
  let Inst{9-5}   = Rn;
  let Inst{4-0}   = Zt;

  let mayStore = 1;
}

multiclass sve_mem_cstnt_si<bits<2> msz, string asm, RegisterOperand listty,
                            ZPRRegOp zprty> {
  def NAME : sve_mem_cstnt_si<msz, asm, listty>;

  def : InstAlias<asm # "\t$Zt, $Pg, [$Rn]",
                  (!cast<Instruction>(NAME) zprty:$Zt, PPR3bAny:$Pg, GPR64sp:$Rn, 0), 0>;
  def : InstAlias<asm # "\t$Zt, $Pg, [$Rn, $imm4, mul vl]",
                  (!cast<Instruction>(NAME) zprty:$Zt, PPR3bAny:$Pg, GPR64sp:$Rn, simm4s1:$imm4), 0>;
  def : InstAlias<asm # "\t$Zt, $Pg, [$Rn]",
                  (!cast<Instruction>(NAME) listty:$Zt, PPR3bAny:$Pg, GPR64sp:$Rn, 0), 1>;
}

class sve_mem_cstnt_ss_base<bits<2> msz, string asm, RegisterOperand listty,
                            RegisterOperand gprty>
: I<(outs), (ins listty:$Zt, PPR3bAny:$Pg, GPR64sp:$Rn, gprty:$Rm),
  asm, "\t$Zt, $Pg, [$Rn, $Rm]",
  "",
  []>, Sched<[]> {
  bits<3> Pg;
  bits<5> Rm;
  bits<5> Rn;
  bits<5> Zt;
  let Inst{31-25} = 0b1110010;
  let Inst{24-23} = msz;
  let Inst{22-21} = 0b00;
  let Inst{20-16} = Rm;
  let Inst{15-13} = 0b011;
  let Inst{12-10} = Pg;
  let Inst{9-5}   = Rn;
  let Inst{4-0}   = Zt;

  let mayStore = 1;
}

multiclass sve_mem_cstnt_ss<bits<2> msz, string asm, RegisterOperand listty,
                            ZPRRegOp zprty, RegisterOperand gprty> {
  def NAME : sve_mem_cstnt_ss_base<msz, asm, listty, gprty>;

  def : InstAlias<asm # "\t$Zt, $Pg, [$Rn, $Rm]",
                 (!cast<Instruction>(NAME) zprty:$Zt, PPR3bAny:$Pg, GPR64sp:$Rn, gprty:$Rm), 0>;
}

class sve2_mem_sstnt_vs_base<bits<3> opc, string asm,
                             RegisterOperand listty, ZPRRegOp zprty>
: I<(outs), (ins listty:$Zt, PPR3bAny:$Pg, zprty:$Zn, GPR64:$Rm),
  asm, "\t$Zt, $Pg, [$Zn, $Rm]",
  "",
  []>, Sched<[]> {
  bits<3> Pg;
  bits<5> Rm;
  bits<5> Zn;
  bits<5> Zt;
  let Inst{31-25} = 0b1110010;
  let Inst{24-22} = opc;
  let Inst{21}    = 0b0;
  let Inst{20-16} = Rm;
  let Inst{15-13} = 0b001;
  let Inst{12-10} = Pg;
  let Inst{9-5}   = Zn;
  let Inst{4-0}   = Zt;

  let mayStore = 1;
}

multiclass sve2_mem_sstnt_vs_32_ptrs<bits<3> opc, string asm,
                             SDPatternOperator op,
                             ValueType vt> {
  def _REAL : sve2_mem_sstnt_vs_base<opc, asm, Z_s, ZPR32>;

  def : InstAlias<asm # "\t$Zt, $Pg, [$Zn, $Rm]",
                 (!cast<Instruction>(NAME # _REAL) ZPR32:$Zt, PPR3bAny:$Pg, ZPR32:$Zn, GPR64:$Rm), 0>;
  def : InstAlias<asm # "\t$Zt, $Pg, [$Zn]",
                 (!cast<Instruction>(NAME # _REAL) ZPR32:$Zt, PPR3bAny:$Pg, ZPR32:$Zn, XZR), 0>;
  def : InstAlias<asm # "\t$Zt, $Pg, [$Zn]",
                 (!cast<Instruction>(NAME # _REAL) Z_s:$Zt, PPR3bAny:$Pg, ZPR32:$Zn, XZR), 1>;

  def : Pat <(op (nxv4i32 ZPR32:$Zt), (nxv4i1 PPR3bAny:$Pg), (nxv4i32 ZPR32:$Zn), (i64 GPR64:$Rm), vt),
             (!cast<Instruction>(NAME # _REAL) ZPR32:$Zt, PPR3bAny:$Pg, ZPR32:$Zn, GPR64:$Rm)>;
}

multiclass sve2_mem_sstnt_vs_64_ptrs<bits<3> opc, string asm,
                             SDPatternOperator op,
                             ValueType vt> {
  def _REAL : sve2_mem_sstnt_vs_base<opc, asm, Z_d, ZPR64>;

  def : InstAlias<asm # "\t$Zt, $Pg, [$Zn, $Rm]",
                 (!cast<Instruction>(NAME # _REAL) ZPR64:$Zt, PPR3bAny:$Pg, ZPR64:$Zn, GPR64:$Rm), 0>;
  def : InstAlias<asm # "\t$Zt, $Pg, [$Zn]",
                 (!cast<Instruction>(NAME # _REAL) ZPR64:$Zt, PPR3bAny:$Pg, ZPR64:$Zn, XZR), 0>;
  def : InstAlias<asm # "\t$Zt, $Pg, [$Zn]",
                 (!cast<Instruction>(NAME # _REAL) Z_d:$Zt, PPR3bAny:$Pg, ZPR64:$Zn, XZR), 1>;

  def : Pat <(op (nxv2i64 ZPR64:$Zt), (nxv2i1 PPR3bAny:$Pg), (nxv2i64 ZPR64:$Zn), (i64 GPR64:$Rm), vt),
             (!cast<Instruction>(NAME # _REAL) ZPR64:$Zt, PPR3bAny:$Pg, ZPR64:$Zn, GPR64:$Rm)>;
}

class sve_mem_sst_sv<bits<3> opc, bit xs, bit scaled, string asm,
                     RegisterOperand VecList, RegisterOperand zprext>
: I<(outs), (ins VecList:$Zt, PPR3bAny:$Pg, GPR64sp:$Rn, zprext:$Zm),
  asm, "\t$Zt, $Pg, [$Rn, $Zm]",
  "",
  []>, Sched<[]> {
  bits<3> Pg;
  bits<5> Rn;
  bits<5> Zm;
  bits<5> Zt;
  let Inst{31-25} = 0b1110010;
  let Inst{24-22} = opc;
  let Inst{21}    = scaled;
  let Inst{20-16} = Zm;
  let Inst{15}    = 0b1;
  let Inst{14}    = xs;
  let Inst{13}    = 0;
  let Inst{12-10} = Pg;
  let Inst{9-5}   = Rn;
  let Inst{4-0}   = Zt;

  let mayStore = 1;
}

multiclass sve_mem_32b_sst_sv_32_scaled<bits<3> opc, string asm,
                                    SDPatternOperator sxtw_op,
                                    SDPatternOperator uxtw_op,
                                    RegisterOperand sxtw_opnd,
                                    RegisterOperand uxtw_opnd,
                                    ValueType vt > {
  def _UXTW_SCALED : sve_mem_sst_sv<opc, 0, 1, asm, Z_s, uxtw_opnd>;
  def _SXTW_SCALED : sve_mem_sst_sv<opc, 1, 1, asm, Z_s, sxtw_opnd>;

  def : InstAlias<asm # "\t$Zt, $Pg, [$Rn, $Zm]",
                 (!cast<Instruction>(NAME # _UXTW_SCALED) ZPR32:$Zt, PPR3bAny:$Pg, GPR64sp:$Rn, uxtw_opnd:$Zm), 0>;
  def : InstAlias<asm # "\t$Zt, $Pg, [$Rn, $Zm]",
                 (!cast<Instruction>(NAME # _SXTW_SCALED) ZPR32:$Zt, PPR3bAny:$Pg, GPR64sp:$Rn, sxtw_opnd:$Zm), 0>;

  def : Pat<(uxtw_op (nxv4i32 ZPR:$data), (nxv4i1 PPR:$gp), GPR64sp:$base, (nxv4i32 ZPR:$offsets), vt),
            (!cast<Instruction>(NAME # _UXTW_SCALED) ZPR:$data, PPR:$gp, GPR64sp:$base, ZPR:$offsets)>;
  def : Pat<(sxtw_op (nxv4i32 ZPR:$data), (nxv4i1 PPR:$gp), GPR64sp:$base, (nxv4i32 ZPR:$offsets), vt),
            (!cast<Instruction>(NAME # _SXTW_SCALED) ZPR:$data, PPR:$gp, GPR64sp:$base, ZPR:$offsets)>;
}

multiclass sve_mem_64b_sst_sv_32_scaled<bits<3> opc, string asm,
                                    SDPatternOperator sxtw_op,
                                    SDPatternOperator uxtw_op,
                                    RegisterOperand sxtw_opnd,
                                    RegisterOperand uxtw_opnd,
                                    ValueType vt > {
  def _UXTW_SCALED : sve_mem_sst_sv<opc, 0, 1, asm, Z_d, uxtw_opnd>;
  def _SXTW_SCALED : sve_mem_sst_sv<opc, 1, 1, asm, Z_d, sxtw_opnd>;

  def : InstAlias<asm # "\t$Zt, $Pg, [$Rn, $Zm]",
                 (!cast<Instruction>(NAME # _UXTW_SCALED) ZPR64:$Zt, PPR3bAny:$Pg, GPR64sp:$Rn, uxtw_opnd:$Zm), 0>;
  def : InstAlias<asm # "\t$Zt, $Pg, [$Rn, $Zm]",
                 (!cast<Instruction>(NAME # _SXTW_SCALED) ZPR64:$Zt, PPR3bAny:$Pg, GPR64sp:$Rn, sxtw_opnd:$Zm), 0>;

  def : Pat<(uxtw_op (nxv2i64 ZPR:$data), (nxv2i1 PPR:$gp), GPR64sp:$base, (nxv2i64 ZPR:$offsets), vt),
            (!cast<Instruction>(NAME # _UXTW_SCALED) ZPR:$data, PPR:$gp, GPR64sp:$base, ZPR:$offsets)>;
  def : Pat<(sxtw_op (nxv2i64 ZPR:$data), (nxv2i1 PPR:$gp), GPR64sp:$base, (nxv2i64 ZPR:$offsets), vt),
            (!cast<Instruction>(NAME # _SXTW_SCALED) ZPR:$data, PPR:$gp, GPR64sp:$base, ZPR:$offsets)>;
}

multiclass sve_mem_64b_sst_sv_32_unscaled<bits<3> opc, string asm,
                                         SDPatternOperator sxtw_op,
                                         SDPatternOperator uxtw_op,
                                         RegisterOperand sxtw_opnd,
                                         RegisterOperand uxtw_opnd,
                                         ValueType vt> {
  def _UXTW : sve_mem_sst_sv<opc, 0, 0, asm, Z_d, uxtw_opnd>;
  def _SXTW : sve_mem_sst_sv<opc, 1, 0, asm, Z_d, sxtw_opnd>;

  def : InstAlias<asm # "\t$Zt, $Pg, [$Rn, $Zm]",
                 (!cast<Instruction>(NAME # _UXTW) ZPR64:$Zt, PPR3bAny:$Pg, GPR64sp:$Rn, uxtw_opnd:$Zm), 0>;
  def : InstAlias<asm # "\t$Zt, $Pg, [$Rn, $Zm]",
                 (!cast<Instruction>(NAME # _SXTW) ZPR64:$Zt, PPR3bAny:$Pg, GPR64sp:$Rn, sxtw_opnd:$Zm), 0>;

  def : Pat<(uxtw_op (nxv2i64 ZPR:$data), (nxv2i1 PPR:$gp), GPR64sp:$base, (nxv2i64 ZPR:$offsets), vt),
            (!cast<Instruction>(NAME # _UXTW) ZPR:$data, PPR:$gp, GPR64sp:$base, ZPR:$offsets)>;
  def : Pat<(sxtw_op (nxv2i64 ZPR:$data), (nxv2i1 PPR:$gp), GPR64sp:$base, (nxv2i64 ZPR:$offsets), vt),
            (!cast<Instruction>(NAME # _SXTW) ZPR:$data, PPR:$gp, GPR64sp:$base, ZPR:$offsets)>;
}

multiclass sve_mem_32b_sst_sv_32_unscaled<bits<3> opc, string asm,
                                          SDPatternOperator sxtw_op,
                                          SDPatternOperator uxtw_op,
                                          RegisterOperand sxtw_opnd,
                                          RegisterOperand uxtw_opnd,
                                          ValueType vt> {
  def _UXTW : sve_mem_sst_sv<opc, 0, 0, asm, Z_s, uxtw_opnd>;
  def _SXTW : sve_mem_sst_sv<opc, 1, 0, asm, Z_s, sxtw_opnd>;

  def : InstAlias<asm # "\t$Zt, $Pg, [$Rn, $Zm]",
                 (!cast<Instruction>(NAME # _UXTW) ZPR32:$Zt, PPR3bAny:$Pg, GPR64sp:$Rn, uxtw_opnd:$Zm), 0>;
  def : InstAlias<asm # "\t$Zt, $Pg, [$Rn, $Zm]",
                 (!cast<Instruction>(NAME # _SXTW) ZPR32:$Zt, PPR3bAny:$Pg, GPR64sp:$Rn, sxtw_opnd:$Zm), 0>;

  def : Pat<(uxtw_op (nxv4i32 ZPR:$data), (nxv4i1 PPR:$gp), GPR64sp:$base, (nxv4i32 ZPR:$offsets), vt),
            (!cast<Instruction>(NAME # _UXTW) ZPR:$data, PPR:$gp, GPR64sp:$base, ZPR:$offsets)>;
  def : Pat<(sxtw_op (nxv4i32 ZPR:$data), (nxv4i1 PPR:$gp), GPR64sp:$base, (nxv4i32 ZPR:$offsets), vt),
            (!cast<Instruction>(NAME # _SXTW) ZPR:$data, PPR:$gp, GPR64sp:$base, ZPR:$offsets)>;
}

class sve_mem_sst_sv2<bits<2> msz, bit scaled, string asm,
                      RegisterOperand zprext>
: I<(outs), (ins Z_d:$Zt, PPR3bAny:$Pg, GPR64sp:$Rn, zprext:$Zm),
  asm, "\t$Zt, $Pg, [$Rn, $Zm]",
  "",
  []>, Sched<[]> {
  bits<3> Pg;
  bits<5> Rn;
  bits<5> Zm;
  bits<5> Zt;
  let Inst{31-25} = 0b1110010;
  let Inst{24-23} = msz;
  let Inst{22}    = 0b0;
  let Inst{21}    = scaled;
  let Inst{20-16} = Zm;
  let Inst{15-13} = 0b101;
  let Inst{12-10} = Pg;
  let Inst{9-5}   = Rn;
  let Inst{4-0}   = Zt;

  let mayStore = 1;
}

multiclass sve_mem_sst_sv_64_scaled<bits<2> msz, string asm,
                                    SDPatternOperator op,
                                    RegisterOperand zprext,
                                    ValueType vt> {
  def _SCALED_REAL : sve_mem_sst_sv2<msz, 1, asm, zprext>;

  def : InstAlias<asm # "\t$Zt, $Pg, [$Rn, $Zm]",
                 (!cast<Instruction>(NAME # _SCALED_REAL) ZPR64:$Zt, PPR3bAny:$Pg, GPR64sp:$Rn, zprext:$Zm), 0>;

  def : Pat<(op (nxv2i64 ZPR:$data), (nxv2i1 PPR:$gp), GPR64sp:$base, (nxv2i64 ZPR:$indices), vt),
            (!cast<Instruction>(NAME # _SCALED_REAL) ZPR:$data, PPR:$gp, GPR64sp:$base, ZPR:$indices)>;
}

multiclass sve_mem_sst_sv_64_unscaled<bits<2> msz, string asm,
                                      SDPatternOperator op,
                                      ValueType vt> {
  def _REAL : sve_mem_sst_sv2<msz, 0, asm, ZPR64ExtLSL8>;

  def : InstAlias<asm # "\t$Zt, $Pg, [$Rn, $Zm]",
                 (!cast<Instruction>(NAME # _REAL) ZPR64:$Zt, PPR3bAny:$Pg, GPR64sp:$Rn, ZPR64ExtLSL8:$Zm), 0>;

  def : Pat<(op (nxv2i64 ZPR:$data), (nxv2i1 PPR:$gp), GPR64sp:$base, (nxv2i64 ZPR:$offsets), vt),
            (!cast<Instruction>(NAME # _REAL) ZPR:$data, PPR:$gp, GPR64sp:$base, ZPR:$offsets)>;
}

class sve_mem_sst_vi<bits<3> opc, string asm, ZPRRegOp zprty,
                     RegisterOperand VecList, Operand imm_ty>
: I<(outs), (ins VecList:$Zt, PPR3bAny:$Pg, zprty:$Zn, imm_ty:$imm5),
  asm, "\t$Zt, $Pg, [$Zn, $imm5]",
  "",
  []>, Sched<[]> {
  bits<3> Pg;
  bits<5> imm5;
  bits<5> Zn;
  bits<5> Zt;
  let Inst{31-25} = 0b1110010;
  let Inst{24-23} = opc{2-1};
  let Inst{22}    = 0b1;
  let Inst{21}    = opc{0};
  let Inst{20-16} = imm5;
  let Inst{15-13} = 0b101;
  let Inst{12-10} = Pg;
  let Inst{9-5}   = Zn;
  let Inst{4-0}   = Zt;

  let mayStore = 1;
}

multiclass sve_mem_32b_sst_vi_ptrs<bits<3> opc, string asm,
                                   Operand imm_ty,
                                   SDPatternOperator op,
                                   ValueType vt> {
  def _IMM : sve_mem_sst_vi<opc, asm, ZPR32, Z_s, imm_ty>;

  def : InstAlias<asm # "\t$Zt, $Pg, [$Zn]",
                  (!cast<Instruction>(NAME # _IMM) ZPR32:$Zt, PPR3bAny:$Pg, ZPR32:$Zn, 0), 0>;
  def : InstAlias<asm # "\t$Zt, $Pg, [$Zn, $imm5]",
                  (!cast<Instruction>(NAME # _IMM) ZPR32:$Zt, PPR3bAny:$Pg, ZPR32:$Zn, imm_ty:$imm5), 0>;
  def : InstAlias<asm # "\t$Zt, $Pg, [$Zn]",
                  (!cast<Instruction>(NAME # _IMM) Z_s:$Zt, PPR3bAny:$Pg, ZPR32:$Zn, 0), 1>;

  def : Pat<(op (nxv4i32 ZPR:$data), (nxv4i1 PPR:$gp), (nxv4i32 ZPR:$ptrs), imm_ty:$index, vt),
            (!cast<Instruction>(NAME # _IMM) ZPR:$data, PPR:$gp, ZPR:$ptrs, imm_ty:$index)>;
}

multiclass sve_mem_64b_sst_vi_ptrs<bits<3> opc, string asm,
                                   Operand imm_ty,
                                   SDPatternOperator op,
                                   ValueType vt> {
  def _IMM : sve_mem_sst_vi<opc, asm, ZPR64, Z_d, imm_ty>;

  def : InstAlias<asm # "\t$Zt, $Pg, [$Zn]",
                  (!cast<Instruction>(NAME # _IMM) ZPR64:$Zt, PPR3bAny:$Pg, ZPR64:$Zn, 0), 0>;
  def : InstAlias<asm # "\t$Zt, $Pg, [$Zn, $imm5]",
                  (!cast<Instruction>(NAME # _IMM) ZPR64:$Zt, PPR3bAny:$Pg, ZPR64:$Zn, imm_ty:$imm5), 0>;
  def : InstAlias<asm # "\t$Zt, $Pg, [$Zn]",
                  (!cast<Instruction>(NAME # _IMM) Z_d:$Zt, PPR3bAny:$Pg, ZPR64:$Zn, 0), 1>;

  def : Pat<(op (nxv2i64 ZPR:$data), (nxv2i1 PPR:$gp), (nxv2i64 ZPR:$ptrs), imm_ty:$index, vt),
            (!cast<Instruction>(NAME # _IMM) ZPR:$data, PPR:$gp, ZPR:$ptrs, imm_ty:$index)>;
}

class sve_mem_z_spill<string asm>
: I<(outs), (ins ZPRAny:$Zt, GPR64sp:$Rn, simm9:$imm9),
  asm, "\t$Zt, [$Rn, $imm9, mul vl]",
  "",
  []>, Sched<[]> {
  bits<5> Rn;
  bits<5> Zt;
  bits<9> imm9;
  let Inst{31-22} = 0b1110010110;
  let Inst{21-16} = imm9{8-3};
  let Inst{15-13} = 0b010;
  let Inst{12-10} = imm9{2-0};
  let Inst{9-5}   = Rn;
  let Inst{4-0}   = Zt;

  let mayStore = 1;
}

multiclass sve_mem_z_spill<string asm> {
  def NAME : sve_mem_z_spill<asm>;

  def : InstAlias<asm # "\t$Zt, [$Rn]",
                  (!cast<Instruction>(NAME) ZPRAny:$Zt, GPR64sp:$Rn, 0), 1>;
}

class sve_mem_p_spill<string asm>
: I<(outs), (ins PPRAny:$Pt, GPR64sp:$Rn, simm9:$imm9),
  asm, "\t$Pt, [$Rn, $imm9, mul vl]",
  "",
  []>, Sched<[]> {
  bits<4> Pt;
  bits<5> Rn;
  bits<9> imm9;
  let Inst{31-22} = 0b1110010110;
  let Inst{21-16} = imm9{8-3};
  let Inst{15-13} = 0b000;
  let Inst{12-10} = imm9{2-0};
  let Inst{9-5}   = Rn;
  let Inst{4}     = 0b0;
  let Inst{3-0}   = Pt;

  let mayStore = 1;
}

multiclass sve_mem_p_spill<string asm> {
  def NAME : sve_mem_p_spill<asm>;

  def : InstAlias<asm # "\t$Pt, [$Rn]",
                  (!cast<Instruction>(NAME) PPRAny:$Pt, GPR64sp:$Rn, 0), 1>;
}

//===----------------------------------------------------------------------===//
// SVE Permute - Predicates Group
//===----------------------------------------------------------------------===//

class sve_int_perm_bin_perm_pp<bits<3> opc, bits<2> sz8_64, string asm,
                               PPRRegOp pprty>
: I<(outs pprty:$Pd), (ins pprty:$Pn, pprty:$Pm),
  asm, "\t$Pd, $Pn, $Pm",
  "", []>, Sched<[]> {
  bits<4> Pd;
  bits<4> Pm;
  bits<4> Pn;
  let Inst{31-24} = 0b00000101;
  let Inst{23-22} = sz8_64;
  let Inst{21-20} = 0b10;
  let Inst{19-16} = Pm;
  let Inst{15-13} = 0b010;
  let Inst{12-10} = opc;
  let Inst{9}     = 0b0;
  let Inst{8-5}   = Pn;
  let Inst{4}     = 0b0;
  let Inst{3-0}   = Pd;
}

multiclass sve_int_perm_bin_perm_pp<bits<3> opc, string asm,
                                    SDPatternOperator op> {
  def _B : sve_int_perm_bin_perm_pp<opc, 0b00, asm, PPR8>;
  def _H : sve_int_perm_bin_perm_pp<opc, 0b01, asm, PPR16>;
  def _S : sve_int_perm_bin_perm_pp<opc, 0b10, asm, PPR32>;
  def _D : sve_int_perm_bin_perm_pp<opc, 0b11, asm, PPR64>;

  def : SVE_2_Op_Pat<nxv16i1, op, nxv16i1, nxv16i1, !cast<Instruction>(NAME # _B)>;
  def : SVE_2_Op_Pat<nxv8i1, op, nxv8i1,  nxv8i1,  !cast<Instruction>(NAME # _H)>;
  def : SVE_2_Op_Pat<nxv4i1, op, nxv4i1,  nxv4i1,  !cast<Instruction>(NAME # _S)>;
  def : SVE_2_Op_Pat<nxv2i1, op, nxv2i1,  nxv2i1,  !cast<Instruction>(NAME # _D)>;
}

class sve_int_perm_punpk<bit opc, string asm>
: I<(outs PPR16:$Pd), (ins PPR8:$Pn),
  asm, "\t$Pd, $Pn",
  "",
  []>, Sched<[]> {
  bits<4> Pd;
  bits<4> Pn;
  let Inst{31-17} = 0b000001010011000;
  let Inst{16}    = opc;
  let Inst{15-9}  = 0b0100000;
  let Inst{8-5}   = Pn;
  let Inst{4}     = 0b0;
  let Inst{3-0}   = Pd;
}

multiclass sve_int_perm_punpk<bit opc, string asm, SDPatternOperator op> {
  def NAME : sve_int_perm_punpk<opc, asm>;

  def : SVE_1_Op_Pat<nxv8i1, op, nxv16i1, !cast<Instruction>(NAME)>;
  def : SVE_1_Op_Pat<nxv4i1, op, nxv8i1,  !cast<Instruction>(NAME)>;
  def : SVE_1_Op_Pat<nxv2i1, op, nxv4i1,  !cast<Instruction>(NAME)>;
}

class sve_int_rdffr_pred<bit s, string asm>
: I<(outs PPR8:$Pd), (ins PPRAny:$Pg),
  asm, "\t$Pd, $Pg/z",
  "",
  []>, Sched<[]> {
  bits<4> Pd;
  bits<4> Pg;
  let Inst{31-23} = 0b001001010;
  let Inst{22}    = s;
  let Inst{21-9}  = 0b0110001111000;
  let Inst{8-5}   = Pg;
  let Inst{4}     = 0;
  let Inst{3-0}   = Pd;

  let Defs = !if(s, [NZCV], []);
  let Uses = [FFR];
}

multiclass sve_int_rdffr_pred<bit s, string asm, SDPatternOperator op> {
  def _REAL : sve_int_rdffr_pred<s, asm>;

  // We need a layer of indirection because early machine code passes balk at
  // physical register (i.e. FFR) uses that have no previous definition.
  let hasSideEffects = 1, hasNoSchedulingInfo = 1 in {
  def "" : Pseudo<(outs PPR8:$Pd), (ins PPRAny:$Pg), [(set (nxv16i1 PPR8:$Pd), (op (nxv16i1 PPRAny:$Pg)))]>,
           PseudoInstExpansion<(!cast<Instruction>(NAME # _REAL) PPR8:$Pd, PPRAny:$Pg)>;
  }
}

class sve_int_rdffr_unpred<string asm> : I<
  (outs PPR8:$Pd), (ins),
  asm, "\t$Pd",
  "",
  []>, Sched<[]> {
  bits<4> Pd;
  let Inst{31-4} = 0b0010010100011001111100000000;
  let Inst{3-0}   = Pd;

  let Uses = [FFR];
}

multiclass sve_int_rdffr_unpred<string asm, SDPatternOperator op> {
  def _REAL : sve_int_rdffr_unpred<asm>;

  // We need a layer of indirection because early machine code passes balk at
  // physical register (i.e. FFR) uses that have no previous definition.
  let hasSideEffects = 1, hasNoSchedulingInfo = 1 in {
  def "" : Pseudo<(outs PPR8:$Pd), (ins), [(set (nxv16i1 PPR8:$Pd), (op))]>,
           PseudoInstExpansion<(!cast<Instruction>(NAME # _REAL) PPR8:$Pd)>;
  }
}

class sve_int_wrffr<string asm, SDPatternOperator op>
: I<(outs), (ins PPR8:$Pn),
  asm, "\t$Pn",
  "",
  [(op (nxv16i1 PPR8:$Pn))]>, Sched<[]> {
  bits<4> Pn;
  let Inst{31-9} = 0b00100101001010001001000;
  let Inst{8-5}  = Pn;
  let Inst{4-0}  = 0b00000;

  let hasSideEffects = 1;
  let Defs = [FFR];
}

class sve_int_setffr<string asm, SDPatternOperator op>
: I<(outs), (ins),
  asm, "",
  "",
  [(op)]>, Sched<[]> {
  let Inst{31-0} = 0b00100101001011001001000000000000;

  let hasSideEffects = 1;
  let Defs = [FFR];
}

//===----------------------------------------------------------------------===//
// SVE Permute Vector - Predicated Group
//===----------------------------------------------------------------------===//

class sve_int_perm_clast_rz<bits<2> sz8_64, bit ab, string asm,
                            ZPRRegOp zprty, RegisterClass rt>
: I<(outs rt:$Rdn), (ins PPR3bAny:$Pg, rt:$_Rdn, zprty:$Zm),
  asm, "\t$Rdn, $Pg, $_Rdn, $Zm",
  "",
  []>, Sched<[]> {
  bits<3> Pg;
  bits<5> Rdn;
  bits<5> Zm;
  let Inst{31-24} = 0b00000101;
  let Inst{23-22} = sz8_64;
  let Inst{21-17} = 0b11000;
  let Inst{16}    = ab;
  let Inst{15-13} = 0b101;
  let Inst{12-10} = Pg;
  let Inst{9-5}   = Zm;
  let Inst{4-0}   = Rdn;

  let Constraints = "$Rdn = $_Rdn";
}

multiclass sve_int_perm_clast_rz<bit ab, string asm, SDPatternOperator op> {
  def _B : sve_int_perm_clast_rz<0b00, ab, asm, ZPR8, GPR32>;
  def _H : sve_int_perm_clast_rz<0b01, ab, asm, ZPR16, GPR32>;
  def _S : sve_int_perm_clast_rz<0b10, ab, asm, ZPR32, GPR32>;
  def _D : sve_int_perm_clast_rz<0b11, ab, asm, ZPR64, GPR64>;

  def : SVE_3_Op_Pat<i32, op, nxv16i1, i32, nxv16i8, !cast<Instruction>(NAME # _B)>;
  def : SVE_3_Op_Pat<i32, op, nxv8i1,  i32, nxv8i16, !cast<Instruction>(NAME # _H)>;
  def : SVE_3_Op_Pat<i32, op, nxv4i1,  i32, nxv4i32, !cast<Instruction>(NAME # _S)>;
  def : SVE_3_Op_Pat<i64, op, nxv2i1,  i64, nxv2i64, !cast<Instruction>(NAME # _D)>;
}

class sve_int_perm_clast_vz<bits<2> sz8_64, bit ab, string asm,
                            ZPRRegOp zprty, RegisterClass rt>
: I<(outs rt:$Vdn), (ins PPR3bAny:$Pg, rt:$_Vdn, zprty:$Zm),
  asm, "\t$Vdn, $Pg, $_Vdn, $Zm",
  "",
  []>, Sched<[]> {
  bits<3> Pg;
  bits<5> Vdn;
  bits<5> Zm;
  let Inst{31-24} = 0b00000101;
  let Inst{23-22} = sz8_64;
  let Inst{21-17} = 0b10101;
  let Inst{16}    = ab;
  let Inst{15-13} = 0b100;
  let Inst{12-10} = Pg;
  let Inst{9-5}   = Zm;
  let Inst{4-0}   = Vdn;

  let Constraints = "$Vdn = $_Vdn";
}

multiclass sve_int_perm_clast_vz<bit ab, string asm, SDPatternOperator op> {
  def _B : sve_int_perm_clast_vz<0b00, ab, asm, ZPR8, FPR8>;
  def _H : sve_int_perm_clast_vz<0b01, ab, asm, ZPR16, FPR16>;
  def _S : sve_int_perm_clast_vz<0b10, ab, asm, ZPR32, FPR32>;
  def _D : sve_int_perm_clast_vz<0b11, ab, asm, ZPR64, FPR64>;

  def : SVE_3_Op_Pat<f16, op, nxv8i1, f16, nxv8f16, !cast<Instruction>(NAME # _H)>;
  def : SVE_3_Op_Pat<f32, op, nxv4i1, f32, nxv4f32, !cast<Instruction>(NAME # _S)>;
  def : SVE_3_Op_Pat<f64, op, nxv2i1, f64, nxv2f64, !cast<Instruction>(NAME # _D)>;

  def : SVE_3_Op_Pat<bf16, op, nxv8i1, bf16, nxv8bf16, !cast<Instruction>(NAME # _H)>;
}

class sve_int_perm_clast_zz<bits<2> sz8_64, bit ab, string asm,
                            ZPRRegOp zprty>
: I<(outs zprty:$Zdn), (ins PPR3bAny:$Pg, zprty:$_Zdn, zprty:$Zm),
  asm, "\t$Zdn, $Pg, $_Zdn, $Zm",
  "",
  []>, Sched<[]> {
  bits<3> Pg;
  bits<5> Zdn;
  bits<5> Zm;
  let Inst{31-24} = 0b00000101;
  let Inst{23-22} = sz8_64;
  let Inst{21-17} = 0b10100;
  let Inst{16}    = ab;
  let Inst{15-13} = 0b100;
  let Inst{12-10} = Pg;
  let Inst{9-5}   = Zm;
  let Inst{4-0}   = Zdn;

  let Constraints = "$Zdn = $_Zdn";
  let DestructiveInstType = DestructiveOther;
  let ElementSize = ElementSizeNone;
}

multiclass sve_int_perm_clast_zz<bit ab, string asm, SDPatternOperator op> {
  def _B : sve_int_perm_clast_zz<0b00, ab, asm, ZPR8>;
  def _H : sve_int_perm_clast_zz<0b01, ab, asm, ZPR16>;
  def _S : sve_int_perm_clast_zz<0b10, ab, asm, ZPR32>;
  def _D : sve_int_perm_clast_zz<0b11, ab, asm, ZPR64>;

  def : SVE_3_Op_Pat<nxv16i8, op, nxv16i1, nxv16i8, nxv16i8, !cast<Instruction>(NAME # _B)>;
  def : SVE_3_Op_Pat<nxv8i16, op, nxv8i1,  nxv8i16, nxv8i16, !cast<Instruction>(NAME # _H)>;
  def : SVE_3_Op_Pat<nxv4i32, op, nxv4i1,  nxv4i32, nxv4i32, !cast<Instruction>(NAME # _S)>;
  def : SVE_3_Op_Pat<nxv2i64, op, nxv2i1,  nxv2i64, nxv2i64, !cast<Instruction>(NAME # _D)>;

  def : SVE_3_Op_Pat<nxv8f16, op, nxv8i1, nxv8f16, nxv8f16, !cast<Instruction>(NAME # _H)>;
  def : SVE_3_Op_Pat<nxv4f32, op, nxv4i1, nxv4f32, nxv4f32, !cast<Instruction>(NAME # _S)>;
  def : SVE_3_Op_Pat<nxv2f64, op, nxv2i1, nxv2f64, nxv2f64, !cast<Instruction>(NAME # _D)>;

  def : SVE_3_Op_Pat<nxv8bf16, op, nxv8i1, nxv8bf16, nxv8bf16, !cast<Instruction>(NAME # _H)>;
}

class sve_int_perm_last_r<bits<2> sz8_64, bit ab, string asm,
                          ZPRRegOp zprty, RegisterClass resultRegType>
: I<(outs resultRegType:$Rd), (ins PPR3bAny:$Pg, zprty:$Zn),
  asm, "\t$Rd, $Pg, $Zn",
  "",
  []>, Sched<[]> {
  bits<3> Pg;
  bits<5> Rd;
  bits<5> Zn;
  let Inst{31-24} = 0b00000101;
  let Inst{23-22} = sz8_64;
  let Inst{21-17} = 0b10000;
  let Inst{16}    = ab;
  let Inst{15-13} = 0b101;
  let Inst{12-10} = Pg;
  let Inst{9-5}   = Zn;
  let Inst{4-0}   = Rd;
}

multiclass sve_int_perm_last_r<bit ab, string asm, SDPatternOperator op> {
  def _B : sve_int_perm_last_r<0b00, ab, asm, ZPR8, GPR32>;
  def _H : sve_int_perm_last_r<0b01, ab, asm, ZPR16, GPR32>;
  def _S : sve_int_perm_last_r<0b10, ab, asm, ZPR32, GPR32>;
  def _D : sve_int_perm_last_r<0b11, ab, asm, ZPR64, GPR64>;

  def : SVE_2_Op_Pat<i32, op, nxv16i1, nxv16i8, !cast<Instruction>(NAME # _B)>;
  def : SVE_2_Op_Pat<i32, op, nxv8i1,  nxv8i16, !cast<Instruction>(NAME # _H)>;
  def : SVE_2_Op_Pat<i32, op, nxv4i1,  nxv4i32, !cast<Instruction>(NAME # _S)>;
  def : SVE_2_Op_Pat<i64, op, nxv2i1,  nxv2i64, !cast<Instruction>(NAME # _D)>;
}

class sve_int_perm_last_v<bits<2> sz8_64, bit ab, string asm,
                          ZPRRegOp zprty, RegisterClass dstRegtype>
: I<(outs dstRegtype:$Vd), (ins PPR3bAny:$Pg, zprty:$Zn),
  asm, "\t$Vd, $Pg, $Zn",
  "",
  []>, Sched<[]> {
  bits<3> Pg;
  bits<5> Vd;
  bits<5> Zn;
  let Inst{31-24} = 0b00000101;
  let Inst{23-22} = sz8_64;
  let Inst{21-17} = 0b10001;
  let Inst{16}    = ab;
  let Inst{15-13} = 0b100;
  let Inst{12-10} = Pg;
  let Inst{9-5}   = Zn;
  let Inst{4-0}   = Vd;
}

multiclass sve_int_perm_last_v<bit ab, string asm, SDPatternOperator op> {
  def _B : sve_int_perm_last_v<0b00, ab, asm, ZPR8, FPR8>;
  def _H : sve_int_perm_last_v<0b01, ab, asm, ZPR16, FPR16>;
  def _S : sve_int_perm_last_v<0b10, ab, asm, ZPR32, FPR32>;
  def _D : sve_int_perm_last_v<0b11, ab, asm, ZPR64, FPR64>;

  def : SVE_2_Op_Pat<f16, op, nxv8i1,  nxv8f16, !cast<Instruction>(NAME # _H)>;
  def : SVE_2_Op_Pat<f32, op, nxv4i1,  nxv4f32, !cast<Instruction>(NAME # _S)>;
  def : SVE_2_Op_Pat<f32, op, nxv2i1,  nxv2f32, !cast<Instruction>(NAME # _S)>;
  def : SVE_2_Op_Pat<f64, op, nxv2i1,  nxv2f64, !cast<Instruction>(NAME # _D)>;

  def : SVE_2_Op_Pat<bf16, op, nxv8i1,  nxv8bf16, !cast<Instruction>(NAME # _H)>;
}

class sve_int_perm_splice<bits<2> sz8_64, string asm, ZPRRegOp zprty>
: I<(outs zprty:$Zdn), (ins PPR3bAny:$Pg, zprty:$_Zdn, zprty:$Zm),
  asm, "\t$Zdn, $Pg, $_Zdn, $Zm",
  "",
  []>, Sched<[]> {
  bits<3> Pg;
  bits<5> Zdn;
  bits<5> Zm;
  let Inst{31-24} = 0b00000101;
  let Inst{23-22} = sz8_64;
  let Inst{21-13} = 0b101100100;
  let Inst{12-10} = Pg;
  let Inst{9-5}   = Zm;
  let Inst{4-0}   = Zdn;

  let Constraints = "$Zdn = $_Zdn";
  let DestructiveInstType = DestructiveOther;
  let ElementSize = ElementSizeNone;
}

multiclass sve_int_perm_splice<string asm, SDPatternOperator op> {
  def _B : sve_int_perm_splice<0b00, asm, ZPR8>;
  def _H : sve_int_perm_splice<0b01, asm, ZPR16>;
  def _S : sve_int_perm_splice<0b10, asm, ZPR32>;
  def _D : sve_int_perm_splice<0b11, asm, ZPR64>;

  def : SVE_3_Op_Pat<nxv16i8, op, nxv16i1, nxv16i8, nxv16i8, !cast<Instruction>(NAME # _B)>;
  def : SVE_3_Op_Pat<nxv8i16, op, nxv8i1,  nxv8i16, nxv8i16, !cast<Instruction>(NAME # _H)>;
  def : SVE_3_Op_Pat<nxv4i32, op, nxv4i1,  nxv4i32, nxv4i32, !cast<Instruction>(NAME # _S)>;
  def : SVE_3_Op_Pat<nxv2i64, op, nxv2i1,  nxv2i64, nxv2i64, !cast<Instruction>(NAME # _D)>;

  def : SVE_3_Op_Pat<nxv8f16, op, nxv8i1,  nxv8f16, nxv8f16, !cast<Instruction>(NAME # _H)>;
  def : SVE_3_Op_Pat<nxv4f32, op, nxv4i1,  nxv4f32, nxv4f32, !cast<Instruction>(NAME # _S)>;
  def : SVE_3_Op_Pat<nxv2f64, op, nxv2i1,  nxv2f64, nxv2f64, !cast<Instruction>(NAME # _D)>;

  def : SVE_3_Op_Pat<nxv8bf16, op, nxv8i1, nxv8bf16, nxv8bf16, !cast<Instruction>(NAME # _H)>;
}

class sve2_int_perm_splice_cons<bits<2> sz8_64, string asm,
                               ZPRRegOp zprty, RegisterOperand VecList>
: I<(outs zprty:$Zd), (ins PPR3bAny:$Pg, VecList:$Zn),
  asm, "\t$Zd, $Pg, $Zn",
  "",
  []>, Sched<[]> {
  bits<3> Pg;
  bits<5> Zn;
  bits<5> Zd;
  let Inst{31-24} = 0b00000101;
  let Inst{23-22} = sz8_64;
  let Inst{21-13} = 0b101101100;
  let Inst{12-10} = Pg;
  let Inst{9-5}   = Zn;
  let Inst{4-0}   = Zd;
}

multiclass sve2_int_perm_splice_cons<string asm> {
  def _B : sve2_int_perm_splice_cons<0b00, asm, ZPR8,  ZZ_b>;
  def _H : sve2_int_perm_splice_cons<0b01, asm, ZPR16, ZZ_h>;
  def _S : sve2_int_perm_splice_cons<0b10, asm, ZPR32, ZZ_s>;
  def _D : sve2_int_perm_splice_cons<0b11, asm, ZPR64, ZZ_d>;
}

class sve_int_perm_rev<bits<2> sz8_64, bits<2> opc, string asm,
                       ZPRRegOp zprty>
: I<(outs zprty:$Zd), (ins zprty:$_Zd, PPR3bAny:$Pg, zprty:$Zn),
  asm, "\t$Zd, $Pg/m, $Zn",
  "",
  []>, Sched<[]> {
  bits<5> Zd;
  bits<3> Pg;
  bits<5> Zn;
  let Inst{31-24} = 0b00000101;
  let Inst{23-22} = sz8_64;
  let Inst{21-18} = 0b1001;
  let Inst{17-16} = opc;
  let Inst{15-13} = 0b100;
  let Inst{12-10} = Pg;
  let Inst{9-5}   = Zn;
  let Inst{4-0}   = Zd;

  let Constraints = "$Zd = $_Zd";
  let DestructiveInstType = DestructiveOther;
  let ElementSize = zprty.ElementSize;
}

multiclass sve_int_perm_rev_rbit<string asm, SDPatternOperator op> {
  def _B : sve_int_perm_rev<0b00, 0b11, asm, ZPR8>;
  def _H : sve_int_perm_rev<0b01, 0b11, asm, ZPR16>;
  def _S : sve_int_perm_rev<0b10, 0b11, asm, ZPR32>;
  def _D : sve_int_perm_rev<0b11, 0b11, asm, ZPR64>;

  def : SVE_1_Op_Passthru_Pat<nxv16i8, op, nxv16i1, nxv16i8, !cast<Instruction>(NAME # _B)>;
  def : SVE_1_Op_Passthru_Pat<nxv8i16, op, nxv8i1,  nxv8i16, !cast<Instruction>(NAME # _H)>;
  def : SVE_1_Op_Passthru_Pat<nxv4i32, op, nxv4i1,  nxv4i32, !cast<Instruction>(NAME # _S)>;
  def : SVE_1_Op_Passthru_Pat<nxv2i64, op, nxv2i1,  nxv2i64, !cast<Instruction>(NAME # _D)>;
}

multiclass sve_int_perm_rev_revb<string asm, SDPatternOperator op> {
  def _H : sve_int_perm_rev<0b01, 0b00, asm, ZPR16>;
  def _S : sve_int_perm_rev<0b10, 0b00, asm, ZPR32>;
  def _D : sve_int_perm_rev<0b11, 0b00, asm, ZPR64>;

  def : SVE_1_Op_Passthru_Pat<nxv8i16, op, nxv8i1,  nxv8i16, !cast<Instruction>(NAME # _H)>;
  def : SVE_1_Op_Passthru_Pat<nxv4i32, op, nxv4i1,  nxv4i32, !cast<Instruction>(NAME # _S)>;
  def : SVE_1_Op_Passthru_Pat<nxv2i64, op, nxv2i1,  nxv2i64, !cast<Instruction>(NAME # _D)>;
}

multiclass sve_int_perm_rev_revh<string asm, SDPatternOperator op> {
  def _S : sve_int_perm_rev<0b10, 0b01, asm, ZPR32>;
  def _D : sve_int_perm_rev<0b11, 0b01, asm, ZPR64>;

  def : SVE_3_Op_Pat<nxv4i32, op, nxv4i32, nxv4i1,  nxv4i32, !cast<Instruction>(NAME # _S)>;
  def : SVE_3_Op_Pat<nxv2i64, op, nxv2i64, nxv2i1,  nxv2i64, !cast<Instruction>(NAME # _D)>;
}

multiclass sve_int_perm_rev_revw<string asm, SDPatternOperator op> {
  def _D : sve_int_perm_rev<0b11, 0b10, asm, ZPR64>;

  def : SVE_3_Op_Pat<nxv2i64, op, nxv2i64, nxv2i1,  nxv2i64, !cast<Instruction>(NAME # _D)>;
}

class sve_int_perm_cpy_r<bits<2> sz8_64, string asm, ZPRRegOp zprty,
                         RegisterClass srcRegType>
: I<(outs zprty:$Zd), (ins zprty:$_Zd, PPR3bAny:$Pg, srcRegType:$Rn),
  asm, "\t$Zd, $Pg/m, $Rn",
  "",
  []>, Sched<[]> {
  bits<3> Pg;
  bits<5> Rn;
  bits<5> Zd;
  let Inst{31-24} = 0b00000101;
  let Inst{23-22} = sz8_64;
  let Inst{21-13} = 0b101000101;
  let Inst{12-10} = Pg;
  let Inst{9-5}   = Rn;
  let Inst{4-0}   = Zd;

  let Constraints = "$Zd = $_Zd";
  let DestructiveInstType = DestructiveOther;
  let ElementSize = zprty.ElementSize;
}

multiclass sve_int_perm_cpy_r<string asm, SDPatternOperator op> {
  def _B : sve_int_perm_cpy_r<0b00, asm, ZPR8, GPR32sp>;
  def _H : sve_int_perm_cpy_r<0b01, asm, ZPR16, GPR32sp>;
  def _S : sve_int_perm_cpy_r<0b10, asm, ZPR32, GPR32sp>;
  def _D : sve_int_perm_cpy_r<0b11, asm, ZPR64, GPR64sp>;

  def : InstAlias<"mov $Zd, $Pg/m, $Rn",
                  (!cast<Instruction>(NAME # _B) ZPR8:$Zd, PPR3bAny:$Pg, GPR32sp:$Rn), 1>;
  def : InstAlias<"mov $Zd, $Pg/m, $Rn",
                  (!cast<Instruction>(NAME # _H) ZPR16:$Zd, PPR3bAny:$Pg, GPR32sp:$Rn), 1>;
  def : InstAlias<"mov $Zd, $Pg/m, $Rn",
                  (!cast<Instruction>(NAME # _S) ZPR32:$Zd, PPR3bAny:$Pg, GPR32sp:$Rn), 1>;
  def : InstAlias<"mov $Zd, $Pg/m, $Rn",
                  (!cast<Instruction>(NAME # _D) ZPR64:$Zd, PPR3bAny:$Pg, GPR64sp:$Rn), 1>;

  def : Pat<(nxv16i8 (op nxv16i1:$pg, i32:$splat, nxv16i8:$passthru)),
            (!cast<Instruction>(NAME # _B) $passthru, $pg, $splat)>;
  def : Pat<(nxv8i16 (op nxv8i1:$pg, i32:$splat, nxv8i16:$passthru)),
            (!cast<Instruction>(NAME # _H) $passthru, $pg, $splat)>;
  def : Pat<(nxv4i32 (op nxv4i1:$pg, i32:$splat, nxv4i32:$passthru)),
            (!cast<Instruction>(NAME # _S) $passthru, $pg, $splat)>;
  def : Pat<(nxv2i64 (op nxv2i1:$pg, i64:$splat, nxv2i64:$passthru)),
            (!cast<Instruction>(NAME # _D) $passthru, $pg, $splat)>;
}

class sve_int_perm_cpy_v<bits<2> sz8_64, string asm, ZPRRegOp zprty,
                         RegisterClass srcRegtype>
: I<(outs zprty:$Zd), (ins zprty:$_Zd, PPR3bAny:$Pg, srcRegtype:$Vn),
  asm, "\t$Zd, $Pg/m, $Vn",
  "",
  []>, Sched<[]> {
  bits<3> Pg;
  bits<5> Vn;
  bits<5> Zd;
  let Inst{31-24} = 0b00000101;
  let Inst{23-22} = sz8_64;
  let Inst{21-13} = 0b100000100;
  let Inst{12-10} = Pg;
  let Inst{9-5}   = Vn;
  let Inst{4-0}   = Zd;

  let Constraints = "$Zd = $_Zd";
  let DestructiveInstType = DestructiveOther;
  let ElementSize = zprty.ElementSize;
}

multiclass sve_int_perm_cpy_v<string asm, SDPatternOperator op> {
  def _B : sve_int_perm_cpy_v<0b00, asm, ZPR8, FPR8>;
  def _H : sve_int_perm_cpy_v<0b01, asm, ZPR16, FPR16>;
  def _S : sve_int_perm_cpy_v<0b10, asm, ZPR32, FPR32>;
  def _D : sve_int_perm_cpy_v<0b11, asm, ZPR64, FPR64>;

  def : InstAlias<"mov $Zd, $Pg/m, $Vn",
                  (!cast<Instruction>(NAME # _B) ZPR8:$Zd, PPR3bAny:$Pg, FPR8:$Vn), 1>;
  def : InstAlias<"mov $Zd, $Pg/m, $Vn",
                  (!cast<Instruction>(NAME # _H) ZPR16:$Zd, PPR3bAny:$Pg, FPR16:$Vn), 1>;
  def : InstAlias<"mov $Zd, $Pg/m, $Vn",
                  (!cast<Instruction>(NAME # _S) ZPR32:$Zd, PPR3bAny:$Pg, FPR32:$Vn), 1>;
  def : InstAlias<"mov $Zd, $Pg/m, $Vn",
                  (!cast<Instruction>(NAME # _D) ZPR64:$Zd, PPR3bAny:$Pg, FPR64:$Vn), 1>;

  def : Pat<(nxv8f16 (op nxv8i1:$pg, f16:$splat, nxv8f16:$passthru)),
            (!cast<Instruction>(NAME # _H) $passthru, $pg, $splat)>;
  def : Pat<(nxv2f32 (op nxv2i1:$pg, f32:$splat, nxv2f32:$passthru)),
            (!cast<Instruction>(NAME # _S) $passthru, $pg, $splat)>;
  def : Pat<(nxv4f32 (op nxv4i1:$pg, f32:$splat, nxv4f32:$passthru)),
            (!cast<Instruction>(NAME # _S) $passthru, $pg, $splat)>;
  def : Pat<(nxv2f64 (op nxv2i1:$pg, f64:$splat, nxv2f64:$passthru)),
            (!cast<Instruction>(NAME # _D) $passthru, $pg, $splat)>;

  def : Pat<(nxv8bf16 (op nxv8i1:$pg, bf16:$splat, nxv8bf16:$passthru)),
            (!cast<Instruction>(NAME # _H) $passthru, $pg, $splat)>;
}

class sve_int_perm_compact<bit sz, string asm, ZPRRegOp zprty>
: I<(outs zprty:$Zd), (ins PPR3bAny:$Pg, zprty:$Zn),
  asm, "\t$Zd, $Pg, $Zn",
  "",
  []>, Sched<[]> {
  bits<3> Pg;
  bits<5> Zd;
  bits<5> Zn;
  let Inst{31-23} = 0b000001011;
  let Inst{22}    = sz;
  let Inst{21-13} = 0b100001100;
  let Inst{12-10} = Pg;
  let Inst{9-5}   = Zn;
  let Inst{4-0}   = Zd;
}

multiclass sve_int_perm_compact<string asm, SDPatternOperator op> {
  def _S : sve_int_perm_compact<0b0, asm, ZPR32>;
  def _D : sve_int_perm_compact<0b1, asm, ZPR64>;

  def : SVE_2_Op_Pat<nxv4i32, op, nxv4i1, nxv4i32, !cast<Instruction>(NAME # _S)>;
  def : SVE_2_Op_Pat<nxv4f32, op, nxv4i1, nxv4f32, !cast<Instruction>(NAME # _S)>;
  def : SVE_2_Op_Pat<nxv2i64, op, nxv2i1, nxv2i64, !cast<Instruction>(NAME # _D)>;
  def : SVE_2_Op_Pat<nxv2f64, op, nxv2i1, nxv2f64, !cast<Instruction>(NAME # _D)>;
}

//===----------------------------------------------------------------------===//
// SVE Memory - Contiguous Load Group
//===----------------------------------------------------------------------===//

class sve_mem_cld_si_base<bits<4> dtype, bit nf, string asm,
                          RegisterOperand VecList>
: I<(outs VecList:$Zt), (ins PPR3bAny:$Pg, GPR64sp:$Rn, simm4s1:$imm4),
  asm, "\t$Zt, $Pg/z, [$Rn, $imm4, mul vl]",
  "",
  []>, Sched<[]> {
  bits<3> Pg;
  bits<5> Rn;
  bits<5> Zt;
  bits<4> imm4;
  let Inst{31-25} = 0b1010010;
  let Inst{24-21} = dtype;
  let Inst{20}    = nf;
  let Inst{19-16} = imm4;
  let Inst{15-13} = 0b101;
  let Inst{12-10} = Pg;
  let Inst{9-5}   = Rn;
  let Inst{4-0}   = Zt;

  let mayLoad = 1;
  let Uses = !if(nf, [FFR], []);
  let Defs = !if(nf, [FFR], []);
}

multiclass sve_mem_cld_si_base<bits<4> dtype, bit nf, string asm,
                               RegisterOperand listty, ZPRRegOp zprty> {
  def _REAL : sve_mem_cld_si_base<dtype, nf, asm, listty>;

  def : InstAlias<asm # "\t$Zt, $Pg/z, [$Rn]",
                  (!cast<Instruction>(NAME # _REAL) zprty:$Zt, PPR3bAny:$Pg, GPR64sp:$Rn, 0), 0>;
  def : InstAlias<asm # "\t$Zt, $Pg/z, [$Rn, $imm4, mul vl]",
                  (!cast<Instruction>(NAME # _REAL) zprty:$Zt, PPR3bAny:$Pg, GPR64sp:$Rn, simm4s1:$imm4), 0>;
  def : InstAlias<asm # "\t$Zt, $Pg/z, [$Rn]",
                  (!cast<Instruction>(NAME # _REAL) listty:$Zt, PPR3bAny:$Pg, GPR64sp:$Rn, 0), 1>;

  // We need a layer of indirection because early machine code passes balk at
  // physical register (i.e. FFR) uses that have no previous definition.
  let hasSideEffects = 1, hasNoSchedulingInfo = 1, mayLoad = 1 in {
  def "" : Pseudo<(outs listty:$Zt), (ins PPR3bAny:$Pg, GPR64sp:$Rn, simm4s1:$imm4), []>,
           PseudoInstExpansion<(!cast<Instruction>(NAME # _REAL) listty:$Zt, PPR3bAny:$Pg, GPR64sp:$Rn, simm4s1:$imm4)>;
  }
}

multiclass sve_mem_cld_si<bits<4> dtype, string asm, RegisterOperand listty,
                          ZPRRegOp zprty>
: sve_mem_cld_si_base<dtype, 0, asm, listty, zprty>;

class sve_mem_cldnt_si_base<bits<2> msz, string asm, RegisterOperand VecList>
: I<(outs VecList:$Zt), (ins PPR3bAny:$Pg, GPR64sp:$Rn, simm4s1:$imm4),
  asm, "\t$Zt, $Pg/z, [$Rn, $imm4, mul vl]",
  "",
  []>, Sched<[]> {
  bits<5> Zt;
  bits<3> Pg;
  bits<5> Rn;
  bits<4> imm4;
  let Inst{31-25} = 0b1010010;
  let Inst{24-23} = msz;
  let Inst{22-20} = 0b000;
  let Inst{19-16} = imm4;
  let Inst{15-13} = 0b111;
  let Inst{12-10} = Pg;
  let Inst{9-5}   = Rn;
  let Inst{4-0}   = Zt;

  let mayLoad = 1;
}

multiclass sve_mem_cldnt_si<bits<2> msz, string asm, RegisterOperand listty,
                            ZPRRegOp zprty> {
  def NAME : sve_mem_cldnt_si_base<msz, asm, listty>;

  def : InstAlias<asm # "\t$Zt, $Pg/z, [$Rn]",
                  (!cast<Instruction>(NAME) zprty:$Zt, PPR3bAny:$Pg, GPR64sp:$Rn, 0), 0>;
  def : InstAlias<asm # "\t$Zt, $Pg/z, [$Rn, $imm4, mul vl]",
                  (!cast<Instruction>(NAME) zprty:$Zt, PPR3bAny:$Pg, GPR64sp:$Rn, simm4s1:$imm4), 0>;
  def : InstAlias<asm # "\t$Zt, $Pg/z, [$Rn]",
                  (!cast<Instruction>(NAME) listty:$Zt, PPR3bAny:$Pg, GPR64sp:$Rn, 0), 1>;
}

class sve_mem_cldnt_ss_base<bits<2> msz, string asm, RegisterOperand VecList,
                            RegisterOperand gprty>
: I<(outs VecList:$Zt), (ins PPR3bAny:$Pg, GPR64sp:$Rn, gprty:$Rm),
  asm, "\t$Zt, $Pg/z, [$Rn, $Rm]",
  "",
  []>, Sched<[]> {
  bits<3> Pg;
  bits<5> Rm;
  bits<5> Rn;
  bits<5> Zt;
  let Inst{31-25} = 0b1010010;
  let Inst{24-23} = msz;
  let Inst{22-21} = 0b00;
  let Inst{20-16} = Rm;
  let Inst{15-13} = 0b110;
  let Inst{12-10} = Pg;
  let Inst{9-5}   = Rn;
  let Inst{4-0}   = Zt;

  let mayLoad = 1;
}

multiclass sve_mem_cldnt_ss<bits<2> msz, string asm, RegisterOperand listty,
                            ZPRRegOp zprty, RegisterOperand gprty> {
  def NAME : sve_mem_cldnt_ss_base<msz, asm, listty, gprty>;

  def : InstAlias<asm # "\t$Zt, $Pg/z, [$Rn, $Rm]",
                 (!cast<Instruction>(NAME) zprty:$Zt, PPR3bAny:$Pg, GPR64sp:$Rn, gprty:$Rm), 0>;
}

class sve_mem_ldqr_si<bits<2> sz, string asm, RegisterOperand VecList>
: I<(outs VecList:$Zt), (ins PPR3bAny:$Pg, GPR64sp:$Rn, simm4s16:$imm4),
  asm, "\t$Zt, $Pg/z, [$Rn, $imm4]", "", []>, Sched<[]> {
  bits<5> Zt;
  bits<5> Rn;
  bits<3> Pg;
  bits<4> imm4;
  let Inst{31-25} = 0b1010010;
  let Inst{24-23} = sz;
  let Inst{22-20} = 0;
  let Inst{19-16} = imm4;
  let Inst{15-13} = 0b001;
  let Inst{12-10} = Pg;
  let Inst{9-5}   = Rn;
  let Inst{4-0}   = Zt;

  let mayLoad = 1;
}

multiclass sve_mem_ldqr_si<bits<2> sz, string asm, RegisterOperand listty,
                           ZPRRegOp zprty> {
  def NAME : sve_mem_ldqr_si<sz, asm, listty>;
  def : InstAlias<asm # "\t$Zt, $Pg/z, [$Rn]",
                  (!cast<Instruction>(NAME) listty:$Zt, PPR3bAny:$Pg, GPR64sp:$Rn, 0), 1>;
  def : InstAlias<asm # "\t$Zt, $Pg/z, [$Rn]",
                  (!cast<Instruction>(NAME) zprty:$Zt, PPR3bAny:$Pg, GPR64sp:$Rn, 0), 0>;
  def : InstAlias<asm # "\t$Zt, $Pg/z, [$Rn, $imm4]",
                  (!cast<Instruction>(NAME) zprty:$Zt, PPR3bAny:$Pg, GPR64sp:$Rn, simm4s16:$imm4), 0>;
}

class sve_mem_ldqr_ss<bits<2> sz, string asm, RegisterOperand VecList,
                      RegisterOperand gprty>
: I<(outs VecList:$Zt), (ins PPR3bAny:$Pg, GPR64sp:$Rn, gprty:$Rm),
  asm, "\t$Zt, $Pg/z, [$Rn, $Rm]", "", []>, Sched<[]> {
  bits<5> Zt;
  bits<3> Pg;
  bits<5> Rn;
  bits<5> Rm;
  let Inst{31-25} = 0b1010010;
  let Inst{24-23} = sz;
  let Inst{22-21} = 0;
  let Inst{20-16} = Rm;
  let Inst{15-13} = 0;
  let Inst{12-10} = Pg;
  let Inst{9-5}   = Rn;
  let Inst{4-0}   = Zt;

  let mayLoad = 1;
}

multiclass sve_mem_ldqr_ss<bits<2> sz, string asm, RegisterOperand listty,
                           ZPRRegOp zprty, RegisterOperand gprty> {
  def NAME : sve_mem_ldqr_ss<sz, asm, listty, gprty>;

  def : InstAlias<asm # "\t$Zt, $Pg/z, [$Rn, $Rm]",
                  (!cast<Instruction>(NAME) zprty:$Zt, PPR3bAny:$Pg, GPR64sp:$Rn, gprty:$Rm), 0>;
}

class sve_mem_ld_dup<bits<2> dtypeh, bits<2> dtypel, string asm,
                     RegisterOperand VecList, Operand immtype>
: I<(outs VecList:$Zt), (ins PPR3bAny:$Pg, GPR64sp:$Rn, immtype:$imm6),
  asm, "\t$Zt, $Pg/z, [$Rn, $imm6]",
  "",
  []>, Sched<[]> {
  bits<3> Pg;
  bits<5> Rn;
  bits<5> Zt;
  bits<6> imm6;
  let Inst{31-25} = 0b1000010;
  let Inst{24-23} = dtypeh;
  let Inst{22}    = 1;
  let Inst{21-16} = imm6;
  let Inst{15}    = 0b1;
  let Inst{14-13} = dtypel;
  let Inst{12-10} = Pg;
  let Inst{9-5}   = Rn;
  let Inst{4-0}   = Zt;

  let mayLoad = 1;
}

multiclass sve_mem_ld_dup<bits<2> dtypeh, bits<2> dtypel, string asm,
                          RegisterOperand zlistty, ZPRRegOp zprty, Operand immtype> {
  def NAME : sve_mem_ld_dup<dtypeh, dtypel, asm, zlistty, immtype>;

  def : InstAlias<asm # "\t$Zt, $Pg/z, [$Rn]",
                  (!cast<Instruction>(NAME) zprty:$Zt, PPR3bAny:$Pg, GPR64sp:$Rn, 0), 0>;
  def : InstAlias<asm # "\t$Zt, $Pg/z, [$Rn, $imm6]",
                  (!cast<Instruction>(NAME) zprty:$Zt, PPR3bAny:$Pg, GPR64sp:$Rn, immtype:$imm6), 0>;
  def : InstAlias<asm # "\t$Zt, $Pg/z, [$Rn]",
                  (!cast<Instruction>(NAME) zlistty:$Zt, PPR3bAny:$Pg, GPR64sp:$Rn, 0), 1>;
}

class sve_mem_cld_ss_base<bits<4> dtype, bit ff, dag iops, string asm,
                          RegisterOperand VecList>
: I<(outs VecList:$Zt), iops,
  asm, "\t$Zt, $Pg/z, [$Rn, $Rm]",
  "",
  []>, Sched<[]> {
  bits<5> Zt;
  bits<3> Pg;
  bits<5> Rm;
  bits<5> Rn;
  let Inst{31-25} = 0b1010010;
  let Inst{24-21} = dtype;
  let Inst{20-16} = Rm;
  let Inst{15-14} = 0b01;
  let Inst{13}    = ff;
  let Inst{12-10} = Pg;
  let Inst{9-5}   = Rn;
  let Inst{4-0}   = Zt;

  let mayLoad = 1;
  let Uses = !if(ff, [FFR], []);
  let Defs = !if(ff, [FFR], []);
}

multiclass sve_mem_cld_ss<bits<4> dtype, string asm, RegisterOperand listty,
                          ZPRRegOp zprty, RegisterOperand gprty> {
  def "" : sve_mem_cld_ss_base<dtype, 0, (ins PPR3bAny:$Pg, GPR64sp:$Rn, gprty:$Rm),
                               asm, listty>;

  def : InstAlias<asm # "\t$Zt, $Pg/z, [$Rn, $Rm]",
                 (!cast<Instruction>(NAME) zprty:$Zt, PPR3bAny:$Pg, GPR64sp:$Rn, gprty:$Rm), 0>;
}

multiclass sve_mem_cldff_ss<bits<4> dtype, string asm, RegisterOperand listty,
                            ZPRRegOp zprty, RegisterOperand gprty> {
  def _REAL : sve_mem_cld_ss_base<dtype, 1, (ins PPR3bAny:$Pg, GPR64sp:$Rn, gprty:$Rm),
                                  asm, listty>;

  def : InstAlias<asm # "\t$Zt, $Pg/z, [$Rn, $Rm]",
                 (!cast<Instruction>(NAME # _REAL) zprty:$Zt, PPR3bAny:$Pg, GPR64sp:$Rn, gprty:$Rm), 0>;

  def : InstAlias<asm # "\t$Zt, $Pg/z, [$Rn]",
                 (!cast<Instruction>(NAME # _REAL) listty:$Zt, PPR3bAny:$Pg, GPR64sp:$Rn, XZR), 1>;

  def : InstAlias<asm # "\t$Zt, $Pg/z, [$Rn]",
                 (!cast<Instruction>(NAME # _REAL) zprty:$Zt, PPR3bAny:$Pg, GPR64sp:$Rn, XZR), 0>;

  // We need a layer of indirection because early machine code passes balk at
  // physical register (i.e. FFR) uses that have no previous definition.
  let hasSideEffects = 1, hasNoSchedulingInfo = 1 in {
  def "" : Pseudo<(outs listty:$Zt), (ins PPR3bAny:$Pg, GPR64sp:$Rn, gprty:$Rm), []>,
           PseudoInstExpansion<(!cast<Instruction>(NAME # _REAL) listty:$Zt, PPR3bAny:$Pg, GPR64sp:$Rn, gprty:$Rm)>;
  }
}

multiclass sve_mem_cldnf_si<bits<4> dtype, string asm, RegisterOperand listty,
                            ZPRRegOp zprty>
: sve_mem_cld_si_base<dtype, 1, asm, listty, zprty>;

class sve_mem_eld_si<bits<2> sz, bits<2> nregs, RegisterOperand VecList,
                     string asm, Operand immtype>
: I<(outs VecList:$Zt), (ins PPR3bAny:$Pg, GPR64sp:$Rn, immtype:$imm4),
  asm, "\t$Zt, $Pg/z, [$Rn, $imm4, mul vl]",
  "",
  []>, Sched<[]> {
  bits<5> Zt;
  bits<3> Pg;
  bits<5> Rn;
  bits<4> imm4;
  let Inst{31-25} = 0b1010010;
  let Inst{24-23} = sz;
  let Inst{22-21} = nregs;
  let Inst{20}    = 0;
  let Inst{19-16} = imm4;
  let Inst{15-13} = 0b111;
  let Inst{12-10} = Pg;
  let Inst{9-5}   = Rn;
  let Inst{4-0}   = Zt;

  let mayLoad = 1;
}

multiclass sve_mem_eld_si<bits<2> sz, bits<2> nregs, RegisterOperand VecList,
                          string asm, Operand immtype> {
  def NAME : sve_mem_eld_si<sz, nregs, VecList, asm, immtype>;

  def : InstAlias<asm # "\t$Zt, $Pg/z, [$Rn]",
                  (!cast<Instruction>(NAME) VecList:$Zt, PPR3bAny:$Pg, GPR64sp:$Rn, 0), 1>;
}

class sve_mem_eld_ss<bits<2> sz, bits<2> nregs, RegisterOperand VecList,
                     string asm, RegisterOperand gprty>
: I<(outs VecList:$Zt), (ins PPR3bAny:$Pg, GPR64sp:$Rn, gprty:$Rm),
  asm, "\t$Zt, $Pg/z, [$Rn, $Rm]",
  "",
  []>, Sched<[]> {
  bits<3> Pg;
  bits<5> Rm;
  bits<5> Rn;
  bits<5> Zt;
  let Inst{31-25} = 0b1010010;
  let Inst{24-23} = sz;
  let Inst{22-21} = nregs;
  let Inst{20-16} = Rm;
  let Inst{15-13} = 0b110;
  let Inst{12-10} = Pg;
  let Inst{9-5}   = Rn;
  let Inst{4-0}   = Zt;

  let mayLoad = 1;
}

//===----------------------------------------------------------------------===//
// SVE Memory - 32-bit Gather and Unsized Contiguous Group
//===----------------------------------------------------------------------===//

// bit xs      is '1' if offsets are signed
// bit scaled  is '1' if the offsets are scaled
class sve_mem_32b_gld_sv<bits<4> opc, bit xs, bit scaled, string asm,
                         RegisterOperand zprext>
: I<(outs Z_s:$Zt), (ins PPR3bAny:$Pg, GPR64sp:$Rn, zprext:$Zm),
  asm, "\t$Zt, $Pg/z, [$Rn, $Zm]",
  "",
  []>, Sched<[]> {
  bits<3> Pg;
  bits<5> Rn;
  bits<5> Zm;
  bits<5> Zt;
  let Inst{31-25} = 0b1000010;
  let Inst{24-23} = opc{3-2};
  let Inst{22}    = xs;
  let Inst{21}    = scaled;
  let Inst{20-16} = Zm;
  let Inst{15}    = 0b0;
  let Inst{14-13} = opc{1-0};
  let Inst{12-10} = Pg;
  let Inst{9-5}   = Rn;
  let Inst{4-0}   = Zt;

  let mayLoad = 1;
  let Defs = !if(!eq(opc{0}, 1), [FFR], []);
  let Uses = !if(!eq(opc{0}, 1), [FFR], []);
}

multiclass sve_mem_32b_gld_sv_32_scaled<bits<4> opc, string asm,
                                        SDPatternOperator sxtw_op,
                                        SDPatternOperator uxtw_op,
                                        RegisterOperand sxtw_opnd,
                                        RegisterOperand uxtw_opnd,
                                        ValueType vt> {
  def _UXTW_SCALED_REAL : sve_mem_32b_gld_sv<opc, 0, 1, asm, uxtw_opnd>;
  def _SXTW_SCALED_REAL : sve_mem_32b_gld_sv<opc, 1, 1, asm, sxtw_opnd>;

  def : InstAlias<asm # "\t$Zt, $Pg/z, [$Rn, $Zm]",
                  (!cast<Instruction>(NAME # _UXTW_SCALED_REAL) ZPR32:$Zt, PPR3bAny:$Pg, GPR64sp:$Rn, uxtw_opnd:$Zm), 0>;
  def : InstAlias<asm # "\t$Zt, $Pg/z, [$Rn, $Zm]",
                  (!cast<Instruction>(NAME # _SXTW_SCALED_REAL) ZPR32:$Zt, PPR3bAny:$Pg, GPR64sp:$Rn, sxtw_opnd:$Zm), 0>;

  // We need a layer of indirection because early machine code passes balk at
  // physical register (i.e. FFR) uses that have no previous definition.
  let hasSideEffects = 1, hasNoSchedulingInfo = 1 in {
  def _UXTW_SCALED : Pseudo<(outs Z_s:$Zt), (ins PPR3bAny:$Pg, GPR64sp:$Rn, uxtw_opnd:$Zm), []>,
                     PseudoInstExpansion<(!cast<Instruction>(NAME # _UXTW_SCALED_REAL) Z_s:$Zt, PPR3bAny:$Pg, GPR64sp:$Rn, uxtw_opnd:$Zm)>;
  def _SXTW_SCALED : Pseudo<(outs Z_s:$Zt), (ins PPR3bAny:$Pg, GPR64sp:$Rn, sxtw_opnd:$Zm), []>,
                     PseudoInstExpansion<(!cast<Instruction>(NAME # _SXTW_SCALED_REAL) Z_s:$Zt, PPR3bAny:$Pg, GPR64sp:$Rn, sxtw_opnd:$Zm)>;
  }

  def : Pat<(nxv4i32 (uxtw_op (nxv4i1 PPR:$gp), GPR64sp:$base, (nxv4i32 ZPR:$indices), vt)),
            (!cast<Instruction>(NAME # _UXTW_SCALED) PPR:$gp, GPR64sp:$base, ZPR:$indices)>;
  def : Pat<(nxv4i32 (sxtw_op (nxv4i1 PPR:$gp), GPR64sp:$base, (nxv4i32 ZPR:$indices), vt)),
            (!cast<Instruction>(NAME # _SXTW_SCALED) PPR:$gp, GPR64sp:$base, ZPR:$indices)>;
}

multiclass sve_mem_32b_gld_vs_32_unscaled<bits<4> opc, string asm,
                                          SDPatternOperator sxtw_op,
                                          SDPatternOperator uxtw_op,
                                          RegisterOperand sxtw_opnd,
                                          RegisterOperand uxtw_opnd,
                                          ValueType vt> {
  def _UXTW_REAL : sve_mem_32b_gld_sv<opc, 0, 0, asm, uxtw_opnd>;
  def _SXTW_REAL : sve_mem_32b_gld_sv<opc, 1, 0, asm, sxtw_opnd>;

  def : InstAlias<asm # "\t$Zt, $Pg/z, [$Rn, $Zm]",
                  (!cast<Instruction>(NAME # _UXTW_REAL) ZPR32:$Zt, PPR3bAny:$Pg, GPR64sp:$Rn, uxtw_opnd:$Zm), 0>;
  def : InstAlias<asm # "\t$Zt, $Pg/z, [$Rn, $Zm]",
                  (!cast<Instruction>(NAME # _SXTW_REAL) ZPR32:$Zt, PPR3bAny:$Pg, GPR64sp:$Rn, sxtw_opnd:$Zm), 0>;

  // We need a layer of indirection because early machine code passes balk at
  // physical register (i.e. FFR) uses that have no previous definition.
  let hasSideEffects = 1, hasNoSchedulingInfo = 1 in {
  def _UXTW : Pseudo<(outs Z_s:$Zt), (ins PPR3bAny:$Pg, GPR64sp:$Rn, uxtw_opnd:$Zm), []>,
              PseudoInstExpansion<(!cast<Instruction>(NAME # _UXTW_REAL) Z_s:$Zt, PPR3bAny:$Pg, GPR64sp:$Rn, uxtw_opnd:$Zm)>;
  def _SXTW : Pseudo<(outs Z_s:$Zt), (ins PPR3bAny:$Pg, GPR64sp:$Rn, sxtw_opnd:$Zm), []>,
              PseudoInstExpansion<(!cast<Instruction>(NAME # _SXTW_REAL) Z_s:$Zt, PPR3bAny:$Pg, GPR64sp:$Rn, sxtw_opnd:$Zm)>;
  }

  def : Pat<(nxv4i32 (uxtw_op (nxv4i1 PPR:$gp), GPR64sp:$base, (nxv4i32 ZPR:$offsets), vt)),
            (!cast<Instruction>(NAME # _UXTW) PPR:$gp, GPR64sp:$base, ZPR:$offsets)>;
  def : Pat<(nxv4i32 (sxtw_op (nxv4i1 PPR:$gp), GPR64sp:$base, (nxv4i32 ZPR:$offsets), vt)),
            (!cast<Instruction>(NAME # _SXTW) PPR:$gp, GPR64sp:$base, ZPR:$offsets)>;
}


class sve_mem_32b_gld_vi<bits<4> opc, string asm, Operand imm_ty>
: I<(outs Z_s:$Zt), (ins PPR3bAny:$Pg, ZPR32:$Zn, imm_ty:$imm5),
  asm, "\t$Zt, $Pg/z, [$Zn, $imm5]",
  "",
  []>, Sched<[]> {
  bits<3> Pg;
  bits<5> Zn;
  bits<5> Zt;
  bits<5> imm5;
  let Inst{31-25} = 0b1000010;
  let Inst{24-23} = opc{3-2};
  let Inst{22-21} = 0b01;
  let Inst{20-16} = imm5;
  let Inst{15}    = 0b1;
  let Inst{14-13} = opc{1-0};
  let Inst{12-10} = Pg;
  let Inst{9-5}   = Zn;
  let Inst{4-0}   = Zt;

  let mayLoad = 1;
  let Defs = !if(!eq(opc{0}, 1), [FFR], []);
  let Uses = !if(!eq(opc{0}, 1), [FFR], []);
}

multiclass sve_mem_32b_gld_vi_32_ptrs<bits<4> opc, string asm, Operand imm_ty,
                                      SDPatternOperator op, ValueType vt> {
  def _IMM_REAL : sve_mem_32b_gld_vi<opc, asm, imm_ty>;

  def : InstAlias<asm # "\t$Zt, $Pg/z, [$Zn]",
                  (!cast<Instruction>(NAME # _IMM_REAL) ZPR32:$Zt, PPR3bAny:$Pg, ZPR32:$Zn, 0), 0>;
  def : InstAlias<asm # "\t$Zt, $Pg/z, [$Zn, $imm5]",
                  (!cast<Instruction>(NAME # _IMM_REAL) ZPR32:$Zt, PPR3bAny:$Pg, ZPR32:$Zn, imm_ty:$imm5), 0>;
  def : InstAlias<asm # "\t$Zt, $Pg/z, [$Zn]",
                  (!cast<Instruction>(NAME # _IMM_REAL) Z_s:$Zt, PPR3bAny:$Pg, ZPR32:$Zn, 0), 1>;

  // We need a layer of indirection because early machine code passes balk at
  // physical register (i.e. FFR) uses that have no previous definition.
  let hasSideEffects = 1, hasNoSchedulingInfo = 1 in {
  def _IMM : Pseudo<(outs Z_s:$Zt), (ins PPR3bAny:$Pg, ZPR32:$Zn, imm_ty:$imm5), []>,
             PseudoInstExpansion<(!cast<Instruction>(NAME # _IMM_REAL) Z_s:$Zt, PPR3bAny:$Pg, ZPR32:$Zn, imm_ty:$imm5)>;
  }

  def : Pat<(nxv4i32 (op (nxv4i1 PPR:$gp), (nxv4i32 ZPR:$ptrs), imm_ty:$index, vt)),
            (!cast<Instruction>(NAME # _IMM) PPR:$gp, ZPR:$ptrs, imm_ty:$index)>;
}

class sve_mem_prfm_si<bits<2> msz, string asm>
: I<(outs), (ins sve_prfop:$prfop, PPR3bAny:$Pg, GPR64sp:$Rn, simm6s1:$imm6),
  asm, "\t$prfop, $Pg, [$Rn, $imm6, mul vl]",
  "",
  []>, Sched<[]> {
  bits<5> Rn;
  bits<3> Pg;
  bits<6> imm6;
  bits<4> prfop;
  let Inst{31-22} = 0b1000010111;
  let Inst{21-16} = imm6;
  let Inst{15}    = 0b0;
  let Inst{14-13} = msz;
  let Inst{12-10} = Pg;
  let Inst{9-5}   = Rn;
  let Inst{4}     = 0b0;
  let Inst{3-0}   = prfop;

  let hasSideEffects = 1;
}

multiclass sve_mem_prfm_si<bits<2> msz, string asm> {
  def NAME : sve_mem_prfm_si<msz, asm>;

  def : InstAlias<asm # "\t$prfop, $Pg, [$Rn]",
                  (!cast<Instruction>(NAME) sve_prfop:$prfop, PPR3bAny:$Pg, GPR64sp:$Rn, 0), 1>;
}

class sve_mem_prfm_ss<bits<3> opc, string asm, RegisterOperand gprty>
: I<(outs), (ins sve_prfop:$prfop, PPR3bAny:$Pg, GPR64sp:$Rn, gprty:$Rm),
  asm, "\t$prfop, $Pg, [$Rn, $Rm]",
  "",
  []>, Sched<[]> {
  bits<5> Rm;
  bits<5> Rn;
  bits<3> Pg;
  bits<4> prfop;
  let Inst{31-25} = 0b1000010;
  let Inst{24-23} = opc{2-1};
  let Inst{22-21} = 0b00;
  let Inst{20-16} = Rm;
  let Inst{15}    = 0b1;
  let Inst{14}    = opc{0};
  let Inst{13}    = 0b0;
  let Inst{12-10} = Pg;
  let Inst{9-5}   = Rn;
  let Inst{4}     = 0b0;
  let Inst{3-0}   = prfop;

  let hasSideEffects = 1;
}

class sve_mem_32b_prfm_sv<bits<2> msz, bit xs, string asm,
                          RegisterOperand zprext>
: I<(outs), (ins sve_prfop:$prfop, PPR3bAny:$Pg, GPR64sp:$Rn, zprext:$Zm),
  asm, "\t$prfop, $Pg, [$Rn, $Zm]",
  "",
  []>, Sched<[]> {
  bits<3> Pg;
  bits<5> Rn;
  bits<5> Zm;
  bits<4> prfop;
  let Inst{31-23} = 0b100001000;
  let Inst{22}    = xs;
  let Inst{21}    = 0b1;
  let Inst{20-16} = Zm;
  let Inst{15}    = 0b0;
  let Inst{14-13} = msz;
  let Inst{12-10} = Pg;
  let Inst{9-5}   = Rn;
  let Inst{4}     = 0b0;
  let Inst{3-0}   = prfop;

  let hasSideEffects = 1;
}

multiclass sve_mem_32b_prfm_sv_scaled<bits<2> msz, string asm,
                                      RegisterOperand sxtw_opnd,
                                      RegisterOperand uxtw_opnd,
                                      SDPatternOperator op_sxtw,
                                      SDPatternOperator op_uxtw> {
  def _UXTW_SCALED : sve_mem_32b_prfm_sv<msz, 0, asm, uxtw_opnd>;
  def _SXTW_SCALED : sve_mem_32b_prfm_sv<msz, 1, asm, sxtw_opnd>;

  def : Pat<(op_uxtw (nxv4i1 PPR3bAny:$Pg), (i64 GPR64sp:$Rn), (nxv4i32 uxtw_opnd:$Zm), (i32 sve_prfop:$prfop)),
            (!cast<Instruction>(NAME # _UXTW_SCALED) sve_prfop:$prfop, PPR3bAny:$Pg, GPR64sp:$Rn, uxtw_opnd:$Zm)>;

  def : Pat<(op_sxtw (nxv4i1 PPR3bAny:$Pg), (i64 GPR64sp:$Rn), (nxv4i32 sxtw_opnd:$Zm), (i32 sve_prfop:$prfop)),
            (!cast<Instruction>(NAME # _SXTW_SCALED) sve_prfop:$prfop, PPR3bAny:$Pg, GPR64sp:$Rn, sxtw_opnd:$Zm)>;
}

class sve_mem_32b_prfm_vi<bits<2> msz, string asm, Operand imm_ty>
: I<(outs), (ins sve_prfop:$prfop, PPR3bAny:$Pg, ZPR32:$Zn, imm_ty:$imm5),
  asm, "\t$prfop, $Pg, [$Zn, $imm5]",
  "",
  []>, Sched<[]> {
  bits<3> Pg;
  bits<5> Zn;
  bits<5> imm5;
  bits<4> prfop;
  let Inst{31-25} = 0b1000010;
  let Inst{24-23} = msz;
  let Inst{22-21} = 0b00;
  let Inst{20-16} = imm5;
  let Inst{15-13} = 0b111;
  let Inst{12-10} = Pg;
  let Inst{9-5}   = Zn;
  let Inst{4}     = 0b0;
  let Inst{3-0}   = prfop;
}

multiclass sve_mem_32b_prfm_vi<bits<2> msz, string asm, Operand imm_ty, SDPatternOperator op> {
  def NAME : sve_mem_32b_prfm_vi<msz, asm, imm_ty>;

  def : InstAlias<asm # "\t$prfop, $Pg, [$Zn]",
                  (!cast<Instruction>(NAME) sve_prfop:$prfop, PPR3bAny:$Pg, ZPR32:$Zn, 0), 1>;

  def : Pat<(op (nxv4i1 PPR_3b:$Pg), (nxv4i32 ZPR32:$Zn), (i64 imm_ty:$imm), (i32 sve_prfop:$prfop)),
            (!cast<Instruction>(NAME) sve_prfop:$prfop, PPR_3b:$Pg, ZPR32:$Zn, imm_ty:$imm)>;
}

class sve_mem_z_fill<string asm>
: I<(outs ZPRAny:$Zt), (ins GPR64sp:$Rn, simm9:$imm9),
  asm, "\t$Zt, [$Rn, $imm9, mul vl]",
  "",
  []>, Sched<[]> {
  bits<5> Rn;
  bits<5> Zt;
  bits<9> imm9;
  let Inst{31-22} = 0b1000010110;
  let Inst{21-16} = imm9{8-3};
  let Inst{15-13} = 0b010;
  let Inst{12-10} = imm9{2-0};
  let Inst{9-5}   = Rn;
  let Inst{4-0}   = Zt;

  let mayLoad = 1;
}

multiclass sve_mem_z_fill<string asm> {
  def NAME : sve_mem_z_fill<asm>;

  def : InstAlias<asm # "\t$Zt, [$Rn]",
                  (!cast<Instruction>(NAME) ZPRAny:$Zt, GPR64sp:$Rn, 0), 1>;
}

class sve_mem_p_fill<string asm>
: I<(outs PPRAny:$Pt), (ins GPR64sp:$Rn, simm9:$imm9),
  asm, "\t$Pt, [$Rn, $imm9, mul vl]",
  "",
  []>, Sched<[]> {
  bits<4> Pt;
  bits<5> Rn;
  bits<9> imm9;
  let Inst{31-22} = 0b1000010110;
  let Inst{21-16} = imm9{8-3};
  let Inst{15-13} = 0b000;
  let Inst{12-10} = imm9{2-0};
  let Inst{9-5}   = Rn;
  let Inst{4}     = 0b0;
  let Inst{3-0}   = Pt;

  let mayLoad = 1;
}

multiclass sve_mem_p_fill<string asm> {
  def NAME : sve_mem_p_fill<asm>;

  def : InstAlias<asm # "\t$Pt, [$Rn]",
                  (!cast<Instruction>(NAME) PPRAny:$Pt, GPR64sp:$Rn, 0), 1>;
}

class sve2_mem_gldnt_vs_base<bits<5> opc, dag iops, string asm,
                             RegisterOperand VecList>
: I<(outs VecList:$Zt), iops,
  asm, "\t$Zt, $Pg/z, [$Zn, $Rm]",
  "",
  []>, Sched<[]> {
  bits<3> Pg;
  bits<5> Rm;
  bits<5> Zn;
  bits<5> Zt;
  let Inst{31}    = 0b1;
  let Inst{30}    = opc{4};
  let Inst{29-25} = 0b00010;
  let Inst{24-23} = opc{3-2};
  let Inst{22-21} = 0b00;
  let Inst{20-16} = Rm;
  let Inst{15}    = 0b1;
  let Inst{14-13} = opc{1-0};
  let Inst{12-10} = Pg;
  let Inst{9-5}   = Zn;
  let Inst{4-0}   = Zt;

  let mayLoad = 1;
}

multiclass sve2_mem_gldnt_vs_32_ptrs<bits<5> opc, string asm,
                                  SDPatternOperator op,
                                  ValueType vt> {
  def _REAL : sve2_mem_gldnt_vs_base<opc, (ins PPR3bAny:$Pg, ZPR32:$Zn, GPR64:$Rm),
                                     asm, Z_s>;

  def : InstAlias<asm # "\t$Zt, $Pg/z, [$Zn, $Rm]",
                 (!cast<Instruction>(NAME # _REAL) ZPR32:$Zt, PPR3bAny:$Pg, ZPR32:$Zn, GPR64:$Rm), 0>;
  def : InstAlias<asm # "\t$Zt, $Pg/z, [$Zn]",
                 (!cast<Instruction>(NAME # _REAL) ZPR32:$Zt, PPR3bAny:$Pg, ZPR32:$Zn, XZR), 0>;
  def : InstAlias<asm # "\t$Zt, $Pg/z, [$Zn]",
                 (!cast<Instruction>(NAME # _REAL) Z_s:$Zt, PPR3bAny:$Pg, ZPR32:$Zn, XZR), 1>;

  def : Pat <(nxv4i32 (op (nxv4i1 PPR3bAny:$Pg), (nxv4i32 ZPR32:$Zd), (i64 GPR64:$Rm), vt)),
             (!cast<Instruction>(NAME # _REAL) PPR3bAny:$Pg, ZPR32:$Zd, GPR64:$Rm)>;
}

multiclass sve2_mem_gldnt_vs_64_ptrs<bits<5> opc, string asm,
                                   SDPatternOperator op,
                                   ValueType vt> {
  def _REAL : sve2_mem_gldnt_vs_base<opc, (ins PPR3bAny:$Pg, ZPR64:$Zn, GPR64:$Rm),
                                     asm, Z_d>;

  def : InstAlias<asm # "\t$Zt, $Pg/z, [$Zn, $Rm]",
                 (!cast<Instruction>(NAME # _REAL) ZPR64:$Zt, PPR3bAny:$Pg, ZPR64:$Zn, GPR64:$Rm), 0>;
  def : InstAlias<asm # "\t$Zt, $Pg/z, [$Zn]",
                 (!cast<Instruction>(NAME # _REAL) ZPR64:$Zt, PPR3bAny:$Pg, ZPR64:$Zn, XZR), 0>;
  def : InstAlias<asm # "\t$Zt, $Pg/z, [$Zn]",
                 (!cast<Instruction>(NAME # _REAL) Z_d:$Zt, PPR3bAny:$Pg, ZPR64:$Zn, XZR), 1>;

  def : Pat <(nxv2i64 (op (nxv2i1 PPR3bAny:$Pg), (nxv2i64 ZPR64:$Zd), (i64 GPR64:$Rm), vt)),
             (!cast<Instruction>(NAME # _REAL) PPR3bAny:$Pg, ZPR64:$Zd, GPR64:$Rm)>;
}

//===----------------------------------------------------------------------===//
// SVE Memory - 64-bit Gather Group
//===----------------------------------------------------------------------===//

// bit xs      is '1' if offsets are signed
// bit scaled  is '1' if the offsets are scaled
// bit lsl     is '0' if the offsets are extended (uxtw/sxtw), '1' if shifted (lsl)
class sve_mem_64b_gld_sv<bits<4> opc, bit xs, bit scaled, bit lsl, string asm,
                         RegisterOperand zprext>
: I<(outs Z_d:$Zt), (ins PPR3bAny:$Pg, GPR64sp:$Rn, zprext:$Zm),
  asm, "\t$Zt, $Pg/z, [$Rn, $Zm]",
  "",
  []>, Sched<[]> {
  bits<3> Pg;
  bits<5> Rn;
  bits<5> Zm;
  bits<5> Zt;
  let Inst{31-25} = 0b1100010;
  let Inst{24-23} = opc{3-2};
  let Inst{22}    = xs;
  let Inst{21}    = scaled;
  let Inst{20-16} = Zm;
  let Inst{15}    = lsl;
  let Inst{14-13} = opc{1-0};
  let Inst{12-10} = Pg;
  let Inst{9-5}   = Rn;
  let Inst{4-0}   = Zt;

  let mayLoad = 1;
  let Defs = !if(!eq(opc{0}, 1), [FFR], []);
  let Uses = !if(!eq(opc{0}, 1), [FFR], []);
}

multiclass sve_mem_64b_gld_sv_32_scaled<bits<4> opc, string asm,
                                        SDPatternOperator sxtw_op,
                                        SDPatternOperator uxtw_op,
                                        RegisterOperand sxtw_opnd,
                                        RegisterOperand uxtw_opnd,
                                        ValueType vt> {
  def _UXTW_SCALED_REAL : sve_mem_64b_gld_sv<opc, 0, 1, 0, asm, uxtw_opnd>;
  def _SXTW_SCALED_REAL : sve_mem_64b_gld_sv<opc, 1, 1, 0, asm, sxtw_opnd>;

  def : InstAlias<asm # "\t$Zt, $Pg/z, [$Rn, $Zm]",
                  (!cast<Instruction>(NAME # _UXTW_SCALED_REAL) ZPR64:$Zt, PPR3bAny:$Pg, GPR64sp:$Rn, uxtw_opnd:$Zm), 0>;
  def : InstAlias<asm # "\t$Zt, $Pg/z, [$Rn, $Zm]",
                  (!cast<Instruction>(NAME # _SXTW_SCALED_REAL) ZPR64:$Zt, PPR3bAny:$Pg, GPR64sp:$Rn, sxtw_opnd:$Zm), 0>;

  // We need a layer of indirection because early machine code passes balk at
  // physical register (i.e. FFR) uses that have no previous definition.
  let hasSideEffects = 1, hasNoSchedulingInfo = 1 in {
  def _UXTW_SCALED : Pseudo<(outs Z_d:$Zt), (ins PPR3bAny:$Pg, GPR64sp:$Rn, uxtw_opnd:$Zm), []>,
                     PseudoInstExpansion<(!cast<Instruction>(NAME # _UXTW_SCALED_REAL) Z_d:$Zt, PPR3bAny:$Pg, GPR64sp:$Rn, uxtw_opnd:$Zm)>;
  def _SXTW_SCALED : Pseudo<(outs Z_d:$Zt), (ins PPR3bAny:$Pg, GPR64sp:$Rn, sxtw_opnd:$Zm), []>,
                     PseudoInstExpansion<(!cast<Instruction>(NAME # _SXTW_SCALED_REAL) Z_d:$Zt, PPR3bAny:$Pg, GPR64sp:$Rn, sxtw_opnd:$Zm)>;
  }

  def : Pat<(nxv2i64 (uxtw_op (nxv2i1 PPR:$gp), GPR64sp:$base, (nxv2i64 ZPR:$indices), vt)),
            (!cast<Instruction>(NAME # _UXTW_SCALED) PPR:$gp, GPR64sp:$base, ZPR:$indices)>;
  def : Pat<(nxv2i64 (sxtw_op (nxv2i1 PPR:$gp), GPR64sp:$base, (nxv2i64 ZPR:$indices), vt)),
            (!cast<Instruction>(NAME # _SXTW_SCALED) PPR:$gp, GPR64sp:$base, ZPR:$indices)>;
}

multiclass sve_mem_64b_gld_vs_32_unscaled<bits<4> opc, string asm,
                                          SDPatternOperator sxtw_op,
                                          SDPatternOperator uxtw_op,
                                          RegisterOperand sxtw_opnd,
                                          RegisterOperand uxtw_opnd,
                                          ValueType vt> {
  def _UXTW_REAL : sve_mem_64b_gld_sv<opc, 0, 0, 0, asm, uxtw_opnd>;
  def _SXTW_REAL : sve_mem_64b_gld_sv<opc, 1, 0, 0, asm, sxtw_opnd>;

  def : InstAlias<asm # "\t$Zt, $Pg/z, [$Rn, $Zm]",
                  (!cast<Instruction>(NAME # _UXTW_REAL) ZPR64:$Zt, PPR3bAny:$Pg, GPR64sp:$Rn, uxtw_opnd:$Zm), 0>;
  def : InstAlias<asm # "\t$Zt, $Pg/z, [$Rn, $Zm]",
                  (!cast<Instruction>(NAME # _SXTW_REAL) ZPR64:$Zt, PPR3bAny:$Pg, GPR64sp:$Rn, sxtw_opnd:$Zm), 0>;

  // We need a layer of indirection because early machine code passes balk at
  // physical register (i.e. FFR) uses that have no previous definition.
  let hasSideEffects = 1, hasNoSchedulingInfo = 1 in {
  def _UXTW : Pseudo<(outs Z_d:$Zt), (ins PPR3bAny:$Pg, GPR64sp:$Rn, uxtw_opnd:$Zm), []>,
              PseudoInstExpansion<(!cast<Instruction>(NAME # _UXTW_REAL) Z_d:$Zt, PPR3bAny:$Pg, GPR64sp:$Rn, uxtw_opnd:$Zm)>;
  def _SXTW : Pseudo<(outs Z_d:$Zt), (ins PPR3bAny:$Pg, GPR64sp:$Rn, sxtw_opnd:$Zm), []>,
              PseudoInstExpansion<(!cast<Instruction>(NAME # _SXTW_REAL) Z_d:$Zt, PPR3bAny:$Pg, GPR64sp:$Rn, sxtw_opnd:$Zm)>;
  }

  def : Pat<(nxv2i64 (uxtw_op (nxv2i1 PPR:$gp), GPR64sp:$base, (nxv2i64 ZPR:$offsets), vt)),
            (!cast<Instruction>(NAME # _UXTW) PPR:$gp, GPR64sp:$base, ZPR:$offsets)>;
  def : Pat<(nxv2i64 (sxtw_op (nxv2i1 PPR:$gp), GPR64sp:$base, (nxv2i64 ZPR:$offsets), vt)),
            (!cast<Instruction>(NAME # _SXTW) PPR:$gp, GPR64sp:$base, ZPR:$offsets)>;
}

multiclass sve_mem_64b_gld_sv2_64_scaled<bits<4> opc, string asm,
                                         SDPatternOperator op,
                                         RegisterOperand zprext, ValueType vt> {
  def _SCALED_REAL : sve_mem_64b_gld_sv<opc, 1, 1, 1, asm, zprext>;

  def : InstAlias<asm # "\t$Zt, $Pg/z, [$Rn, $Zm]",
                  (!cast<Instruction>(NAME # _SCALED_REAL) ZPR64:$Zt, PPR3bAny:$Pg, GPR64sp:$Rn, zprext:$Zm), 0>;

  // We need a layer of indirection because early machine code passes balk at
  // physical register (i.e. FFR) uses that have no previous definition.
  let hasSideEffects = 1, hasNoSchedulingInfo = 1 in {
  def _SCALED : Pseudo<(outs Z_d:$Zt), (ins PPR3bAny:$Pg, GPR64sp:$Rn, zprext:$Zm), []>,
                PseudoInstExpansion<(!cast<Instruction>(NAME # _SCALED_REAL) Z_d:$Zt, PPR3bAny:$Pg, GPR64sp:$Rn, zprext:$Zm)>;
  }

  def : Pat<(nxv2i64 (op (nxv2i1 PPR:$gp), GPR64sp:$base, (nxv2i64 ZPR:$indices), vt)),
                     (!cast<Instruction>(NAME # _SCALED) PPR:$gp, GPR64sp:$base, ZPR:$indices)>;
}

multiclass sve_mem_64b_gld_vs2_64_unscaled<bits<4> opc, string asm,
                                           SDPatternOperator op, ValueType vt> {
  def _REAL : sve_mem_64b_gld_sv<opc, 1, 0, 1, asm, ZPR64ExtLSL8>;

  def : InstAlias<asm # "\t$Zt, $Pg/z, [$Rn, $Zm]",
                  (!cast<Instruction>(NAME # _REAL) ZPR64:$Zt, PPR3bAny:$Pg, GPR64sp:$Rn, ZPR64ExtLSL8:$Zm), 0>;

  // We need a layer of indirection because early machine code passes balk at
  // physical register (i.e. FFR) uses that have no previous definition.
  let hasSideEffects = 1, hasNoSchedulingInfo = 1 in {
  def "" : Pseudo<(outs Z_d:$Zt), (ins PPR3bAny:$Pg, GPR64sp:$Rn, ZPR64ExtLSL8:$Zm), []>,
           PseudoInstExpansion<(!cast<Instruction>(NAME # _REAL) Z_d:$Zt, PPR3bAny:$Pg, GPR64sp:$Rn, ZPR64ExtLSL8:$Zm)>;
  }

  def : Pat<(nxv2i64 (op (nxv2i1 PPR:$gp), GPR64sp:$base, (nxv2i64 ZPR:$offsets), vt)),
            (!cast<Instruction>(NAME) PPR:$gp, GPR64sp:$base, ZPR:$offsets)>;
}

class sve_mem_64b_gld_vi<bits<4> opc, string asm, Operand imm_ty>
: I<(outs Z_d:$Zt), (ins PPR3bAny:$Pg, ZPR64:$Zn, imm_ty:$imm5),
  asm, "\t$Zt, $Pg/z, [$Zn, $imm5]",
  "",
  []>, Sched<[]> {
  bits<3> Pg;
  bits<5> Zn;
  bits<5> Zt;
  bits<5> imm5;
  let Inst{31-25} = 0b1100010;
  let Inst{24-23} = opc{3-2};
  let Inst{22-21} = 0b01;
  let Inst{20-16} = imm5;
  let Inst{15}    = 0b1;
  let Inst{14-13} = opc{1-0};
  let Inst{12-10} = Pg;
  let Inst{9-5}   = Zn;
  let Inst{4-0}   = Zt;

  let mayLoad = 1;
  let Defs = !if(!eq(opc{0}, 1), [FFR], []);
  let Uses = !if(!eq(opc{0}, 1), [FFR], []);
}

multiclass sve_mem_64b_gld_vi_64_ptrs<bits<4> opc, string asm, Operand imm_ty,
                                      SDPatternOperator op, ValueType vt> {
  def _IMM_REAL : sve_mem_64b_gld_vi<opc, asm, imm_ty>;

  def : InstAlias<asm # "\t$Zt, $Pg/z, [$Zn]",
                  (!cast<Instruction>(NAME # _IMM_REAL) ZPR64:$Zt, PPR3bAny:$Pg, ZPR64:$Zn, 0), 0>;
  def : InstAlias<asm # "\t$Zt, $Pg/z, [$Zn, $imm5]",
                 (!cast<Instruction>(NAME # _IMM_REAL) ZPR64:$Zt, PPR3bAny:$Pg, ZPR64:$Zn, imm_ty:$imm5), 0>;
  def : InstAlias<asm # "\t$Zt, $Pg/z, [$Zn]",
                  (!cast<Instruction>(NAME # _IMM_REAL) Z_d:$Zt, PPR3bAny:$Pg, ZPR64:$Zn, 0), 1>;

  // We need a layer of indirection because early machine code passes balk at
  // physical register (i.e. FFR) uses that have no previous definition.
  let hasSideEffects = 1, hasNoSchedulingInfo = 1 in {
  def _IMM : Pseudo<(outs Z_d:$Zt), (ins PPR3bAny:$Pg, ZPR64:$Zn, imm_ty:$imm5), []>,
                  PseudoInstExpansion<(!cast<Instruction>(NAME # _IMM_REAL) Z_d:$Zt, PPR3bAny:$Pg, ZPR64:$Zn, imm_ty:$imm5)>;
  }

  def : Pat<(nxv2i64 (op (nxv2i1 PPR:$gp), (nxv2i64 ZPR:$ptrs), imm_ty:$index, vt)),
            (!cast<Instruction>(NAME # _IMM) PPR:$gp, ZPR:$ptrs, imm_ty:$index)>;
}

// bit lsl is '0' if the offsets are extended (uxtw/sxtw), '1' if shifted (lsl)
class sve_mem_64b_prfm_sv<bits<2> msz, bit xs, bit lsl, string asm,
                          RegisterOperand zprext>
: I<(outs), (ins sve_prfop:$prfop, PPR3bAny:$Pg, GPR64sp:$Rn, zprext:$Zm),
  asm, "\t$prfop, $Pg, [$Rn, $Zm]",
  "",
  []>, Sched<[]> {
  bits<3> Pg;
  bits<5> Rn;
  bits<5> Zm;
  bits<4> prfop;
  let Inst{31-23} = 0b110001000;
  let Inst{22}    = xs;
  let Inst{21}    = 0b1;
  let Inst{20-16} = Zm;
  let Inst{15}    = lsl;
  let Inst{14-13} = msz;
  let Inst{12-10} = Pg;
  let Inst{9-5}   = Rn;
  let Inst{4}     = 0b0;
  let Inst{3-0}   = prfop;

  let hasSideEffects = 1;
}

multiclass sve_mem_64b_prfm_sv_ext_scaled<bits<2> msz, string asm,
                                          RegisterOperand sxtw_opnd,
                                          RegisterOperand uxtw_opnd,
                                          SDPatternOperator op_sxtw,
                                          SDPatternOperator op_uxtw> {
  def _UXTW_SCALED : sve_mem_64b_prfm_sv<msz, 0, 0, asm, uxtw_opnd>;
  def _SXTW_SCALED : sve_mem_64b_prfm_sv<msz, 1, 0, asm, sxtw_opnd>;

  def : Pat<(op_uxtw (nxv2i1 PPR3bAny:$Pg), (i64 GPR64sp:$Rn), (nxv2i64 uxtw_opnd:$Zm), (i32 sve_prfop:$prfop)),
            (!cast<Instruction>(NAME # _UXTW_SCALED) sve_prfop:$prfop, PPR3bAny:$Pg, GPR64sp:$Rn, uxtw_opnd:$Zm)>;

  def : Pat<(op_sxtw (nxv2i1 PPR3bAny:$Pg), (i64 GPR64sp:$Rn), (nxv2i64 sxtw_opnd:$Zm), (i32 sve_prfop:$prfop)),
            (!cast<Instruction>(NAME # _SXTW_SCALED) sve_prfop:$prfop, PPR3bAny:$Pg, GPR64sp:$Rn, sxtw_opnd:$Zm)>;

}

multiclass sve_mem_64b_prfm_sv_lsl_scaled<bits<2> msz, string asm,
                                          RegisterOperand zprext, SDPatternOperator frag> {
  def NAME : sve_mem_64b_prfm_sv<msz, 1, 1, asm, zprext>;

  def : Pat<(frag (nxv2i1 PPR3bAny:$Pg), (i64 GPR64sp:$Rn), (nxv2i64 zprext:$Zm), (i32 sve_prfop:$prfop)),
            (!cast<Instruction>(NAME) sve_prfop:$prfop, PPR3bAny:$Pg, GPR64sp:$Rn, zprext:$Zm)>;

}

class sve_mem_64b_prfm_vi<bits<2> msz, string asm, Operand imm_ty>
: I<(outs), (ins sve_prfop:$prfop, PPR3bAny:$Pg, ZPR64:$Zn, imm_ty:$imm5),
  asm, "\t$prfop, $Pg, [$Zn, $imm5]",
  "",
  []>, Sched<[]> {
  bits<3> Pg;
  bits<5> Zn;
  bits<5> imm5;
  bits<4> prfop;
  let Inst{31-25} = 0b1100010;
  let Inst{24-23} = msz;
  let Inst{22-21} = 0b00;
  let Inst{20-16} = imm5;
  let Inst{15-13} = 0b111;
  let Inst{12-10} = Pg;
  let Inst{9-5}   = Zn;
  let Inst{4}     = 0b0;
  let Inst{3-0}   = prfop;

  let hasSideEffects = 1;
}

multiclass sve_mem_64b_prfm_vi<bits<2> msz, string asm, Operand imm_ty, SDPatternOperator op> {
  def NAME : sve_mem_64b_prfm_vi<msz, asm, imm_ty>;

  def : InstAlias<asm # "\t$prfop, $Pg, [$Zn]",
                  (!cast<Instruction>(NAME) sve_prfop:$prfop, PPR3bAny:$Pg, ZPR64:$Zn, 0), 1>;

  def : Pat<(op (nxv2i1 PPR_3b:$Pg), (nxv2i64 ZPR32:$Zn), (i64 imm_ty:$imm), (i32 sve_prfop:$prfop)),
            (!cast<Instruction>(NAME) sve_prfop:$prfop, PPR_3b:$Pg, ZPR32:$Zn, imm_ty:$imm)>;
}

//===----------------------------------------------------------------------===//
// SVE Compute Vector Address Group
//===----------------------------------------------------------------------===//

class sve_int_bin_cons_misc_0_a<bits<2> opc, bits<2> msz, string asm,
                                ZPRRegOp zprty, RegisterOperand zprext>
: I<(outs zprty:$Zd), (ins zprty:$Zn, zprext:$Zm),
  asm, "\t$Zd, [$Zn, $Zm]",
  "",
  []>, Sched<[]> {
  bits<5> Zd;
  bits<5> Zn;
  bits<5> Zm;
  let Inst{31-24} = 0b00000100;
  let Inst{23-22} = opc;
  let Inst{21}    = 0b1;
  let Inst{20-16} = Zm;
  let Inst{15-12} = 0b1010;
  let Inst{11-10} = msz;
  let Inst{9-5}   = Zn;
  let Inst{4-0}   = Zd;
}

multiclass sve_int_bin_cons_misc_0_a_uxtw<bits<2> opc, string asm> {
  def _0 : sve_int_bin_cons_misc_0_a<opc, 0b00, asm, ZPR64, ZPR64ExtUXTW8>;
  def _1 : sve_int_bin_cons_misc_0_a<opc, 0b01, asm, ZPR64, ZPR64ExtUXTW16>;
  def _2 : sve_int_bin_cons_misc_0_a<opc, 0b10, asm, ZPR64, ZPR64ExtUXTW32>;
  def _3 : sve_int_bin_cons_misc_0_a<opc, 0b11, asm, ZPR64, ZPR64ExtUXTW64>;
}

multiclass sve_int_bin_cons_misc_0_a_sxtw<bits<2> opc, string asm> {
  def _0 : sve_int_bin_cons_misc_0_a<opc, 0b00, asm, ZPR64, ZPR64ExtSXTW8>;
  def _1 : sve_int_bin_cons_misc_0_a<opc, 0b01, asm, ZPR64, ZPR64ExtSXTW16>;
  def _2 : sve_int_bin_cons_misc_0_a<opc, 0b10, asm, ZPR64, ZPR64ExtSXTW32>;
  def _3 : sve_int_bin_cons_misc_0_a<opc, 0b11, asm, ZPR64, ZPR64ExtSXTW64>;
}

multiclass sve_int_bin_cons_misc_0_a_32_lsl<bits<2> opc, string asm> {
  def _0 : sve_int_bin_cons_misc_0_a<opc, 0b00, asm, ZPR32, ZPR32ExtLSL8>;
  def _1 : sve_int_bin_cons_misc_0_a<opc, 0b01, asm, ZPR32, ZPR32ExtLSL16>;
  def _2 : sve_int_bin_cons_misc_0_a<opc, 0b10, asm, ZPR32, ZPR32ExtLSL32>;
  def _3 : sve_int_bin_cons_misc_0_a<opc, 0b11, asm, ZPR32, ZPR32ExtLSL64>;
}

multiclass sve_int_bin_cons_misc_0_a_64_lsl<bits<2> opc, string asm> {
  def _0 : sve_int_bin_cons_misc_0_a<opc, 0b00, asm, ZPR64, ZPR64ExtLSL8>;
  def _1 : sve_int_bin_cons_misc_0_a<opc, 0b01, asm, ZPR64, ZPR64ExtLSL16>;
  def _2 : sve_int_bin_cons_misc_0_a<opc, 0b10, asm, ZPR64, ZPR64ExtLSL32>;
  def _3 : sve_int_bin_cons_misc_0_a<opc, 0b11, asm, ZPR64, ZPR64ExtLSL64>;
}

//===----------------------------------------------------------------------===//
// SVE Integer Misc - Unpredicated Group
//===----------------------------------------------------------------------===//

class sve_int_bin_cons_misc_0_b<bits<2> sz, string asm, ZPRRegOp zprty>
: I<(outs zprty:$Zd), (ins zprty:$Zn, zprty:$Zm),
  asm, "\t$Zd, $Zn, $Zm",
  "",
  []>, Sched<[]> {
  bits<5> Zd;
  bits<5> Zm;
  bits<5> Zn;
  let Inst{31-24} = 0b00000100;
  let Inst{23-22} = sz;
  let Inst{21}    = 0b1;
  let Inst{20-16} = Zm;
  let Inst{15-10} = 0b101100;
  let Inst{9-5}   = Zn;
  let Inst{4-0}   = Zd;
}

multiclass sve_int_bin_cons_misc_0_b<string asm, SDPatternOperator op> {
  def _H : sve_int_bin_cons_misc_0_b<0b01, asm, ZPR16>;
  def _S : sve_int_bin_cons_misc_0_b<0b10, asm, ZPR32>;
  def _D : sve_int_bin_cons_misc_0_b<0b11, asm, ZPR64>;

  def : SVE_2_Op_Pat<nxv8f16, op, nxv8f16, nxv8i16, !cast<Instruction>(NAME # _H)>;
  def : SVE_2_Op_Pat<nxv4f32, op, nxv4f32, nxv4i32, !cast<Instruction>(NAME # _S)>;
  def : SVE_2_Op_Pat<nxv2f64, op, nxv2f64, nxv2i64, !cast<Instruction>(NAME # _D)>;
}

class sve_int_bin_cons_misc_0_c<bits<8> opc, string asm, ZPRRegOp zprty>
: I<(outs zprty:$Zd), (ins zprty:$Zn),
  asm, "\t$Zd, $Zn",
  "",
  []>, Sched<[]> {
  bits<5> Zd;
  bits<5> Zn;
  let Inst{31-24} = 0b00000100;
  let Inst{23-22} = opc{7-6};
  let Inst{21}    = 0b1;
  let Inst{20-16} = opc{5-1};
  let Inst{15-11} = 0b10111;
  let Inst{10}    = opc{0};
  let Inst{9-5}   = Zn;
  let Inst{4-0}   = Zd;
}

multiclass sve_int_bin_cons_misc_0_c_fexpa<string asm, SDPatternOperator op> {
  def _H : sve_int_bin_cons_misc_0_c<0b01000000, asm, ZPR16>;
  def _S : sve_int_bin_cons_misc_0_c<0b10000000, asm, ZPR32>;
  def _D : sve_int_bin_cons_misc_0_c<0b11000000, asm, ZPR64>;

  def : SVE_1_Op_Pat<nxv8f16, op, nxv8i16, !cast<Instruction>(NAME # _H)>;
  def : SVE_1_Op_Pat<nxv4f32, op, nxv4i32, !cast<Instruction>(NAME # _S)>;
  def : SVE_1_Op_Pat<nxv2f64, op, nxv2i64, !cast<Instruction>(NAME # _D)>;
}

//===----------------------------------------------------------------------===//
// SVE Integer Reduction Group
//===----------------------------------------------------------------------===//

class sve_int_reduce<bits<2> sz8_32, bits<2> fmt, bits<3> opc, string asm,
                     ZPRRegOp zprty, FPRasZPROperand dstOpType>
: I<(outs dstOpType:$Vd), (ins PPR3bAny:$Pg, zprty:$Zn),
  asm, "\t$Vd, $Pg, $Zn",
  "",
  []>, Sched<[]> {
  bits<3> Pg;
  bits<5> Vd;
  bits<5> Zn;
  let Inst{31-24} = 0b00000100;
  let Inst{23-22} = sz8_32;
  let Inst{21}    = 0b0;
  let Inst{20-19} = fmt;
  let Inst{18-16} = opc;
  let Inst{15-13} = 0b001;
  let Inst{12-10} = Pg;
  let Inst{9-5}   = Zn;
  let Inst{4-0}   = Vd;
}

multiclass sve_int_reduce_0_saddv<bits<3> opc, string asm,
                                  SDPatternOperator op> {
  def _B : sve_int_reduce<0b00, 0b00, opc, asm, ZPR8, FPR64asZPR>;
  def _H : sve_int_reduce<0b01, 0b00, opc, asm, ZPR16, FPR64asZPR>;
  def _S : sve_int_reduce<0b10, 0b00, opc, asm, ZPR32, FPR64asZPR>;

  def : SVE_2_Op_Pat<nxv2i64, op, nxv16i1, nxv16i8, !cast<Instruction>(NAME # _B)>;
  def : SVE_2_Op_Pat<nxv2i64, op, nxv8i1,  nxv8i16, !cast<Instruction>(NAME # _H)>;
  def : SVE_2_Op_Pat<nxv2i64, op, nxv4i1,  nxv4i32, !cast<Instruction>(NAME # _S)>;
}

multiclass sve_int_reduce_0_uaddv<bits<3> opc, string asm,
                                  SDPatternOperator op> {
  def _B : sve_int_reduce<0b00, 0b00, opc, asm, ZPR8, FPR64asZPR>;
  def _H : sve_int_reduce<0b01, 0b00, opc, asm, ZPR16, FPR64asZPR>;
  def _S : sve_int_reduce<0b10, 0b00, opc, asm, ZPR32, FPR64asZPR>;
  def _D : sve_int_reduce<0b11, 0b00, opc, asm, ZPR64, FPR64asZPR>;

  def : SVE_2_Op_Pat<nxv2i64, op, nxv16i1, nxv16i8, !cast<Instruction>(NAME # _B)>;
  def : SVE_2_Op_Pat<nxv2i64, op, nxv8i1,  nxv8i16, !cast<Instruction>(NAME # _H)>;
  def : SVE_2_Op_Pat<nxv2i64, op, nxv4i1,  nxv4i32, !cast<Instruction>(NAME # _S)>;
  def : SVE_2_Op_Pat<nxv2i64, op, nxv2i1,  nxv2i64, !cast<Instruction>(NAME # _D)>;
}

multiclass sve_int_reduce_1<bits<3> opc, string asm,
                            SDPatternOperator op> {
  def _B : sve_int_reduce<0b00, 0b01, opc, asm, ZPR8, FPR8asZPR>;
  def _H : sve_int_reduce<0b01, 0b01, opc, asm, ZPR16, FPR16asZPR>;
  def _S : sve_int_reduce<0b10, 0b01, opc, asm, ZPR32, FPR32asZPR>;
  def _D : sve_int_reduce<0b11, 0b01, opc, asm, ZPR64, FPR64asZPR>;

  def : SVE_2_Op_Pat<nxv16i8, op, nxv16i1, nxv16i8, !cast<Instruction>(NAME # _B)>;
  def : SVE_2_Op_Pat<nxv8i16, op, nxv8i1,  nxv8i16, !cast<Instruction>(NAME # _H)>;
  def : SVE_2_Op_Pat<nxv4i32, op, nxv4i1,  nxv4i32, !cast<Instruction>(NAME # _S)>;
  def : SVE_2_Op_Pat<nxv2i64, op, nxv2i1,  nxv2i64, !cast<Instruction>(NAME # _D)>;
}

multiclass sve_int_reduce_2<bits<3> opc, string asm,
                            SDPatternOperator op> {
  def _B : sve_int_reduce<0b00, 0b11, opc, asm, ZPR8, FPR8asZPR>;
  def _H : sve_int_reduce<0b01, 0b11, opc, asm, ZPR16, FPR16asZPR>;
  def _S : sve_int_reduce<0b10, 0b11, opc, asm, ZPR32, FPR32asZPR>;
  def _D : sve_int_reduce<0b11, 0b11, opc, asm, ZPR64, FPR64asZPR>;

  def : SVE_2_Op_Pat<nxv16i8, op, nxv16i1, nxv16i8, !cast<Instruction>(NAME # _B)>;
  def : SVE_2_Op_Pat<nxv8i16, op, nxv8i1,  nxv8i16, !cast<Instruction>(NAME # _H)>;
  def : SVE_2_Op_Pat<nxv4i32, op, nxv4i1,  nxv4i32, !cast<Instruction>(NAME # _S)>;
  def : SVE_2_Op_Pat<nxv2i64, op, nxv2i1,  nxv2i64, !cast<Instruction>(NAME # _D)>;
}

class sve_int_movprfx_pred<bits<2> sz8_32, bits<3> opc, string asm,
                           ZPRRegOp zprty, string pg_suffix, dag iops>
: I<(outs zprty:$Zd), iops,
  asm, "\t$Zd, $Pg"#pg_suffix#", $Zn",
  "",
  []>, Sched<[]> {
  bits<3> Pg;
  bits<5> Zd;
  bits<5> Zn;
  let Inst{31-24} = 0b00000100;
  let Inst{23-22} = sz8_32;
  let Inst{21-19} = 0b010;
  let Inst{18-16} = opc;
  let Inst{15-13} = 0b001;
  let Inst{12-10} = Pg;
  let Inst{9-5}   = Zn;
  let Inst{4-0}   = Zd;

  let ElementSize = zprty.ElementSize;
}

multiclass sve_int_movprfx_pred_merge<bits<3> opc, string asm> {
let Constraints = "$Zd = $_Zd" in {
  def _B : sve_int_movprfx_pred<0b00, opc, asm, ZPR8, "/m",
                                (ins ZPR8:$_Zd, PPR3bAny:$Pg, ZPR8:$Zn)>;
  def _H : sve_int_movprfx_pred<0b01, opc, asm, ZPR16, "/m",
                                (ins ZPR16:$_Zd, PPR3bAny:$Pg, ZPR16:$Zn)>;
  def _S : sve_int_movprfx_pred<0b10, opc, asm, ZPR32, "/m",
                                (ins ZPR32:$_Zd, PPR3bAny:$Pg, ZPR32:$Zn)>;
  def _D : sve_int_movprfx_pred<0b11, opc, asm, ZPR64, "/m",
                                (ins ZPR64:$_Zd, PPR3bAny:$Pg, ZPR64:$Zn)>;
}
}

multiclass sve_int_movprfx_pred_zero<bits<3> opc, string asm> {
  def _B : sve_int_movprfx_pred<0b00, opc, asm, ZPR8, "/z",
                                (ins PPR3bAny:$Pg, ZPR8:$Zn)>;
  def _H : sve_int_movprfx_pred<0b01, opc, asm, ZPR16, "/z",
                                (ins PPR3bAny:$Pg, ZPR16:$Zn)>;
  def _S : sve_int_movprfx_pred<0b10, opc, asm, ZPR32, "/z",
                                (ins PPR3bAny:$Pg, ZPR32:$Zn)>;
  def _D : sve_int_movprfx_pred<0b11, opc, asm, ZPR64, "/z",
                                (ins PPR3bAny:$Pg, ZPR64:$Zn)>;
}

//===----------------------------------------------------------------------===//
// SVE Propagate Break Group
//===----------------------------------------------------------------------===//

class sve_int_brkp<bits<2> opc, string asm>
: I<(outs PPR8:$Pd), (ins PPRAny:$Pg, PPR8:$Pn, PPR8:$Pm),
  asm, "\t$Pd, $Pg/z, $Pn, $Pm",
  "",
  []>, Sched<[]> {
  bits<4> Pd;
  bits<4> Pg;
  bits<4> Pm;
  bits<4> Pn;
  let Inst{31-24} = 0b00100101;
  let Inst{23}    = 0b0;
  let Inst{22}    = opc{1};
  let Inst{21-20} = 0b00;
  let Inst{19-16} = Pm;
  let Inst{15-14} = 0b11;
  let Inst{13-10} = Pg;
  let Inst{9}     = 0b0;
  let Inst{8-5}   = Pn;
  let Inst{4}     = opc{0};
  let Inst{3-0}   = Pd;

  let Defs = !if(!eq (opc{1}, 1), [NZCV], []);
}

multiclass sve_int_brkp<bits<2> opc, string asm, SDPatternOperator op> {
  def NAME : sve_int_brkp<opc, asm>;

  def : SVE_3_Op_Pat<nxv16i1, op, nxv16i1, nxv16i1, nxv16i1, !cast<Instruction>(NAME)>;
}


//===----------------------------------------------------------------------===//
// SVE Partition Break Group
//===----------------------------------------------------------------------===//

class sve_int_brkn<bit S, string asm>
: I<(outs PPR8:$Pdm), (ins PPRAny:$Pg, PPR8:$Pn, PPR8:$_Pdm),
  asm, "\t$Pdm, $Pg/z, $Pn, $_Pdm",
  "",
  []>, Sched<[]> {
  bits<4> Pdm;
  bits<4> Pg;
  bits<4> Pn;
  let Inst{31-23} = 0b001001010;
  let Inst{22}    = S;
  let Inst{21-14} = 0b01100001;
  let Inst{13-10} = Pg;
  let Inst{9}     = 0b0;
  let Inst{8-5}   = Pn;
  let Inst{4}     = 0b0;
  let Inst{3-0}   = Pdm;

  let Constraints = "$Pdm = $_Pdm";
  let Defs = !if(S, [NZCV], []);
}

multiclass sve_int_brkn<bits<1> opc, string asm, SDPatternOperator op> {
  def NAME : sve_int_brkn<opc, asm>;

  def : SVE_3_Op_Pat<nxv16i1, op, nxv16i1, nxv16i1, nxv16i1, !cast<Instruction>(NAME)>;
}

class sve_int_break<bits<3> opc, string asm, string suffix, dag iops>
: I<(outs PPR8:$Pd), iops,
  asm, "\t$Pd, $Pg"#suffix#", $Pn",
  "",
  []>, Sched<[]> {
  bits<4> Pd;
  bits<4> Pg;
  bits<4> Pn;
  let Inst{31-24} = 0b00100101;
  let Inst{23-22} = opc{2-1};
  let Inst{21-14} = 0b01000001;
  let Inst{13-10} = Pg;
  let Inst{9}     = 0b0;
  let Inst{8-5}   = Pn;
  let Inst{4}     = opc{0};
  let Inst{3-0}   = Pd;

  let Constraints = !if(!eq (opc{0}, 1), "$Pd = $_Pd", "");
  let Defs = !if(!eq (opc{1}, 1), [NZCV], []);

}

multiclass sve_int_break_m<bits<3> opc, string asm, SDPatternOperator op> {
  def NAME : sve_int_break<opc, asm, "/m", (ins PPR8:$_Pd, PPRAny:$Pg, PPR8:$Pn)>;

  def : SVE_3_Op_Pat<nxv16i1, op, nxv16i1, nxv16i1, nxv16i1, !cast<Instruction>(NAME)>;
}

multiclass sve_int_break_z<bits<3> opc, string asm, SDPatternOperator op> {
  def NAME : sve_int_break<opc, asm, "/z", (ins PPRAny:$Pg, PPR8:$Pn)>;

  def : SVE_2_Op_Pat<nxv16i1, op, nxv16i1, nxv16i1, !cast<Instruction>(NAME)>;
}

//===----------------------------------------------------------------------===//
// SVE2 String Processing Group
//===----------------------------------------------------------------------===//

class sve2_char_match<bit sz, bit opc, string asm,
                      PPRRegOp pprty, ZPRRegOp zprty>
: I<(outs pprty:$Pd), (ins PPR3bAny:$Pg, zprty:$Zn, zprty:$Zm),
  asm, "\t$Pd, $Pg/z, $Zn, $Zm",
  "",
  []>, Sched<[]> {
  bits<4> Pd;
  bits<3> Pg;
  bits<5> Zm;
  bits<5> Zn;
  let Inst{31-23} = 0b010001010;
  let Inst{22}    = sz;
  let Inst{21}    = 0b1;
  let Inst{20-16} = Zm;
  let Inst{15-13} = 0b100;
  let Inst{12-10} = Pg;
  let Inst{9-5}   = Zn;
  let Inst{4}     = opc;
  let Inst{3-0}   = Pd;

  let Defs = [NZCV];
  let isPTestLike = 1;
}

multiclass sve2_char_match<bit opc, string asm, SDPatternOperator op> {
  def _B : sve2_char_match<0b0, opc, asm, PPR8, ZPR8>;
  def _H : sve2_char_match<0b1, opc, asm, PPR16, ZPR16>;

  def : SVE_3_Op_Pat<nxv16i1, op, nxv16i1, nxv16i8, nxv16i8, !cast<Instruction>(NAME # _B)>;
  def : SVE_3_Op_Pat<nxv8i1,  op, nxv8i1,  nxv8i16, nxv8i16, !cast<Instruction>(NAME # _H)>;
}

//===----------------------------------------------------------------------===//
// SVE2 Histogram Computation - Segment Group
//===----------------------------------------------------------------------===//

class sve2_hist_gen_segment<string asm, SDPatternOperator op>
: I<(outs ZPR8:$Zd), (ins ZPR8:$Zn, ZPR8:$Zm),
  asm, "\t$Zd, $Zn, $Zm",
  "",
  [(set nxv16i8:$Zd, (op nxv16i8:$Zn, nxv16i8:$Zm))]>, Sched<[]> {
  bits<5> Zd;
  bits<5> Zn;
  bits<5> Zm;
  let Inst{31-21} = 0b01000101001;
  let Inst{20-16} = Zm;
  let Inst{15-10} = 0b101000;
  let Inst{9-5}   = Zn;
  let Inst{4-0}   = Zd;
}

//===----------------------------------------------------------------------===//
// SVE2 Histogram Computation - Vector Group
//===----------------------------------------------------------------------===//

class sve2_hist_gen_vector<bit sz, string asm, ZPRRegOp zprty>
: I<(outs zprty:$Zd), (ins PPR3bAny:$Pg, zprty:$Zn, zprty:$Zm),
  asm, "\t$Zd, $Pg/z, $Zn, $Zm",
  "",
  []>, Sched<[]> {
  bits<5> Zd;
  bits<5> Zn;
  bits<3> Pg;
  bits<5> Zm;
  let Inst{31-23} = 0b010001011;
  let Inst{22}    = sz;
  let Inst{21}    = 0b1;
  let Inst{20-16} = Zm;
  let Inst{15-13} = 0b110;
  let Inst{12-10} = Pg;
  let Inst{9-5}   = Zn;
  let Inst{4-0}   = Zd;
}

multiclass sve2_hist_gen_vector<string asm, SDPatternOperator op> {
  def _S : sve2_hist_gen_vector<0b0, asm, ZPR32>;
  def _D : sve2_hist_gen_vector<0b1, asm, ZPR64>;

  def : SVE_3_Op_Pat<nxv4i32, op, nxv4i1, nxv4i32, nxv4i32, !cast<Instruction>(NAME # _S)>;
  def : SVE_3_Op_Pat<nxv2i64, op, nxv2i1, nxv2i64, nxv2i64, !cast<Instruction>(NAME # _D)>;
}

//===----------------------------------------------------------------------===//
// SVE2 Crypto Extensions Group
//===----------------------------------------------------------------------===//

class sve2_crypto_cons_bin_op<bit opc, string asm, ZPRRegOp zprty>
: I<(outs zprty:$Zd), (ins zprty:$Zn, zprty:$Zm),
  asm, "\t$Zd, $Zn, $Zm",
  "",
  []>, Sched<[]> {
  bits<5> Zd;
  bits<5> Zn;
  bits<5> Zm;
  let Inst{31-21} = 0b01000101001;
  let Inst{20-16} = Zm;
  let Inst{15-11} = 0b11110;
  let Inst{10}    = opc;
  let Inst{9-5}   = Zn;
  let Inst{4-0}   = Zd;
}

multiclass sve2_crypto_cons_bin_op<bit opc, string asm, ZPRRegOp zprty,
                                   SDPatternOperator op, ValueType vt> {
  def NAME : sve2_crypto_cons_bin_op<opc, asm, zprty>;
  def : SVE_2_Op_Pat<vt, op, vt, vt, !cast<Instruction>(NAME)>;
}

class sve2_crypto_des_bin_op<bits<2> opc, string asm, ZPRRegOp zprty>
: I<(outs zprty:$Zdn), (ins zprty:$_Zdn, zprty:$Zm),
  asm, "\t$Zdn, $_Zdn, $Zm",
  "",
  []>, Sched<[]> {
  bits<5> Zdn;
  bits<5> Zm;
  let Inst{31-17} = 0b010001010010001;
  let Inst{16}    = opc{1};
  let Inst{15-11} = 0b11100;
  let Inst{10}    = opc{0};
  let Inst{9-5}   = Zm;
  let Inst{4-0}   = Zdn;

  let Constraints = "$Zdn = $_Zdn";
}

multiclass sve2_crypto_des_bin_op<bits<2> opc, string asm, ZPRRegOp zprty,
                                  SDPatternOperator op, ValueType vt> {
  def NAME : sve2_crypto_des_bin_op<opc, asm, zprty>;
  def : SVE_2_Op_Pat<vt, op, vt, vt, !cast<Instruction>(NAME)>;
}

class sve2_crypto_unary_op<bit opc, string asm, ZPRRegOp zprty>
: I<(outs zprty:$Zdn), (ins zprty:$_Zdn),
  asm, "\t$Zdn, $_Zdn",
  "",
  []>, Sched<[]> {
  bits<5> Zdn;
  let Inst{31-11} = 0b010001010010000011100;
  let Inst{10}    = opc;
  let Inst{9-5}   = 0b00000;
  let Inst{4-0}   = Zdn;

  let Constraints = "$Zdn = $_Zdn";
}

multiclass sve2_crypto_unary_op<bit opc, string asm, SDPatternOperator op> {
  def NAME : sve2_crypto_unary_op<opc, asm, ZPR8>;
  def : SVE_1_Op_Pat<nxv16i8, op, nxv16i8, !cast<Instruction>(NAME)>;
}

//===----------------------------------------------------------------------===//
// SVE BFloat16 Group
//===----------------------------------------------------------------------===//

class sve_bfloat_dot_base<bits<2> opc, string asm, string ops, dag iops>
: I<(outs ZPR32:$Zda), iops, asm, ops, "", []>, Sched<[]> {
  bits<5> Zda;
  bits<5> Zn;
  let Inst{31-21} = 0b01100100011;
  let Inst{15-14} = opc;
  let Inst{13-10} = 0b0000;
  let Inst{9-5}   = Zn;
  let Inst{4-0}   = Zda;

  let Constraints = "$Zda = $_Zda";
  let DestructiveInstType = DestructiveOther;
  let ElementSize = ElementSizeH;
}

class sve_bfloat_dot<string asm>
: sve_bfloat_dot_base<0b10, asm, "\t$Zda, $Zn, $Zm",
  (ins ZPR32:$_Zda, ZPR16:$Zn, ZPR16:$Zm)> {
  bits<5> Zm;
  let Inst{20-16} = Zm;
}

multiclass sve_bfloat_dot<string asm, SDPatternOperator op> {
  def NAME : sve_bfloat_dot<asm>;
  def : SVE_3_Op_Pat<nxv4f32, op, nxv4f32, nxv8bf16, nxv8bf16 ,!cast<Instruction>(NAME)>;
}

class sve_bfloat_dot_indexed<string asm>
: sve_bfloat_dot_base<0b01, asm, "\t$Zda, $Zn, $Zm$iop",
  (ins ZPR32:$_Zda, ZPR16:$Zn, ZPR3b16:$Zm, VectorIndexS:$iop)> {
  bits<2> iop;
  bits<3> Zm;
  let Inst{20-19} = iop;
  let Inst{18-16} = Zm;
}

multiclass sve_bfloat_dot_indexed<string asm, SDPatternOperator op> {
  def NAME : sve_bfloat_dot_indexed<asm>;
  def : SVE_4_Op_Imm_Pat<nxv4f32, op, nxv4f32, nxv8bf16, nxv8bf16, i64, VectorIndexS_timm, !cast<Instruction>(NAME)>;
}

class sve_bfloat_matmul<string asm>
: I<(outs ZPR32:$Zda), (ins ZPR32:$_Zda, ZPR16:$Zn, ZPR16:$Zm),
  asm, "\t$Zda, $Zn, $Zm", "", []>, Sched<[]> {
  bits<5> Zm;
  bits<5> Zda;
  bits<5> Zn;
  let Inst{31-21} = 0b01100100011;
  let Inst{20-16} = Zm;
  let Inst{15-10} = 0b111001;
  let Inst{9-5}   = Zn;
  let Inst{4-0}   = Zda;

  let Constraints = "$Zda = $_Zda";
  let DestructiveInstType = DestructiveOther;
  let ElementSize = ElementSizeH;
}

multiclass sve_bfloat_matmul<string asm, SDPatternOperator op> {
  def NAME : sve_bfloat_matmul<asm>;
  def : SVE_3_Op_Pat<nxv4f32, op, nxv4f32, nxv8bf16, nxv8bf16 ,!cast<Instruction>(NAME)>;
}

class sve_bfloat_matmul_longvecl<bit BT, string asm>
: sve_bfloat_matmul<asm> {
  let Inst{23}    = 0b1;
  let Inst{14-13} = 0b00;
  let Inst{10}    = BT;
}

multiclass sve_bfloat_matmul_longvecl<bit BT, string asm, SDPatternOperator op> {
  def NAME : sve_bfloat_matmul_longvecl<BT, asm>;
  def : SVE_3_Op_Pat<nxv4f32, op, nxv4f32, nxv8bf16, nxv8bf16 ,!cast<Instruction>(NAME)>;
}

class sve_bfloat_matmul_longvecl_idx<bit BT, string asm>
: sve_bfloat_dot_base<0b01, asm, "\t$Zda, $Zn, $Zm$iop",
  (ins ZPR32:$_Zda, ZPR16:$Zn, ZPR3b16:$Zm, VectorIndexH:$iop)> {
  bits<3> iop;
  bits<3> Zm;
  let Inst{23}    = 0b1;
  let Inst{20-19} = iop{2-1};
  let Inst{18-16} = Zm;
  let Inst{11}    = iop{0};
  let Inst{10}    = BT;
}

multiclass sve_bfloat_matmul_longvecl_idx<bit BT, string asm, SDPatternOperator op> {
  def NAME : sve_bfloat_matmul_longvecl_idx<BT, asm>;
  def : SVE_4_Op_Imm_Pat<nxv4f32, op, nxv4f32, nxv8bf16, nxv8bf16, i64, VectorIndexH_timm, !cast<Instruction>(NAME)>;
}

class sve_bfloat_convert<bit N, string asm>
: I<(outs ZPR16:$Zd), (ins ZPR16:$_Zd, PPR3bAny:$Pg, ZPR32:$Zn),
  asm, "\t$Zd, $Pg/m, $Zn", "", []>, Sched<[]> {
  bits<5> Zd;
  bits<3> Pg;
  bits<5> Zn;
  let Inst{31-25} = 0b0110010;
  let Inst{24}    = N;
  let Inst{23-13} = 0b10001010101;
  let Inst{12-10} = Pg;
  let Inst{9-5}   = Zn;
  let Inst{4-0}   = Zd;

  let Constraints = "$Zd = $_Zd";
  let DestructiveInstType = DestructiveOther;
  let hasSideEffects = 1;
  let ElementSize = ElementSizeS;
}

multiclass sve_bfloat_convert<bit N, string asm, SDPatternOperator op> {
  def NAME : sve_bfloat_convert<N, asm>;
  def : SVE_3_Op_Pat<nxv8bf16, op, nxv8bf16, nxv8i1, nxv4f32, !cast<Instruction>(NAME)>;
}

//===----------------------------------------------------------------------===//
// SVE Integer Matrix Multiply Group
//===----------------------------------------------------------------------===//

class sve_int_matmul<bits<2> uns, string asm>
: I<(outs ZPR32:$Zda), (ins ZPR32:$_Zda, ZPR8:$Zn, ZPR8:$Zm), asm,
  "\t$Zda, $Zn, $Zm", "", []>, Sched<[]> {
  bits<5> Zda;
  bits<5> Zn;
  bits<5> Zm;
  let Inst{31-24} = 0b01000101;
  let Inst{23-22} = uns;
  let Inst{21}    = 0;
  let Inst{20-16} = Zm;
  let Inst{15-10} = 0b100110;
  let Inst{9-5}   = Zn;
  let Inst{4-0}   = Zda;

  let Constraints = "$Zda = $_Zda";
  let DestructiveInstType = DestructiveOther;
  let ElementSize = ZPR32.ElementSize;
}

multiclass sve_int_matmul<bits<2> uns, string asm, SDPatternOperator op> {
  def NAME : sve_int_matmul<uns, asm>;

  def : SVE_3_Op_Pat<nxv4i32, op , nxv4i32, nxv16i8, nxv16i8, !cast<Instruction>(NAME)>;
}

//===----------------------------------------------------------------------===//
// SVE Integer Dot Product Mixed Sign Group
//===----------------------------------------------------------------------===//

class sve_int_dot_mixed<string asm>
: I<(outs ZPR32:$Zda), (ins ZPR32:$_Zda, ZPR8:$Zn, ZPR8:$Zm), asm,
  "\t$Zda, $Zn, $Zm", "", []>, Sched<[]> {
  bits<5> Zda;
  bits<5> Zn;
  bits<5> Zm;
  let Inst{31-21} = 0b01000100100;
  let Inst{20-16} = Zm;
  let Inst{15-10} = 0b011110;
  let Inst{9-5}   = Zn;
  let Inst{4-0}   = Zda;

  let Constraints = "$Zda = $_Zda";
  let DestructiveInstType = DestructiveOther;
  let ElementSize = ZPR32.ElementSize;
}

multiclass sve_int_dot_mixed<string asm, SDPatternOperator op> {
  def NAME : sve_int_dot_mixed<asm>;

  def : SVE_3_Op_Pat<nxv4i32, op , nxv4i32, nxv16i8, nxv16i8, !cast<Instruction>(NAME)>;
}

//===----------------------------------------------------------------------===//
// SVE Integer Dot Product Mixed Sign - Indexed Group
//===----------------------------------------------------------------------===//

class sve_int_dot_mixed_indexed<bit U, string asm>
: I<(outs ZPR32:$Zda), (ins ZPR32:$_Zda, ZPR8:$Zn, ZPR3b8:$Zm, VectorIndexS32b:$idx),
    asm, "\t$Zda, $Zn, $Zm$idx", "", []>, Sched<[]> {
  bits<5> Zda;
  bits<5> Zn;
  bits<3> Zm;
  bits<2> idx;
  let Inst{31-21} = 0b01000100101;
  let Inst{20-19} = idx;
  let Inst{18-16} = Zm;
  let Inst{15-11} = 0b00011;
  let Inst{10}    = U;
  let Inst{9-5}   = Zn;
  let Inst{4-0}   = Zda;

  let Constraints = "$Zda = $_Zda";
  let DestructiveInstType = DestructiveOther;
  let ElementSize = ZPR32.ElementSize;
}

multiclass sve_int_dot_mixed_indexed<bit U, string asm, SDPatternOperator op> {
  def NAME : sve_int_dot_mixed_indexed<U, asm>;

  def : SVE_4_Op_Imm_Pat<nxv4i32, op, nxv4i32, nxv16i8, nxv16i8, i32, VectorIndexS32b_timm, !cast<Instruction>(NAME)>;
}

//===----------------------------------------------------------------------===//
// SVE Floating Point Matrix Multiply Accumulate Group
//===----------------------------------------------------------------------===//

class sve_fp_matrix_mla<bit sz, string asm, ZPRRegOp zprty>
: I<(outs zprty:$Zda), (ins zprty:$_Zda, zprty:$Zn, zprty:$Zm),
    asm, "\t$Zda, $Zn, $Zm", "", []>, Sched<[]> {
  bits<5> Zda;
  bits<5> Zn;
  bits<5> Zm;
  let Inst{31-23} = 0b011001001;
  let Inst{22}    = sz;
  let Inst{21}    = 1;
  let Inst{20-16} = Zm;
  let Inst{15-10} = 0b111001;
  let Inst{9-5}   = Zn;
  let Inst{4-0}   = Zda;

  let Constraints = "$Zda = $_Zda";
  let DestructiveInstType = DestructiveOther;
  let ElementSize = zprty.ElementSize;
}

multiclass sve_fp_matrix_mla<bit sz, string asm, ZPRRegOp zprty, SDPatternOperator op, ValueType vt> {
  def NAME : sve_fp_matrix_mla<sz, asm, zprty>;

  def : SVE_3_Op_Pat<vt, op , vt, vt, vt, !cast<Instruction>(NAME)>;
}

//===----------------------------------------------------------------------===//
// SVE Memory - Contiguous Load And Replicate 256-bit Group
//===----------------------------------------------------------------------===//

class sve_mem_ldor_si<bits<2> sz, string asm, RegisterOperand VecList>
: I<(outs VecList:$Zt), (ins PPR3bAny:$Pg, GPR64sp:$Rn, simm4s32:$imm4),
  asm, "\t$Zt, $Pg/z, [$Rn, $imm4]", "", []>, Sched<[]> {
  bits<5> Zt;
  bits<5> Rn;
  bits<3> Pg;
  bits<4> imm4;
  let Inst{31-25} = 0b1010010;
  let Inst{24-23} = sz;
  let Inst{22-20} = 0b010;
  let Inst{19-16} = imm4;
  let Inst{15-13} = 0b001;
  let Inst{12-10} = Pg;
  let Inst{9-5}   = Rn;
  let Inst{4-0}   = Zt;

  let mayLoad = 1;
}

multiclass sve_mem_ldor_si<bits<2> sz, string asm, RegisterOperand listty,
                           ZPRRegOp zprty, ValueType Ty, ValueType PredTy, SDNode Ld1ro> {
  def NAME : sve_mem_ldor_si<sz, asm, listty>;
  def : InstAlias<asm # "\t$Zt, $Pg/z, [$Rn]",
                  (!cast<Instruction>(NAME) listty:$Zt, PPR3bAny:$Pg, GPR64sp:$Rn, 0), 1>;
  def : InstAlias<asm # "\t$Zt, $Pg/z, [$Rn]",
                  (!cast<Instruction>(NAME) zprty:$Zt, PPR3bAny:$Pg, GPR64sp:$Rn, 0), 0>;
  def : InstAlias<asm # "\t$Zt, $Pg/z, [$Rn, $imm4]",
                  (!cast<Instruction>(NAME) zprty:$Zt, PPR3bAny:$Pg, GPR64sp:$Rn, simm4s32:$imm4), 0>;

  // Base addressing mode
  def : Pat<(Ty (Ld1ro (PredTy PPR3bAny:$Pg), GPR64sp:$base)),
            (!cast<Instruction>(NAME) PPR3bAny:$Pg, GPR64sp:$base, (i64 0))>;
  let AddedComplexity = 2 in {
    // Reg + Imm addressing mode
    def : Pat<(Ty (Ld1ro (PredTy PPR3bAny:$Pg), (add GPR64:$base, (i64 simm4s32:$imm)))),
              (!cast<Instruction>(NAME) $Pg, $base, simm4s32:$imm)>;
  }
}

class sve_mem_ldor_ss<bits<2> sz, string asm, RegisterOperand VecList,
                      RegisterOperand gprty>
: I<(outs VecList:$Zt), (ins PPR3bAny:$Pg, GPR64sp:$Rn, gprty:$Rm),
  asm, "\t$Zt, $Pg/z, [$Rn, $Rm]", "", []>, Sched<[]> {
  bits<5> Zt;
  bits<3> Pg;
  bits<5> Rn;
  bits<5> Rm;
  let Inst{31-25} = 0b1010010;
  let Inst{24-23} = sz;
  let Inst{22-21} = 0b01;
  let Inst{20-16} = Rm;
  let Inst{15-13} = 0;
  let Inst{12-10} = Pg;
  let Inst{9-5}   = Rn;
  let Inst{4-0}   = Zt;

  let mayLoad = 1;
}

multiclass sve_mem_ldor_ss<bits<2> sz, string asm, RegisterOperand listty,
                           ZPRRegOp zprty, RegisterOperand gprty, ValueType Ty,
                           ValueType PredTy, SDNode Ld1ro, ComplexPattern AddrCP> {
  def NAME : sve_mem_ldor_ss<sz, asm, listty, gprty>;

  def : InstAlias<asm # "\t$Zt, $Pg/z, [$Rn, $Rm]",
                  (!cast<Instruction>(NAME) zprty:$Zt, PPR3bAny:$Pg, GPR64sp:$Rn, gprty:$Rm), 0>;

  def : Pat<(Ty (Ld1ro (PredTy PPR3bAny:$gp), (AddrCP GPR64sp:$base, gprty:$offset))),
            (!cast<Instruction>(NAME) PPR3bAny:$gp, GPR64sp:$base, gprty:$offset)>;
}

//===----------------------------------------------------------------------===//
// SVE Interleave 128-bit Elements Group
//===----------------------------------------------------------------------===//

class sve_int_perm_bin_perm_128_zz<bits<2> opc, bit P, string asm>
: I<(outs ZPR128:$Zd), (ins ZPR128:$Zn, ZPR128:$Zm),
  asm, "\t$Zd, $Zn, $Zm",
  "",
  []>, Sched<[]> {
  bits<5> Zd;
  bits<5> Zm;
  bits<5> Zn;
  let Inst{31-21} = 0b00000101101;
  let Inst{20-16} = Zm;
  let Inst{15-13} = 0b000;
  let Inst{12-11} = opc;
  let Inst{10}    = P;
  let Inst{9-5}   = Zn;
  let Inst{4-0}   = Zd;
}

multiclass sve_int_perm_bin_perm_128_zz<bits<2> opc, bit P, string asm, SDPatternOperator op> {
  def NAME : sve_int_perm_bin_perm_128_zz<opc, P, asm>;

  def : SVE_2_Op_Pat<nxv16i8,  op, nxv16i8,  nxv16i8,  !cast<Instruction>(NAME)>;
  def : SVE_2_Op_Pat<nxv8i16,  op, nxv8i16,  nxv8i16,  !cast<Instruction>(NAME)>;
  def : SVE_2_Op_Pat<nxv8f16,  op, nxv8f16,  nxv8f16,  !cast<Instruction>(NAME)>;
  def : SVE_2_Op_Pat<nxv4i32,  op, nxv4i32,  nxv4i32,  !cast<Instruction>(NAME)>;
  def : SVE_2_Op_Pat<nxv4f32,  op, nxv4f32,  nxv4f32,  !cast<Instruction>(NAME)>;
  def : SVE_2_Op_Pat<nxv2i64,  op, nxv2i64,  nxv2i64,  !cast<Instruction>(NAME)>;
  def : SVE_2_Op_Pat<nxv2f64,  op, nxv2f64,  nxv2f64,  !cast<Instruction>(NAME)>;
  def : SVE_2_Op_Pat<nxv8bf16, op, nxv8bf16, nxv8bf16, !cast<Instruction>(NAME)>;
}

/// Addressing modes
def am_sve_indexed_s4 :ComplexPattern<i64, 2, "SelectAddrModeIndexedSVE<-8,7>", [], [SDNPWantRoot]>;
def am_sve_indexed_s6 :ComplexPattern<i64, 2, "SelectAddrModeIndexedSVE<-32,31>", [], [SDNPWantRoot]>;

def am_sve_regreg_lsl0 : ComplexPattern<i64, 2, "SelectSVERegRegAddrMode<0>", []>;
def am_sve_regreg_lsl1 : ComplexPattern<i64, 2, "SelectSVERegRegAddrMode<1>", []>;
def am_sve_regreg_lsl2 : ComplexPattern<i64, 2, "SelectSVERegRegAddrMode<2>", []>;
def am_sve_regreg_lsl3 : ComplexPattern<i64, 2, "SelectSVERegRegAddrMode<3>", []>;

// Predicated pseudo floating point two operand instructions.
multiclass sve_fp_bin_pred_hfd<SDPatternOperator op> {
  def _UNDEF_H : PredTwoOpPseudo<NAME # _H, ZPR16, FalseLanesUndef>;
  def _UNDEF_S : PredTwoOpPseudo<NAME # _S, ZPR32, FalseLanesUndef>;
  def _UNDEF_D : PredTwoOpPseudo<NAME # _D, ZPR64, FalseLanesUndef>;

  def : SVE_3_Op_Pat<nxv8f16, op, nxv8i1, nxv8f16, nxv8f16, !cast<Pseudo>(NAME # _UNDEF_H)>;
  def : SVE_3_Op_Pat<nxv4f16, op, nxv4i1, nxv4f16, nxv4f16, !cast<Pseudo>(NAME # _UNDEF_H)>;
  def : SVE_3_Op_Pat<nxv2f16, op, nxv2i1, nxv2f16, nxv2f16, !cast<Pseudo>(NAME # _UNDEF_H)>;
  def : SVE_3_Op_Pat<nxv4f32, op, nxv4i1, nxv4f32, nxv4f32, !cast<Pseudo>(NAME # _UNDEF_S)>;
  def : SVE_3_Op_Pat<nxv2f32, op, nxv2i1, nxv2f32, nxv2f32, !cast<Pseudo>(NAME # _UNDEF_S)>;
  def : SVE_3_Op_Pat<nxv2f64, op, nxv2i1, nxv2f64, nxv2f64, !cast<Pseudo>(NAME # _UNDEF_D)>;
}

// Predicated pseudo integer two operand instructions.
multiclass sve_int_bin_pred_bhsd<SDPatternOperator op> {
  def _UNDEF_B : PredTwoOpPseudo<NAME # _B, ZPR8, FalseLanesUndef>;
  def _UNDEF_H : PredTwoOpPseudo<NAME # _H, ZPR16, FalseLanesUndef>;
  def _UNDEF_S : PredTwoOpPseudo<NAME # _S, ZPR32, FalseLanesUndef>;
  def _UNDEF_D : PredTwoOpPseudo<NAME # _D, ZPR64, FalseLanesUndef>;

  def : SVE_3_Op_Pat<nxv16i8, op, nxv16i1, nxv16i8, nxv16i8, !cast<Pseudo>(NAME # _UNDEF_B)>;
  def : SVE_3_Op_Pat<nxv8i16, op, nxv8i1,  nxv8i16, nxv8i16, !cast<Pseudo>(NAME # _UNDEF_H)>;
  def : SVE_3_Op_Pat<nxv4i32, op, nxv4i1,  nxv4i32, nxv4i32, !cast<Pseudo>(NAME # _UNDEF_S)>;
  def : SVE_3_Op_Pat<nxv2i64, op, nxv2i1,  nxv2i64, nxv2i64, !cast<Pseudo>(NAME # _UNDEF_D)>;
}

// As sve_int_bin_pred but when only i32 and i64 vector types are required.
multiclass sve_int_bin_pred_sd<SDPatternOperator op> {
  def _UNDEF_S : PredTwoOpPseudo<NAME # _S, ZPR32, FalseLanesUndef>;
  def _UNDEF_D : PredTwoOpPseudo<NAME # _D, ZPR64, FalseLanesUndef>;

  def : SVE_3_Op_Pat<nxv4i32, op, nxv4i1, nxv4i32, nxv4i32, !cast<Pseudo>(NAME # _UNDEF_S)>;
  def : SVE_3_Op_Pat<nxv2i64, op, nxv2i1, nxv2i64, nxv2i64, !cast<Pseudo>(NAME # _UNDEF_D)>;
}

// Predicated pseudo integer two operand instructions. Second operand is an
// immediate specified by imm_[bhsd].
multiclass sve_int_shift_pred_bhsd<SDPatternOperator op,
                                   ComplexPattern imm_b, ComplexPattern imm_h,
                                   ComplexPattern imm_s, ComplexPattern imm_d> {
  def _UNDEF_B : PredTwoOpImmPseudo<NAME # _B, ZPR8,  Operand<i32>, FalseLanesUndef>;
  def _UNDEF_H : PredTwoOpImmPseudo<NAME # _H, ZPR16, Operand<i32>, FalseLanesUndef>;
  def _UNDEF_S : PredTwoOpImmPseudo<NAME # _S, ZPR32, Operand<i32>, FalseLanesUndef>;
  def _UNDEF_D : PredTwoOpImmPseudo<NAME # _D, ZPR64, Operand<i32>, FalseLanesUndef>;

  def : SVE_Shift_DupImm_Pred_Pat<nxv16i8, op, nxv16i1, i32, imm_b, !cast<Instruction>(NAME # _UNDEF_B)>;
  def : SVE_Shift_DupImm_Pred_Pat<nxv8i16, op, nxv8i1,  i32, imm_h, !cast<Instruction>(NAME # _UNDEF_H)>;
  def : SVE_Shift_DupImm_Pred_Pat<nxv4i32, op, nxv4i1,  i32, imm_s, !cast<Instruction>(NAME # _UNDEF_S)>;
  def : SVE_Shift_DupImm_Pred_Pat<nxv2i64, op, nxv2i1,  i64, imm_d, !cast<Instruction>(NAME # _UNDEF_D)>;
}

multiclass sve_int_bin_pred_all_active_bhsd<SDPatternOperator op> {
  def _UNDEF_B : PredTwoOpPseudo<NAME # _B, ZPR8, FalseLanesUndef>;
  def _UNDEF_H : PredTwoOpPseudo<NAME # _H, ZPR16, FalseLanesUndef>;
  def _UNDEF_S : PredTwoOpPseudo<NAME # _S, ZPR32, FalseLanesUndef>;
  def _UNDEF_D : PredTwoOpPseudo<NAME # _D, ZPR64, FalseLanesUndef>;

  def : SVE_2_Op_Pred_All_Active_Pt<nxv16i8, op, nxv16i1, nxv16i8, nxv16i8, !cast<Pseudo>(NAME # _UNDEF_B)>;
  def : SVE_2_Op_Pred_All_Active_Pt<nxv8i16, op, nxv8i1,  nxv8i16, nxv8i16, !cast<Pseudo>(NAME # _UNDEF_H)>;
  def : SVE_2_Op_Pred_All_Active_Pt<nxv4i32, op, nxv4i1,  nxv4i32, nxv4i32, !cast<Pseudo>(NAME # _UNDEF_S)>;
  def : SVE_2_Op_Pred_All_Active_Pt<nxv2i64, op, nxv2i1,  nxv2i64, nxv2i64, !cast<Pseudo>(NAME # _UNDEF_D)>;
}<|MERGE_RESOLUTION|>--- conflicted
+++ resolved
@@ -4866,25 +4866,6 @@
   def _S : sve_int_index_ii<0b10, asm, ZPR32, simm5_32b>;
   def _D : sve_int_index_ii<0b11, asm, ZPR64, simm5_64b>;
 
-<<<<<<< HEAD
-  def : Pat<(nxv16i8 (step_vector simm5_8b:$imm5b)),
-            (!cast<Instruction>(NAME # "_B") (i32 0), simm5_8b:$imm5b)>;
-  def : Pat<(nxv8i16 (step_vector simm5_16b:$imm5b)),
-            (!cast<Instruction>(NAME # "_H") (i32 0), simm5_16b:$imm5b)>;
-  def : Pat<(nxv4i32 (step_vector simm5_32b:$imm5b)),
-            (!cast<Instruction>(NAME # "_S") (i32 0), simm5_32b:$imm5b)>;
-  def : Pat<(nxv2i64 (step_vector simm5_64b:$imm5b)),
-            (!cast<Instruction>(NAME # "_D") (i64 0), simm5_64b:$imm5b)>;
-
-  // add(step_vector(step), dup(X)) -> index(X, step).
-  def : Pat<(add (nxv16i8 (step_vector_oneuse simm5_8b:$imm5b)), (nxv16i8 (AArch64dup(simm5_8b:$imm5)))),
-            (!cast<Instruction>(NAME # "_B") simm5_8b:$imm5, simm5_8b:$imm5b)>;
-  def : Pat<(add (nxv8i16 (step_vector_oneuse simm5_16b:$imm5b)), (nxv8i16 (AArch64dup(simm5_16b:$imm5)))),
-            (!cast<Instruction>(NAME # "_H") simm5_16b:$imm5, simm5_16b:$imm5b)>;
-  def : Pat<(add (nxv4i32 (step_vector_oneuse simm5_32b:$imm5b)), (nxv4i32 (AArch64dup(simm5_32b:$imm5)))),
-            (!cast<Instruction>(NAME # "_S") simm5_32b:$imm5, simm5_32b:$imm5b)>;
-  def : Pat<(add (nxv2i64 (step_vector_oneuse simm5_64b:$imm5b)), (nxv2i64 (AArch64dup(simm5_64b:$imm5)))),
-=======
   def : Pat<(nxv16i8 (step_vector simm5_8b_tgt:$imm5b)),
             (!cast<Instruction>(NAME # "_B") (i32 0), (!cast<SDNodeXForm>("trunc_imm") $imm5b))>;
   def : Pat<(nxv8i16 (step_vector simm5_16b_tgt:$imm5b)),
@@ -4902,7 +4883,6 @@
   def : Pat<(add (nxv4i32 (step_vector_oneuse simm5_32b_tgt:$imm5b)), (nxv4i32 (AArch64dup(simm5_32b:$imm5)))),
             (!cast<Instruction>(NAME # "_S") simm5_32b:$imm5, simm5_32b:$imm5b)>;
   def : Pat<(add (nxv2i64 (step_vector_oneuse simm5_64b_tgt:$imm5b)), (nxv2i64 (AArch64dup(simm5_64b:$imm5)))),
->>>>>>> 8c82cf7b
             (!cast<Instruction>(NAME # "_D") simm5_64b:$imm5, simm5_64b:$imm5b)>;
 }
 
@@ -4929,35 +4909,6 @@
   def _S : sve_int_index_ir<0b10, asm, ZPR32, GPR32, simm5_32b>;
   def _D : sve_int_index_ir<0b11, asm, ZPR64, GPR64, simm5_64b>;
 
-<<<<<<< HEAD
-  def : Pat<(nxv16i8 (step_vector (i32 imm:$imm))),
-            (!cast<Instruction>(NAME # "_B") (i32 0), (!cast<Instruction>("MOVi32imm") imm:$imm))>;
-  def : Pat<(nxv8i16 (step_vector (i32 imm:$imm))),
-            (!cast<Instruction>(NAME # "_H") (i32 0), (!cast<Instruction>("MOVi32imm") imm:$imm))>;
-  def : Pat<(nxv4i32 (step_vector (i32 imm:$imm))),
-            (!cast<Instruction>(NAME # "_S") (i32 0), (!cast<Instruction>("MOVi32imm") imm:$imm))>;
-  def : Pat<(nxv2i64 (step_vector (i64 imm:$imm))),
-            (!cast<Instruction>(NAME # "_D") (i64 0), (!cast<Instruction>("MOVi64imm") imm:$imm))>;
-  def : Pat<(nxv2i64 (step_vector (i64 !cast<ImmLeaf>("i64imm_32bit"):$imm))),
-            (!cast<Instruction>(NAME # "_D") (i64 0), (SUBREG_TO_REG (i64 0), (!cast<Instruction>("MOVi32imm") (!cast<SDNodeXForm>("trunc_imm") imm:$imm)), sub_32))>;
-
-  // add(step_vector(step), dup(X)) -> index(X, step).
-  def : Pat<(add (nxv16i8 (step_vector_oneuse (i32 imm:$imm))), (nxv16i8 (AArch64dup(simm5_8b:$imm5)))),
-            (!cast<Instruction>(NAME # "_B") simm5_8b:$imm5, (!cast<Instruction>("MOVi32imm") imm:$imm))>;
-  def : Pat<(add (nxv8i16 (step_vector_oneuse (i32 imm:$imm))), (nxv8i16 (AArch64dup(simm5_16b:$imm5)))),
-            (!cast<Instruction>(NAME # "_H") simm5_16b:$imm5, (!cast<Instruction>("MOVi32imm") imm:$imm))>;
-  def : Pat<(add (nxv4i32 (step_vector_oneuse (i32 imm:$imm))), (nxv4i32 (AArch64dup(simm5_32b:$imm5)))),
-            (!cast<Instruction>(NAME # "_S") simm5_32b:$imm5, (!cast<Instruction>("MOVi32imm") imm:$imm))>;
-  def : Pat<(add (nxv2i64 (step_vector_oneuse (i64 imm:$imm))), (nxv2i64 (AArch64dup(simm5_64b:$imm5)))),
-            (!cast<Instruction>(NAME # "_D") simm5_64b:$imm5, (!cast<Instruction>("MOVi64imm") imm:$imm))>;
-  def : Pat<(add (nxv2i64 (step_vector_oneuse (i64 !cast<ImmLeaf>("i64imm_32bit"):$imm))), (nxv2i64 (AArch64dup(simm5_64b:$imm5)))),
-            (!cast<Instruction>(NAME # "_D") simm5_64b:$imm5, (SUBREG_TO_REG (i64 0), (!cast<Instruction>("MOVi32imm") (!cast<SDNodeXForm>("trunc_imm") imm:$imm)), sub_32))>;
-
-  // mul(step_vector(1), dup(Y)) -> index(0, Y).
-  def : Pat<(mulop (nxv16i1 (AArch64ptrue 31)), (nxv16i8 (step_vector_oneuse (i32 1))), (nxv16i8 (AArch64dup(i32 GPR32:$Rm)))),
-            (!cast<Instruction>(NAME # "_B") (i32 0), GPR32:$Rm)>;
-  def : Pat<(mulop (nxv8i1 (AArch64ptrue 31)), (nxv8i16 (step_vector_oneuse (i32 1))), (nxv8i16 (AArch64dup(i32 GPR32:$Rm)))),
-=======
   def : Pat<(nxv16i8 (step_vector i8:$imm)),
             (!cast<Instruction>(NAME # "_B") (i32 0), (!cast<Instruction>("MOVi32imm") (!cast<SDNodeXForm>("trunc_imm") $imm)))>;
   def : Pat<(nxv8i16 (step_vector i16:$imm)),
@@ -4985,7 +4936,6 @@
   def : Pat<(mulop (nxv16i1 (AArch64ptrue 31)), (nxv16i8 (step_vector_oneuse (i8 1))), (nxv16i8 (AArch64dup(i32 GPR32:$Rm)))),
             (!cast<Instruction>(NAME # "_B") (i32 0), GPR32:$Rm)>;
   def : Pat<(mulop (nxv8i1 (AArch64ptrue 31)), (nxv8i16 (step_vector_oneuse (i16 1))), (nxv8i16 (AArch64dup(i32 GPR32:$Rm)))),
->>>>>>> 8c82cf7b
             (!cast<Instruction>(NAME # "_H") (i32 0), GPR32:$Rm)>;
   def : Pat<(mulop (nxv4i1 (AArch64ptrue 31)), (nxv4i32 (step_vector_oneuse (i32 1))), (nxv4i32 (AArch64dup(i32 GPR32:$Rm)))),
             (!cast<Instruction>(NAME # "_S") (i32 0), GPR32:$Rm)>;
@@ -4993,15 +4943,9 @@
             (!cast<Instruction>(NAME # "_D") (i64 0), GPR64:$Rm)>;
 
   // add(mul(step_vector(1), dup(Y)), dup(X)) -> index(X, Y).
-<<<<<<< HEAD
-  def : Pat<(add (muloneuseop (nxv16i1 (AArch64ptrue 31)), (nxv16i8 (step_vector_oneuse (i32 1))), (nxv16i8 (AArch64dup(i32 GPR32:$Rm)))), (nxv16i8 (AArch64dup(simm5_8b:$imm5)))),
-            (!cast<Instruction>(NAME # "_B") simm5_8b:$imm5, GPR32:$Rm)>;
-  def : Pat<(add (muloneuseop (nxv8i1 (AArch64ptrue 31)), (nxv8i16 (step_vector_oneuse (i32 1))), (nxv8i16 (AArch64dup(i32 GPR32:$Rm)))), (nxv8i16 (AArch64dup(simm5_16b:$imm5)))),
-=======
   def : Pat<(add (muloneuseop (nxv16i1 (AArch64ptrue 31)), (nxv16i8 (step_vector_oneuse (i8 1))), (nxv16i8 (AArch64dup(i32 GPR32:$Rm)))), (nxv16i8 (AArch64dup(simm5_8b:$imm5)))),
             (!cast<Instruction>(NAME # "_B") simm5_8b:$imm5, GPR32:$Rm)>;
   def : Pat<(add (muloneuseop (nxv8i1 (AArch64ptrue 31)), (nxv8i16 (step_vector_oneuse (i16 1))), (nxv8i16 (AArch64dup(i32 GPR32:$Rm)))), (nxv8i16 (AArch64dup(simm5_16b:$imm5)))),
->>>>>>> 8c82cf7b
             (!cast<Instruction>(NAME # "_H") simm5_16b:$imm5, GPR32:$Rm)>;
   def : Pat<(add (muloneuseop (nxv4i1 (AArch64ptrue 31)), (nxv4i32 (step_vector_oneuse (i32 1))), (nxv4i32 (AArch64dup(i32 GPR32:$Rm)))), (nxv4i32 (AArch64dup(simm5_32b:$imm5)))),
             (!cast<Instruction>(NAME # "_S") simm5_32b:$imm5, GPR32:$Rm)>;
@@ -5033,15 +4977,6 @@
   def _D : sve_int_index_ri<0b11, asm, ZPR64, GPR64, simm5_64b>;
 
   // add(step_vector(step), dup(X)) -> index(X, step).
-<<<<<<< HEAD
-  def : Pat<(add (nxv16i8 (step_vector_oneuse simm5_8b:$imm5)), (nxv16i8 (AArch64dup(i32 GPR32:$Rm)))),
-            (!cast<Instruction>(NAME # "_B") GPR32:$Rm, simm5_8b:$imm5)>;
-  def : Pat<(add (nxv8i16 (step_vector_oneuse simm5_16b:$imm5)), (nxv8i16 (AArch64dup(i32 GPR32:$Rm)))),
-            (!cast<Instruction>(NAME # "_H") GPR32:$Rm, simm5_16b:$imm5)>;
-  def : Pat<(add (nxv4i32 (step_vector_oneuse simm5_32b:$imm5)), (nxv4i32 (AArch64dup(i32 GPR32:$Rm)))),
-            (!cast<Instruction>(NAME # "_S") GPR32:$Rm, simm5_32b:$imm5)>;
-  def : Pat<(add (nxv2i64 (step_vector_oneuse simm5_64b:$imm5)), (nxv2i64 (AArch64dup(i64 GPR64:$Rm)))),
-=======
   def : Pat<(add (nxv16i8 (step_vector_oneuse simm5_8b_tgt:$imm5)), (nxv16i8 (AArch64dup(i32 GPR32:$Rm)))),
             (!cast<Instruction>(NAME # "_B") GPR32:$Rm, (!cast<SDNodeXForm>("trunc_imm") $imm5))>;
   def : Pat<(add (nxv8i16 (step_vector_oneuse simm5_16b_tgt:$imm5)), (nxv8i16 (AArch64dup(i32 GPR32:$Rm)))),
@@ -5049,7 +4984,6 @@
   def : Pat<(add (nxv4i32 (step_vector_oneuse simm5_32b_tgt:$imm5)), (nxv4i32 (AArch64dup(i32 GPR32:$Rm)))),
             (!cast<Instruction>(NAME # "_S") GPR32:$Rm, simm5_32b:$imm5)>;
   def : Pat<(add (nxv2i64 (step_vector_oneuse simm5_64b_tgt:$imm5)), (nxv2i64 (AArch64dup(i64 GPR64:$Rm)))),
->>>>>>> 8c82cf7b
             (!cast<Instruction>(NAME # "_D") GPR64:$Rm, simm5_64b:$imm5)>;
 }
 
@@ -5077,23 +5011,6 @@
   def _D : sve_int_index_rr<0b11, asm, ZPR64, GPR64>;
 
   // add(step_vector(step), dup(X)) -> index(X, step).
-<<<<<<< HEAD
-  def : Pat<(add (nxv16i8 (step_vector_oneuse (i32 imm:$imm))), (nxv16i8 (AArch64dup(i32 GPR32:$Rn)))),
-            (!cast<Instruction>(NAME # "_B") GPR32:$Rn, (!cast<Instruction>("MOVi32imm") imm:$imm))>;
-  def : Pat<(add (nxv8i16 (step_vector_oneuse (i32 imm:$imm))), (nxv8i16 (AArch64dup(i32 GPR32:$Rn)))),
-            (!cast<Instruction>(NAME # "_H") GPR32:$Rn, (!cast<Instruction>("MOVi32imm") imm:$imm))>;
-  def : Pat<(add (nxv4i32 (step_vector_oneuse (i32 imm:$imm))), (nxv4i32 (AArch64dup(i32 GPR32:$Rn)))),
-            (!cast<Instruction>(NAME # "_S") GPR32:$Rn, (!cast<Instruction>("MOVi32imm") imm:$imm))>;
-  def : Pat<(add (nxv2i64 (step_vector_oneuse (i64 imm:$imm))), (nxv2i64 (AArch64dup(i64 GPR64:$Rn)))),
-            (!cast<Instruction>(NAME # "_D") GPR64:$Rn, (!cast<Instruction>("MOVi64imm") imm:$imm))>;
-  def : Pat<(add (nxv2i64 (step_vector_oneuse (i64 !cast<ImmLeaf>("i64imm_32bit"):$imm))), (nxv2i64 (AArch64dup(i64 GPR64:$Rn)))),
-            (!cast<Instruction>(NAME # "_D") GPR64:$Rn, (SUBREG_TO_REG (i64 0), (!cast<Instruction>("MOVi32imm") (!cast<SDNodeXForm>("trunc_imm") imm:$imm)), sub_32))>;
-
-  // add(mul(step_vector(1), dup(Y)), dup(X)) -> index(X, Y).
-  def : Pat<(add (mulop (nxv16i1 (AArch64ptrue 31)), (nxv16i8 (step_vector_oneuse (i32 1))), (nxv16i8 (AArch64dup(i32 GPR32:$Rm)))), (nxv16i8 (AArch64dup(i32 GPR32:$Rn)))),
-            (!cast<Instruction>(NAME # "_B") GPR32:$Rn, GPR32:$Rm)>;
-  def : Pat<(add (mulop (nxv8i1 (AArch64ptrue 31)), (nxv8i16 (step_vector_oneuse (i32 1))), (nxv8i16 (AArch64dup(i32 GPR32:$Rm)))),(nxv8i16 (AArch64dup(i32 GPR32:$Rn)))),
-=======
   def : Pat<(add (nxv16i8 (step_vector_oneuse i8:$imm)), (nxv16i8 (AArch64dup(i32 GPR32:$Rn)))),
             (!cast<Instruction>(NAME # "_B") GPR32:$Rn, (!cast<Instruction>("MOVi32imm") (!cast<SDNodeXForm>("trunc_imm") $imm)))>;
   def : Pat<(add (nxv8i16 (step_vector_oneuse i16:$imm)), (nxv8i16 (AArch64dup(i32 GPR32:$Rn)))),
@@ -5109,7 +5026,6 @@
   def : Pat<(add (mulop (nxv16i1 (AArch64ptrue 31)), (nxv16i8 (step_vector_oneuse (i8 1))), (nxv16i8 (AArch64dup(i32 GPR32:$Rm)))), (nxv16i8 (AArch64dup(i32 GPR32:$Rn)))),
             (!cast<Instruction>(NAME # "_B") GPR32:$Rn, GPR32:$Rm)>;
   def : Pat<(add (mulop (nxv8i1 (AArch64ptrue 31)), (nxv8i16 (step_vector_oneuse (i16 1))), (nxv8i16 (AArch64dup(i32 GPR32:$Rm)))),(nxv8i16 (AArch64dup(i32 GPR32:$Rn)))),
->>>>>>> 8c82cf7b
             (!cast<Instruction>(NAME # "_H") GPR32:$Rn, GPR32:$Rm)>;
   def : Pat<(add (mulop (nxv4i1 (AArch64ptrue 31)), (nxv4i32 (step_vector_oneuse (i32 1))), (nxv4i32 (AArch64dup(i32 GPR32:$Rm)))),(nxv4i32 (AArch64dup(i32 GPR32:$Rn)))),
             (!cast<Instruction>(NAME # "_S") GPR32:$Rn, GPR32:$Rm)>;
