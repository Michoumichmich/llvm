--- conflicted
+++ resolved
@@ -196,11 +196,8 @@
   template <int EltSize>
   void printMatrix(const MCInst *MI, unsigned OpNum, const MCSubtargetInfo &STI,
                    raw_ostream &O);
-<<<<<<< HEAD
-=======
   void printSVCROp(const MCInst *MI, unsigned OpNum, const MCSubtargetInfo &STI,
                    raw_ostream &O);
->>>>>>> 8c82cf7b
   template <char = 0>
   void printSVERegOp(const MCInst *MI, unsigned OpNum,
                     const MCSubtargetInfo &STI, raw_ostream &O);
