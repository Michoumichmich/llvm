--- conflicted
+++ resolved
@@ -955,12 +955,8 @@
 }
 
 void MachineFunction::substituteDebugValuesForInst(const MachineInstr &Old,
-<<<<<<< HEAD
-                                                   MachineInstr &New) {
-=======
                                                    MachineInstr &New,
                                                    unsigned MaxOperand) {
->>>>>>> a4eefe45
   // If the Old instruction wasn't tracked at all, there is no work to do.
   unsigned OldInstrNum = Old.peekDebugInstrNum();
   if (!OldInstrNum)
@@ -970,14 +966,6 @@
   // Avoid creating new instr numbers unless we create a new substitution.
   // While this has no functional effect, it risks confusing someone reading
   // MIR output.
-<<<<<<< HEAD
-  for (unsigned int I = 0; I < Old.getNumOperands(); ++I) {
-    const auto &OldMO = Old.getOperand(I);
-
-    if (!OldMO.isReg() || !OldMO.isDef())
-      continue;
-    assert(Old.getOperand(I).isDef());
-=======
   // Examine all the operands, or the first N specified by the caller.
   MaxOperand = std::min(MaxOperand, Old.getNumOperands());
   for (unsigned int I = 0; I < Old.getNumOperands(); ++I) {
@@ -988,7 +976,6 @@
     if (!OldMO.isReg() || !OldMO.isDef())
       continue;
     assert(NewMO.isDef());
->>>>>>> a4eefe45
 
     unsigned NewInstrNum = New.getDebugInstrNum();
     makeDebugValueSubstitution(std::make_pair(OldInstrNum, I),
