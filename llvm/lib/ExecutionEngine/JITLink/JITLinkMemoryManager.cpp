--- conflicted
+++ resolved
@@ -21,17 +21,6 @@
 JITLinkMemoryManager::~JITLinkMemoryManager() = default;
 JITLinkMemoryManager::InFlightAlloc::~InFlightAlloc() = default;
 
-<<<<<<< HEAD
-static Error runAllocAction(AllocActionCall &C) {
-  using WrapperFnTy = CWrapperFunctionResult (*)(const void *, size_t);
-  auto *Fn = C.FnAddr.toPtr<WrapperFnTy>();
-
-  return toError(
-      Fn(C.CtxAddr.toPtr<const void *>(), static_cast<size_t>(C.CtxSize)));
-}
-
-=======
->>>>>>> 1e8336c5
 BasicLayout::BasicLayout(LinkGraph &G) : G(G) {
 
   for (auto &Sec : G.sections()) {
@@ -149,13 +138,9 @@
   return Error::success();
 }
 
-<<<<<<< HEAD
-AllocActions &BasicLayout::graphAllocActions() { return G.allocActions(); }
-=======
 orc::shared::AllocActions &BasicLayout::graphAllocActions() {
   return G.allocActions();
 }
->>>>>>> 1e8336c5
 
 void SimpleSegmentAlloc::Create(JITLinkMemoryManager &MemMgr,
                                 const JITLinkDylib *JD, SegmentMap Segments,
