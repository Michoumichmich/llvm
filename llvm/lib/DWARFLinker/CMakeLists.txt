add_llvm_component_library(LLVMDWARFLinker
  DWARFLinkerCompileUnit.cpp
  DWARFLinkerDeclContext.cpp
  DWARFLinker.cpp
  DWARFStreamer.cpp
<<<<<<< HEAD
=======

  ADDITIONAL_HEADER_DIRS
  ${LLVM_MAIN_INCLUDE_DIR}/llvm/DWARFLinker
>>>>>>> a34309b7

  DEPENDS
  intrinsics_gen
  )<|MERGE_RESOLUTION|>--- conflicted
+++ resolved
@@ -3,12 +3,9 @@
   DWARFLinkerDeclContext.cpp
   DWARFLinker.cpp
   DWARFStreamer.cpp
-<<<<<<< HEAD
-=======
 
   ADDITIONAL_HEADER_DIRS
   ${LLVM_MAIN_INCLUDE_DIR}/llvm/DWARFLinker
->>>>>>> a34309b7
 
   DEPENDS
   intrinsics_gen
