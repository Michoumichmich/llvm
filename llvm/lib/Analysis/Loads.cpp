//===- Loads.cpp - Local load analysis ------------------------------------===//
//
// Part of the LLVM Project, under the Apache License v2.0 with LLVM Exceptions.
// See https://llvm.org/LICENSE.txt for license information.
// SPDX-License-Identifier: Apache-2.0 WITH LLVM-exception
//
//===----------------------------------------------------------------------===//
//
// This file defines simple local analyses for load instructions.
//
//===----------------------------------------------------------------------===//

#include "llvm/Analysis/Loads.h"
#include "llvm/Analysis/AliasAnalysis.h"
#include "llvm/Analysis/LoopInfo.h"
#include "llvm/Analysis/ScalarEvolution.h"
#include "llvm/Analysis/ScalarEvolutionExpressions.h"
#include "llvm/Analysis/ValueTracking.h"
#include "llvm/IR/DataLayout.h"
#include "llvm/IR/GlobalAlias.h"
#include "llvm/IR/GlobalVariable.h"
#include "llvm/IR/IntrinsicInst.h"
#include "llvm/IR/LLVMContext.h"
#include "llvm/IR/Module.h"
#include "llvm/IR/Operator.h"
#include "llvm/IR/Statepoint.h"

using namespace llvm;

static MaybeAlign getBaseAlign(const Value *Base, const DataLayout &DL) {
  if (const MaybeAlign PA = Base->getPointerAlignment(DL))
    return *PA;
  Type *const Ty = Base->getType()->getPointerElementType();
  if (!Ty->isSized())
    return None;
  return Align(DL.getABITypeAlignment(Ty));
}

static bool isAligned(const Value *Base, const APInt &Offset, Align Alignment,
                      const DataLayout &DL) {
  if (MaybeAlign BA = getBaseAlign(Base, DL)) {
    const APInt APBaseAlign(Offset.getBitWidth(), BA->value());
    const APInt APAlign(Offset.getBitWidth(), Alignment.value());
    assert(APAlign.isPowerOf2() && "must be a power of 2!");
    return APBaseAlign.uge(APAlign) && !(Offset & (APAlign - 1));
  }
  return false;
}

/// Test if V is always a pointer to allocated and suitably aligned memory for
/// a simple load or store.
static bool isDereferenceableAndAlignedPointer(
    const Value *V, Align Alignment, const APInt &Size, const DataLayout &DL,
    const Instruction *CtxI, const DominatorTree *DT,
    SmallPtrSetImpl<const Value *> &Visited, unsigned MaxDepth) {

  // Recursion limit.
  if (MaxDepth-- == 0)
    return false;

  // Already visited?  Bail out, we've likely hit unreachable code.
  if (!Visited.insert(V).second)
    return false;

  // Note that it is not safe to speculate into a malloc'd region because
  // malloc may return null.

  // bitcast instructions are no-ops as far as dereferenceability is concerned.
  if (const BitCastOperator *BC = dyn_cast<BitCastOperator>(V))
    return isDereferenceableAndAlignedPointer(BC->getOperand(0), Alignment,
                                              Size, DL, CtxI, DT, Visited,
                                              MaxDepth);

  bool CheckForNonNull = false;
  APInt KnownDerefBytes(Size.getBitWidth(),
                        V->getPointerDereferenceableBytes(DL, CheckForNonNull));
  if (KnownDerefBytes.getBoolValue() && KnownDerefBytes.uge(Size))
    if (!CheckForNonNull || isKnownNonZero(V, DL, 0, nullptr, CtxI, DT)) {
      // As we recursed through GEPs to get here, we've incrementally checked
      // that each step advanced by a multiple of the alignment. If our base is
      // properly aligned, then the original offset accessed must also be.
      Type *Ty = V->getType();
      assert(Ty->isSized() && "must be sized");
      APInt Offset(DL.getTypeStoreSizeInBits(Ty), 0);
      return isAligned(V, Offset, Alignment, DL);
    }

  // For GEPs, determine if the indexing lands within the allocated object.
  if (const GEPOperator *GEP = dyn_cast<GEPOperator>(V)) {
    const Value *Base = GEP->getPointerOperand();

    APInt Offset(DL.getIndexTypeSizeInBits(GEP->getType()), 0);
    if (!GEP->accumulateConstantOffset(DL, Offset) || Offset.isNegative() ||
        !Offset.urem(APInt(Offset.getBitWidth(), Alignment.value()))
             .isMinValue())
      return false;

    // If the base pointer is dereferenceable for Offset+Size bytes, then the
    // GEP (== Base + Offset) is dereferenceable for Size bytes.  If the base
    // pointer is aligned to Align bytes, and the Offset is divisible by Align
    // then the GEP (== Base + Offset == k_0 * Align + k_1 * Align) is also
    // aligned to Align bytes.

    // Offset and Size may have different bit widths if we have visited an
    // addrspacecast, so we can't do arithmetic directly on the APInt values.
    return isDereferenceableAndAlignedPointer(
        Base, Alignment, Offset + Size.sextOrTrunc(Offset.getBitWidth()), DL,
        CtxI, DT, Visited, MaxDepth);
  }

  // For gc.relocate, look through relocations
  if (const GCRelocateInst *RelocateInst = dyn_cast<GCRelocateInst>(V))
    return isDereferenceableAndAlignedPointer(
      RelocateInst->getDerivedPtr(), Alignment, Size, DL, CtxI, DT, Visited, MaxDepth);

  if (const AddrSpaceCastInst *ASC = dyn_cast<AddrSpaceCastInst>(V))
    return isDereferenceableAndAlignedPointer(ASC->getOperand(0), Alignment,
                                              Size, DL, CtxI, DT, Visited, MaxDepth);

  if (const auto *Call = dyn_cast<CallBase>(V))
    if (auto *RP = getArgumentAliasingToReturnedPointer(Call, true))
      return isDereferenceableAndAlignedPointer(RP, Alignment, Size, DL, CtxI,
                                                DT, Visited, MaxDepth);

  // If we don't know, assume the worst.
  return false;
}

bool llvm::isDereferenceableAndAlignedPointer(const Value *V, Align Alignment,
                                              const APInt &Size,
                                              const DataLayout &DL,
                                              const Instruction *CtxI,
                                              const DominatorTree *DT) {
  // Note: At the moment, Size can be zero.  This ends up being interpreted as
  // a query of whether [Base, V] is dereferenceable and V is aligned (since
  // that's what the implementation happened to do).  It's unclear if this is
  // the desired semantic, but at least SelectionDAG does exercise this case.

  SmallPtrSet<const Value *, 32> Visited;
  return ::isDereferenceableAndAlignedPointer(V, Alignment, Size, DL, CtxI, DT,
                                              Visited, 16);
}

bool llvm::isDereferenceableAndAlignedPointer(const Value *V, Type *Ty,
                                              MaybeAlign MA,
                                              const DataLayout &DL,
                                              const Instruction *CtxI,
                                              const DominatorTree *DT) {
  // For unsized types or scalable vectors we don't know exactly how many bytes
  // are dereferenced, so bail out.
<<<<<<< HEAD
  if (!Ty->isSized() ||
      (Ty->isVectorTy() && cast<VectorType>(Ty)->isScalable()))
=======
  if (!Ty->isSized() || isa<ScalableVectorType>(Ty))
>>>>>>> a34309b7
    return false;

  // When dereferenceability information is provided by a dereferenceable
  // attribute, we know exactly how many bytes are dereferenceable. If we can
  // determine the exact offset to the attributed variable, we can use that
  // information here.

  // Require ABI alignment for loads without alignment specification
  const Align Alignment = DL.getValueOrABITypeAlignment(MA, Ty);
  APInt AccessSize(DL.getPointerTypeSizeInBits(V->getType()),
                   DL.getTypeStoreSize(Ty));
  return isDereferenceableAndAlignedPointer(V, Alignment, AccessSize, DL, CtxI,
                                            DT);
}

bool llvm::isDereferenceablePointer(const Value *V, Type *Ty,
                                    const DataLayout &DL,
                                    const Instruction *CtxI,
                                    const DominatorTree *DT) {
  return isDereferenceableAndAlignedPointer(V, Ty, Align(1), DL, CtxI, DT);
}

/// Test if A and B will obviously have the same value.
///
/// This includes recognizing that %t0 and %t1 will have the same
/// value in code like this:
/// \code
///   %t0 = getelementptr \@a, 0, 3
///   store i32 0, i32* %t0
///   %t1 = getelementptr \@a, 0, 3
///   %t2 = load i32* %t1
/// \endcode
///
static bool AreEquivalentAddressValues(const Value *A, const Value *B) {
  // Test if the values are trivially equivalent.
  if (A == B)
    return true;

  // Test if the values come from identical arithmetic instructions.
  // Use isIdenticalToWhenDefined instead of isIdenticalTo because
  // this function is only used when one address use dominates the
  // other, which means that they'll always either have the same
  // value or one of them will have an undefined value.
  if (isa<BinaryOperator>(A) || isa<CastInst>(A) || isa<PHINode>(A) ||
      isa<GetElementPtrInst>(A))
    if (const Instruction *BI = dyn_cast<Instruction>(B))
      if (cast<Instruction>(A)->isIdenticalToWhenDefined(BI))
        return true;

  // Otherwise they may not be equivalent.
  return false;
}

bool llvm::isDereferenceableAndAlignedInLoop(LoadInst *LI, Loop *L,
                                             ScalarEvolution &SE,
                                             DominatorTree &DT) {
  auto &DL = LI->getModule()->getDataLayout();
  Value *Ptr = LI->getPointerOperand();

  APInt EltSize(DL.getIndexTypeSizeInBits(Ptr->getType()),
                DL.getTypeStoreSize(LI->getType()));
  const Align Alignment = DL.getValueOrABITypeAlignment(
      MaybeAlign(LI->getAlignment()), LI->getType());

  Instruction *HeaderFirstNonPHI = L->getHeader()->getFirstNonPHI();

  // If given a uniform (i.e. non-varying) address, see if we can prove the
  // access is safe within the loop w/o needing predication.
  if (L->isLoopInvariant(Ptr))
    return isDereferenceableAndAlignedPointer(Ptr, Alignment, EltSize, DL,
                                              HeaderFirstNonPHI, &DT);

  // Otherwise, check to see if we have a repeating access pattern where we can
  // prove that all accesses are well aligned and dereferenceable.
  auto *AddRec = dyn_cast<SCEVAddRecExpr>(SE.getSCEV(Ptr));
  if (!AddRec || AddRec->getLoop() != L || !AddRec->isAffine())
    return false;
  auto* Step = dyn_cast<SCEVConstant>(AddRec->getStepRecurrence(SE));
  if (!Step)
    return false;
  // TODO: generalize to access patterns which have gaps
  if (Step->getAPInt() != EltSize)
    return false;

  // TODO: If the symbolic trip count has a small bound (max count), we might
  // be able to prove safety.
  auto TC = SE.getSmallConstantTripCount(L);
  if (!TC)
    return false;

  const APInt AccessSize = TC * EltSize;

  auto *StartS = dyn_cast<SCEVUnknown>(AddRec->getStart());
  if (!StartS)
    return false;
  assert(SE.isLoopInvariant(StartS, L) && "implied by addrec definition");
  Value *Base = StartS->getValue();

  // For the moment, restrict ourselves to the case where the access size is a
  // multiple of the requested alignment and the base is aligned.
  // TODO: generalize if a case found which warrants
  if (EltSize.urem(Alignment.value()) != 0)
    return false;
  return isDereferenceableAndAlignedPointer(Base, Alignment, AccessSize, DL,
                                            HeaderFirstNonPHI, &DT);
}

/// Check if executing a load of this pointer value cannot trap.
///
/// If DT and ScanFrom are specified this method performs context-sensitive
/// analysis and returns true if it is safe to load immediately before ScanFrom.
///
/// If it is not obviously safe to load from the specified pointer, we do
/// a quick local scan of the basic block containing \c ScanFrom, to determine
/// if the address is already accessed.
///
/// This uses the pointee type to determine how many bytes need to be safe to
/// load from the pointer.
bool llvm::isSafeToLoadUnconditionally(Value *V, MaybeAlign MA, APInt &Size,
                                       const DataLayout &DL,
                                       Instruction *ScanFrom,
                                       const DominatorTree *DT) {
  // Zero alignment means that the load has the ABI alignment for the target
  const Align Alignment =
      DL.getValueOrABITypeAlignment(MA, V->getType()->getPointerElementType());

  // If DT is not specified we can't make context-sensitive query
  const Instruction* CtxI = DT ? ScanFrom : nullptr;
  if (isDereferenceableAndAlignedPointer(V, Alignment, Size, DL, CtxI, DT))
    return true;

  if (!ScanFrom)
    return false;

  if (Size.getBitWidth() > 64)
    return false;
  const uint64_t LoadSize = Size.getZExtValue();

  // Otherwise, be a little bit aggressive by scanning the local block where we
  // want to check to see if the pointer is already being loaded or stored
  // from/to.  If so, the previous load or store would have already trapped,
  // so there is no harm doing an extra load (also, CSE will later eliminate
  // the load entirely).
  BasicBlock::iterator BBI = ScanFrom->getIterator(),
                       E = ScanFrom->getParent()->begin();

  // We can at least always strip pointer casts even though we can't use the
  // base here.
  V = V->stripPointerCasts();

  while (BBI != E) {
    --BBI;

    // If we see a free or a call which may write to memory (i.e. which might do
    // a free) the pointer could be marked invalid.
    if (isa<CallInst>(BBI) && BBI->mayWriteToMemory() &&
        !isa<DbgInfoIntrinsic>(BBI))
      return false;

    Value *AccessedPtr;
    MaybeAlign MaybeAccessedAlign;
    if (LoadInst *LI = dyn_cast<LoadInst>(BBI)) {
      // Ignore volatile loads. The execution of a volatile load cannot
      // be used to prove an address is backed by regular memory; it can,
      // for example, point to an MMIO register.
      if (LI->isVolatile())
        continue;
      AccessedPtr = LI->getPointerOperand();
      MaybeAccessedAlign = MaybeAlign(LI->getAlignment());
    } else if (StoreInst *SI = dyn_cast<StoreInst>(BBI)) {
      // Ignore volatile stores (see comment for loads).
      if (SI->isVolatile())
        continue;
      AccessedPtr = SI->getPointerOperand();
      MaybeAccessedAlign = MaybeAlign(SI->getAlignment());
    } else
      continue;

    Type *AccessedTy = AccessedPtr->getType()->getPointerElementType();

    const Align AccessedAlign =
        DL.getValueOrABITypeAlignment(MaybeAccessedAlign, AccessedTy);
    if (AccessedAlign < Alignment)
      continue;

    // Handle trivial cases.
    if (AccessedPtr == V &&
        LoadSize <= DL.getTypeStoreSize(AccessedTy))
      return true;

    if (AreEquivalentAddressValues(AccessedPtr->stripPointerCasts(), V) &&
        LoadSize <= DL.getTypeStoreSize(AccessedTy))
      return true;
  }
  return false;
}

bool llvm::isSafeToLoadUnconditionally(Value *V, Type *Ty, MaybeAlign Alignment,
                                       const DataLayout &DL,
                                       Instruction *ScanFrom,
                                       const DominatorTree *DT) {
  APInt Size(DL.getIndexTypeSizeInBits(V->getType()), DL.getTypeStoreSize(Ty));
  return isSafeToLoadUnconditionally(V, Alignment, Size, DL, ScanFrom, DT);
}

  /// DefMaxInstsToScan - the default number of maximum instructions
/// to scan in the block, used by FindAvailableLoadedValue().
/// FindAvailableLoadedValue() was introduced in r60148, to improve jump
/// threading in part by eliminating partially redundant loads.
/// At that point, the value of MaxInstsToScan was already set to '6'
/// without documented explanation.
cl::opt<unsigned>
llvm::DefMaxInstsToScan("available-load-scan-limit", cl::init(6), cl::Hidden,
  cl::desc("Use this to specify the default maximum number of instructions "
           "to scan backward from a given instruction, when searching for "
           "available loaded value"));

Value *llvm::FindAvailableLoadedValue(LoadInst *Load,
                                      BasicBlock *ScanBB,
                                      BasicBlock::iterator &ScanFrom,
                                      unsigned MaxInstsToScan,
                                      AliasAnalysis *AA, bool *IsLoad,
                                      unsigned *NumScanedInst) {
  // Don't CSE load that is volatile or anything stronger than unordered.
  if (!Load->isUnordered())
    return nullptr;

  return FindAvailablePtrLoadStore(
      Load->getPointerOperand(), Load->getType(), Load->isAtomic(), ScanBB,
      ScanFrom, MaxInstsToScan, AA, IsLoad, NumScanedInst);
}

// Check if the load and the store have the same base, constant offsets and
// non-overlapping access ranges.
static bool AreNonOverlapSameBaseLoadAndStore(
    Value *LoadPtr, Type *LoadTy, Value *StorePtr, Type *StoreTy,
    const DataLayout &DL) {
  APInt LoadOffset(DL.getTypeSizeInBits(LoadPtr->getType()), 0);
  APInt StoreOffset(DL.getTypeSizeInBits(StorePtr->getType()), 0);
  Value *LoadBase = LoadPtr->stripAndAccumulateConstantOffsets(
      DL, LoadOffset, /* AllowNonInbounds */ false);
  Value *StoreBase = StorePtr->stripAndAccumulateConstantOffsets(
      DL, StoreOffset, /* AllowNonInbounds */ false);
  if (LoadBase != StoreBase)
    return false;
  auto LoadAccessSize = LocationSize::precise(DL.getTypeStoreSize(LoadTy));
  auto StoreAccessSize = LocationSize::precise(DL.getTypeStoreSize(StoreTy));
  ConstantRange LoadRange(LoadOffset,
                          LoadOffset + LoadAccessSize.toRaw());
  ConstantRange StoreRange(StoreOffset,
                           StoreOffset + StoreAccessSize.toRaw());
  return LoadRange.intersectWith(StoreRange).isEmptySet();
}

Value *llvm::FindAvailablePtrLoadStore(Value *Ptr, Type *AccessTy,
                                       bool AtLeastAtomic, BasicBlock *ScanBB,
                                       BasicBlock::iterator &ScanFrom,
                                       unsigned MaxInstsToScan,
                                       AliasAnalysis *AA, bool *IsLoadCSE,
                                       unsigned *NumScanedInst) {
  if (MaxInstsToScan == 0)
    MaxInstsToScan = ~0U;

  const DataLayout &DL = ScanBB->getModule()->getDataLayout();
  Value *StrippedPtr = Ptr->stripPointerCasts();

  while (ScanFrom != ScanBB->begin()) {
    // We must ignore debug info directives when counting (otherwise they
    // would affect codegen).
    Instruction *Inst = &*--ScanFrom;
    if (isa<DbgInfoIntrinsic>(Inst))
      continue;

    // Restore ScanFrom to expected value in case next test succeeds
    ScanFrom++;

    if (NumScanedInst)
      ++(*NumScanedInst);

    // Don't scan huge blocks.
    if (MaxInstsToScan-- == 0)
      return nullptr;

    --ScanFrom;
    // If this is a load of Ptr, the loaded value is available.
    // (This is true even if the load is volatile or atomic, although
    // those cases are unlikely.)
    if (LoadInst *LI = dyn_cast<LoadInst>(Inst))
      if (AreEquivalentAddressValues(
              LI->getPointerOperand()->stripPointerCasts(), StrippedPtr) &&
          CastInst::isBitOrNoopPointerCastable(LI->getType(), AccessTy, DL)) {

        // We can value forward from an atomic to a non-atomic, but not the
        // other way around.
        if (LI->isAtomic() < AtLeastAtomic)
          return nullptr;

        if (IsLoadCSE)
            *IsLoadCSE = true;
        return LI;
      }

    // Try to get the store size for the type.
    auto AccessSize = LocationSize::precise(DL.getTypeStoreSize(AccessTy));

    if (StoreInst *SI = dyn_cast<StoreInst>(Inst)) {
      Value *StorePtr = SI->getPointerOperand()->stripPointerCasts();
      // If this is a store through Ptr, the value is available!
      // (This is true even if the store is volatile or atomic, although
      // those cases are unlikely.)
      if (AreEquivalentAddressValues(StorePtr, StrippedPtr) &&
          CastInst::isBitOrNoopPointerCastable(SI->getValueOperand()->getType(),
                                               AccessTy, DL)) {

        // We can value forward from an atomic to a non-atomic, but not the
        // other way around.
        if (SI->isAtomic() < AtLeastAtomic)
          return nullptr;

        if (IsLoadCSE)
          *IsLoadCSE = false;
        return SI->getOperand(0);
      }

      // If both StrippedPtr and StorePtr reach all the way to an alloca or
      // global and they are different, ignore the store. This is a trivial form
      // of alias analysis that is important for reg2mem'd code.
      if ((isa<AllocaInst>(StrippedPtr) || isa<GlobalVariable>(StrippedPtr)) &&
          (isa<AllocaInst>(StorePtr) || isa<GlobalVariable>(StorePtr)) &&
          StrippedPtr != StorePtr)
        continue;

      if (!AA) {
        // When AA isn't available, but if the load and the store have the same
        // base, constant offsets and non-overlapping access ranges, ignore the
        // store. This is a simple form of alias analysis that is used by the
        // inliner. FIXME: use BasicAA if possible.
        if (AreNonOverlapSameBaseLoadAndStore(
                Ptr, AccessTy, SI->getPointerOperand(),
                SI->getValueOperand()->getType(), DL))
          continue;
      } else {
        // If we have alias analysis and it says the store won't modify the
        // loaded value, ignore the store.
        if (!isModSet(AA->getModRefInfo(SI, StrippedPtr, AccessSize)))
          continue;
      }

      // Otherwise the store that may or may not alias the pointer, bail out.
      ++ScanFrom;
      return nullptr;
    }

    // If this is some other instruction that may clobber Ptr, bail out.
    if (Inst->mayWriteToMemory()) {
      // If alias analysis claims that it really won't modify the load,
      // ignore it.
      if (AA && !isModSet(AA->getModRefInfo(Inst, StrippedPtr, AccessSize)))
        continue;

      // May modify the pointer, bail out.
      ++ScanFrom;
      return nullptr;
    }
  }

  // Got to the start of the block, we didn't find it, but are done for this
  // block.
  return nullptr;
}<|MERGE_RESOLUTION|>--- conflicted
+++ resolved
@@ -148,12 +148,7 @@
                                               const DominatorTree *DT) {
   // For unsized types or scalable vectors we don't know exactly how many bytes
   // are dereferenced, so bail out.
-<<<<<<< HEAD
-  if (!Ty->isSized() ||
-      (Ty->isVectorTy() && cast<VectorType>(Ty)->isScalable()))
-=======
   if (!Ty->isSized() || isa<ScalableVectorType>(Ty))
->>>>>>> a34309b7
     return false;
 
   // When dereferenceability information is provided by a dereferenceable
